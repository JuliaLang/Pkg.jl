--- conflicted
+++ resolved
@@ -71,14 +71,8 @@
       - name: Prepare local Pkg for tests
         run: |
           julia test/pkg-uuid.jl
-<<<<<<< HEAD
-          julia --project --color=yes -e 'write("Project.toml", replace(read("Project.toml", String), r"uuid = .*?\n" =>"uuid = \"44cfe95a-1eb2-52ea-b672-e2afdf69b79f\"\n"));'
-      - name: Run tests
-        run: julia --project --color=yes --check-bounds=yes -e 'import Pkg; Pkg.build(); Pkg.test(; coverage=true)'
-=======
           julia --project --color=yes -e 'write("Project.toml", replace(read("Project.toml", String), r"uuid = .*?\n" =>"uuid = \"54cfe95a-1eb2-52ea-b672-e2afdf69b78f\"\n"));'
           julia --project --color=yes --check-bounds=yes -e 'import Pkg; Pkg.build(); Pkg.test(; coverage=true)'
->>>>>>> cf114f3d
         env:
           JULIA_PKG_SERVER: ${{ matrix.pkg-server }}
       - uses: julia-actions/julia-processcoverage@v1
@@ -95,11 +89,7 @@
           version: 'nightly'
       - name: Generate docs
         run: |
-<<<<<<< HEAD
-          julia --color=yes -e 'write("Project.toml", replace(read("Project.toml", String), r"uuid = .*?\n" =>"uuid = \"44cfe95a-1eb2-52ea-b672-e2afdf69b79f\"\n"))'
-=======
           julia --color=yes -e 'write("Project.toml", replace(read("Project.toml", String), r"uuid = .*?\n" =>"uuid = \"54cfe95a-1eb2-52ea-b672-e2afdf69b78f\"\n"));'
->>>>>>> cf114f3d
           julia --project --color=yes -e 'using Pkg; Pkg.activate("docs"); Pkg.instantiate(); Pkg.develop(PackageSpec(path = pwd()))'
           julia --project=docs --color=yes docs/make.jl pdf
         env:
