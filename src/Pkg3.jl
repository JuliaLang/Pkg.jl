__precompile__(true)
module Pkg3


if VERSION < v"0.7.0-DEV.2575"
    const Dates = Base.Dates
else
    import Dates
end

@enum LoadErrorChoice LOAD_ERROR_QUERY LOAD_ERROR_INSTALL LOAD_ERROR_ERROR

Base.@kwdef mutable struct GlobalSettings
    load_error_choice::LoadErrorChoice = LOAD_ERROR_QUERY # query, install, or error, when not finding package on import
    use_libgit2_for_all_downloads::Bool = false
    num_concurrent_downloads::Int = 8
    depots::Vector{String} = [joinpath(homedir(), ".julia")]
end

const GLOBAL_SETTINGS = GlobalSettings()

depots() = GLOBAL_SETTINGS.depots
logdir() = joinpath(depots()[1], "logs")

iswindows() = @static VERSION < v"0.7-" ? Sys.is_windows() : Sys.iswindows()
isapple()   = @static VERSION < v"0.7-" ? Sys.is_apple()   : Sys.isapple()
islinux()   = @static VERSION < v"0.7-" ? Sys.is_linux()   : Sys.islinux()

# Backport of Equalto
if !isdefined(Base, :EqualTo)
    struct EqualTo{T} <: Function
        x::T
        EqualTo(x::T) where {T} = new{T}(x)
    end
    (f::EqualTo)(y) = isequal(f.x, y)
    const equalto = EqualTo
end

# load snapshotted dependencies
include("../ext/BinaryProvider/src/BinaryProvider.jl")
include("../ext/TOML/src/TOML.jl")
include("../ext/TerminalMenus/src/TerminalMenus.jl")

include("Types.jl")
include("Query.jl")
include("Resolve.jl")
include("Display.jl")
include("Operations.jl")
include("REPLMode.jl")
include("API.jl")

<<<<<<< HEAD
import .API: add, rm, up, test, installed
=======
import .API: add, rm, up, test, gc, init
>>>>>>> 70ca74e2
const update = up

function __init__()
    push!(empty!(LOAD_PATH), dirname(dirname(@__DIR__)))

    if isdefined(Base, :active_repl)
        REPLMode.repl_init(Base.active_repl)
    else
        atreplinit() do repl
            repl.interface = Base.REPL.setup_interface(repl)
            REPLMode.repl_init(repl)
        end
    end
end

function Base.julia_cmd(julia::AbstractString)
    cmd = invoke(Base.julia_cmd, Tuple{Any}, julia)
    push!(cmd.exec, "-L$(abspath(@__DIR__, "require.jl"))")
    return cmd
end

if VERSION < v"0.7.0-DEV.2303"
    Base.find_in_path(name::String, wd::Void)   = _find_package(name)
    Base.find_in_path(name::String, wd::String) = _find_package(name)
else
    Base.find_package(name::String) = _find_package(name)
end

function _find_package(name::String)
    isabspath(name) && return name
    base = name
    if endswith(name, ".jl")
        base = name[1:end-3]
    else
        name = string(base, ".jl")
    end
    info = Pkg3.Operations.package_env_info(base, verb = "use")
    info == nothing && @goto find_global
    haskey(info, "uuid") || @goto find_global
    haskey(info, "hash-sha1") || @goto find_global
    uuid = Base.Random.UUID(info["uuid"])
    hash = Pkg3.Types.SHA1(info["hash-sha1"])
    path = Pkg3.Operations.find_installed(uuid, hash)
    ispath(path) && return joinpath(path, "src", name)

    # If we still haven't found the file, look if the package exists in the registry
    # and query the user (if we are interactive) to install it.
    @label find_global
    if isinteractive()
        # query_if_interactive is hidden from inference
        # since it has a significant inference cost and is not used
        # when e.g. precompiling modules
        return query_if_interactive[](base, name)::Union{Void, String}
    else
        return nothing
    end
end

function _query_if_interactive(base, name)
    env = Types.EnvCache()
    pkgspec = [Types.PackageSpec(base)]

    r = Operations.registry_resolve!(env, pkgspec)
    Types.has_uuid(r[1]) || return nothing

    GLOBAL_SETTINGS.load_error_choice == LOAD_ERROR_INSTALL && @goto install
    GLOBAL_SETTINGS.load_error_choice == LOAD_ERROR_ERROR   && return nothing

    choice = TerminalMenus.request("Could not find package \e[1m$(base)\e[22m, do you want to install it?",
                   TerminalMenus.RadioMenu(["yes", "yes (remember)", "no", "no (remember)"]))

    if choice == 3 || choice == 4
        choice == 4 && (GLOBAL_SETTINGS.load_error_choice = LOAD_ERROR_ERROR)
        return nothing
    end

    choice == 2 && (GLOBAL_SETTINGS.load_error_choice = LOAD_ERROR_INSTALL)
    @label install
    Pkg3.Operations.ensure_resolved(env, pkgspec, true)
    Pkg3.Operations.add(env, pkgspec)
    return _find_package(name)
end

const query_if_interactive = Ref{Any}(_query_if_interactive)

end # module<|MERGE_RESOLUTION|>--- conflicted
+++ resolved
@@ -49,11 +49,7 @@
 include("REPLMode.jl")
 include("API.jl")
 
-<<<<<<< HEAD
-import .API: add, rm, up, test, installed
-=======
-import .API: add, rm, up, test, gc, init
->>>>>>> 70ca74e2
+import .API: add, rm, up, test, gc, init, installed
 const update = up
 
 function __init__()
