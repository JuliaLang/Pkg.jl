--- conflicted
+++ resolved
@@ -49,11 +49,7 @@
 include("REPLMode.jl")
 include("API.jl")
 
-<<<<<<< HEAD
-import .API: add, rm, up, test, gc, init, installed
-=======
-import .API: add, rm, up, test, gc, init, build
->>>>>>> a554607c
+import .API: add, rm, up, test, gc, init, build, installed
 const update = up
 
 function __init__()
