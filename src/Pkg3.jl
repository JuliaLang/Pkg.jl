--- conflicted
+++ resolved
@@ -1,8 +1,4 @@
-<<<<<<< HEAD
-__precompile__()
-=======
 __precompile__(true)
->>>>>>> 5de6df7f
 module Pkg3
 
 const DEPOTS = [joinpath(homedir(), ".julia")]
