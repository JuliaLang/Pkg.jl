--- conflicted
+++ resolved
@@ -38,11 +38,8 @@
 include("Resolve.jl")
 include("Operations.jl")
 include("API.jl")
-<<<<<<< HEAD
+include("Search.jl")
 include("REPLMode.jl")
-=======
-include("Search.jl")
->>>>>>> d7c9d879
 
 import .API: add, rm, up, test, gc, init, build, installed, pin, free, checkout, develop, generate
 const update = up
