--- conflicted
+++ resolved
@@ -1743,10 +1743,6 @@
                  force_latest_compatible_version::Bool=false,
                  allow_earlier_backwards_compatible_versions::Bool=true,
                  allow_reresolve::Bool=true)
-<<<<<<< HEAD
-=======
-    active_manifest = manifestfile_path(dirname(ctx.env.manifest_file))
->>>>>>> 2cd30ad9
     sandbox_project = projectfile_path(sandbox_path)
 
     mktempdir() do tmp
