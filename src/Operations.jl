--- conflicted
+++ resolved
@@ -225,33 +225,17 @@
 # This has to be done after the packages have been downloaded
 # since we need access to the Project file to read the information
 # about extensions
-<<<<<<< HEAD
-function fixup_ext!(env, pkgs)
-    for pkg in pkgs
-        if haskey(env.manifest, pkg.uuid)
-            entry = env.manifest[pkg.uuid]
-            project_file = Base.locate_project_file(source_path(env.manifest_file, pkg))
-            if isfile(project_file)
-                p = Types.read_project(project_file)
-                entry.weakdeps = p.weakdeps
-                entry.exts = p.exts
-                for (name, _) in p.weakdeps
-                    if !haskey(p.deps, name)
-                        delete!(entry.deps, name)
-                    end
-=======
 function fixups_from_projectfile!(env::EnvCache)
     for pkg in values(env.manifest)
-        v = joinpath(source_path(env.manifest_file, pkg), "Project.toml")
-        if isfile(v)
-            p = Types.read_project(v)
+        project_file = Base.locate_project_file(source_path(env.manifest_file, pkg))
+        if isfile(project_file)
+            p = Types.read_project(project_file)
             pkg.weakdeps = p.weakdeps
             pkg.exts = p.exts
             pkg.entryfile = p.entryfile
             for (name, _) in p.weakdeps
                 if !haskey(p.deps, name)
                     delete!(pkg.deps, name)
->>>>>>> 1e4497e7
                 end
             end
         end
