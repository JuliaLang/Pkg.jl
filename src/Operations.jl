# This file is a part of Julia. License is MIT: https://julialang.org/license

module Operations

using UUIDs
using Random: randstring
import LibGit2

import REPL
using REPL.TerminalMenus
using ..Types, ..Resolve, ..PlatformEngines, ..GitTools, ..Display
import ..depots, ..depots1, ..devdir, ..set_readonly, ..Types.PackageEntry
import ..Artifacts: ensure_all_artifacts_installed, artifact_names, extract_all_hashes, artifact_exists
using ..BinaryPlatforms
import ...Pkg
import ...Pkg: pkg_server

#########
# Utils #
#########
function find_installed(name::String, uuid::UUID, sha1::SHA1)
    slug_default = Base.version_slug(uuid, sha1)
    # 4 used to be the default so look there first
    for slug in (Base.version_slug(uuid, sha1, 4), slug_default)
        for depot in depots()
            path = abspath(depot, "packages", name, slug)
            ispath(path) && return path
        end
    end
    return abspath(depots1(), "packages", name, slug_default)
end

# more accurate name is `should_be_tracking_registered_version`
# the only way to know for sure is to key into the registries
tracking_registered_version(pkg) =
    !is_stdlib(pkg.uuid) && pkg.path === nothing && pkg.repo.source === nothing

function source_path(pkg::PackageSpec)
    return is_stdlib(pkg.uuid)      ? Types.stdlib_path(pkg.name) :
        pkg.path        !== nothing ? pkg.path :
        pkg.repo.source !== nothing ? find_installed(pkg.name, pkg.uuid, pkg.tree_hash) :
        pkg.tree_hash   !== nothing ? find_installed(pkg.name, pkg.uuid, pkg.tree_hash) :
        nothing
end

is_dep(ctx::Context, pkg::PackageSpec) =
    any(uuid -> uuid == pkg.uuid, [uuid for (name, uuid) in ctx.env.project.deps])

#TODO rename
function load_version(version, fixed, preserve::PreserveLevel)
    if version === nothing
        return VersionSpec() # stdlibs dont have a version
    elseif fixed
        return version # dont change state if a package is fixed
    elseif preserve == PRESERVE_ALL || preserve == PRESERVE_DIRECT
        return something(version, VersionSpec())
    elseif preserve == PRESERVE_SEMVER && version != VersionSpec()
        return Types.semver_spec("$(version.major).$(version.minor).$(version.patch)")
    elseif preserve == PRESERVE_NONE
        return VersionSpec()
    end
end

function load_direct_deps(ctx::Context, pkgs::Vector{PackageSpec};
                          preserve::PreserveLevel=PRESERVE_DIRECT)
    pkgs = copy(pkgs)
    for (name::String, uuid::UUID) in ctx.env.project.deps
        findfirst(pkg -> pkg.uuid == uuid, pkgs) === nothing || continue # do not duplicate packages
        entry = manifest_info(ctx, uuid)
        push!(pkgs, entry === nothing ?
              PackageSpec(;uuid=uuid, name=name) :
              PackageSpec(;
                uuid      = uuid,
                name      = name,
                path      = entry.path,
                repo      = entry.repo,
                pinned    = entry.pinned,
                tree_hash = entry.tree_hash, # TODO should tree_hash be changed too?
                version   = load_version(entry.version, isfixed(entry), preserve),
              ))
    end
    return pkgs
end

function load_all_deps(ctx::Context, pkgs::Vector{PackageSpec}=PackageSpec[];
                        preserve::PreserveLevel=PRESERVE_ALL)
    pkgs = copy(pkgs)
    for (uuid, entry) in ctx.env.manifest
        findfirst(pkg -> pkg.uuid == uuid, pkgs) === nothing || continue # do not duplicate packages
        push!(pkgs, PackageSpec(
            uuid      = uuid,
            name      = entry.name,
            path      = entry.path,
            pinned    = entry.pinned,
            repo      = entry.repo,
            tree_hash = entry.tree_hash, # TODO should tree_hash be changed too?
            version   = load_version(entry.version, isfixed(entry), preserve),
        ))
    end
    return load_direct_deps(ctx, pkgs; preserve=preserve)
end

function is_instantiated(ctx::Context)::Bool
    # Load everything
    pkgs = load_all_deps(ctx)
    # Make sure all paths exist
    for pkg in pkgs
        sourcepath = Operations.source_path(pkg)
        isdir(sourcepath) || return false
        check_artifacts_downloaded(sourcepath) || return false
    end
    return true
end

function update_manifest!(ctx::Context, pkgs::Vector{PackageSpec})
    manifest = ctx.env.manifest
    empty!(manifest)
    #find_registered!(ctx.env, [pkg.uuid for pkg in pkgs]) # Is this necessary? its for `load_deps`...
    for pkg in pkgs
        entry = PackageEntry(;name = pkg.name, version = pkg.version, pinned = pkg.pinned,
                             tree_hash = pkg.tree_hash, path = pkg.path, repo = pkg.repo)
        is_stdlib(pkg.uuid) && (entry.version = nothing) # do not set version for stdlibs
        entry.deps = load_deps(ctx, pkg)
        ctx.env.manifest[pkg.uuid] = entry
    end
end

####################
# Registry Loading #
####################
function load_package_data(f::Base.Callable, path::String, versions)
    toml = parse_toml(path, fakeit=true)
    data = Dict{VersionNumber,Dict{String,Any}}()
    for ver in versions
        ver::VersionNumber
        for (v, d) in toml, (key, value) in d
            vr = VersionRange(v)
            ver in vr || continue
            dict = get!(data, ver, Dict{String,Any}())
            haskey(dict, key) && pkgerror("$ver/$key is duplicated in $path")
            dict[key] = f(value)
        end
    end
    return data
end

load_package_data(f::Base.Callable, path::String, version::VersionNumber) =
    get(load_package_data(f, path, [version]), version, nothing)

function load_package_data_raw(T::Type, path::String)
    toml = parse_toml(path, fakeit=true)
    data = Dict{VersionRange,Dict{String,T}}()
    for (v, d) in toml, (key, value) in d
        vr = VersionRange(v)
        dict = get!(data, vr, Dict{String,T}())
        haskey(dict, key) && pkgerror("$vr/$key is duplicated in $path")
        dict[key] = T(value)
    end
    return data
end

function load_versions(path::String; include_yanked = false)
    toml = parse_toml(path, "Versions.toml"; fakeit=true)
    return Dict{VersionNumber, SHA1}(
        VersionNumber(ver) => SHA1(info["git-tree-sha1"]) for (ver, info) in toml
            if !get(info, "yanked", false) || include_yanked)
end

function load_tree_hash(ctx::Context, pkg::PackageSpec)
    hashes = SHA1[]
    for path in registered_paths(ctx, pkg.uuid)
        vers = load_versions(path; include_yanked = true)
        hash = get(vers, pkg.version, nothing)
        hash !== nothing && push!(hashes, hash)
    end
    isempty(hashes) && return nothing
    length(unique!(hashes)) == 1 || pkgerror("hash mismatch")
    return hashes[1]
end

function load_tree_hashes!(ctx::Context, pkgs::Vector{PackageSpec})
    for pkg in pkgs
        tracking_registered_version(pkg) || continue
        pkg.tree_hash = load_tree_hash(ctx, pkg)
    end
end

#######################################
# Dependency gathering and resolution #
#######################################
function set_maximum_version_registry!(ctx::Context, pkg::PackageSpec)
    pkgversions = Set{VersionNumber}()
    for path in registered_paths(ctx, pkg.uuid)
        pathvers = keys(load_versions(path; include_yanked = false))
        union!(pkgversions, pathvers)
    end
    if length(pkgversions) == 0
        pkg.version = VersionNumber(0)
    else
        max_version = maximum(pkgversions)
        pkg.version = VersionNumber(max_version.major, max_version.minor, max_version.patch, max_version.prerelease, ("",))
    end
end

function load_deps(ctx::Context, pkg::PackageSpec)::Dict{String,UUID}
    if tracking_registered_version(pkg)
        for path in registered_paths(ctx, pkg.uuid)
            data = load_package_data(UUID, joinpath(path, "Deps.toml"), pkg.version)
            data !== nothing && return data
        end
        return Dict{String,UUID}()
    else
        path = project_rel_path(ctx, source_path(pkg))
        project_file = projectfile_path(path; strict=true)
        project_file === nothing && pkgerror("could not find Project file for package $(pkg.name)")
        project = read_project(project_file)
        return project.deps
    end
end

function collect_project!(ctx::Context, pkg::PackageSpec, path::String,
                          deps_map::Dict{UUID,Vector{PackageSpec}})
    deps_map[pkg.uuid] = PackageSpec[]
    project_file = projectfile_path(path; strict=true)
    if project_file === nothing
        pkgerror("could not find project file for package $(err_rep(pkg)) at `$path`")
    end
    project = read_package(project_file)
    julia_compat = get(project.compat, "julia", nothing)
    if julia_compat !== nothing && !(VERSION in Types.semver_spec(julia_compat))
        println(ctx.io, "julia version requirement for package $(err_rep(pkg)) not satisfied")
    end
    for (name, uuid) in project.deps
        vspec = Types.semver_spec(get(project.compat, name, ">= 0"))
        push!(deps_map[pkg.uuid], PackageSpec(name, uuid, vspec))
    end
    if project.version !== nothing
        pkg.version = project.version
    else
        # @warn "project file for $(pkg.name) is missing a `version` entry"
        set_maximum_version_registry!(ctx, pkg)
    end
    return
end

is_tracking_path(pkg) = pkg.path !== nothing
is_tracking_repo(pkg) = pkg.repo.source !== nothing
is_tracking_registry(pkg) = !is_tracking_path(pkg) && !is_tracking_repo(pkg)
isfixed(pkg) = !is_tracking_registry(pkg) || pkg.pinned

function collect_developed!(ctx::Context, pkg::PackageSpec, developed::Vector{PackageSpec})
    source = project_rel_path(ctx, source_path(pkg))
    source_ctx = Context(env = EnvCache(projectfile_path(source)))
    pkgs = load_all_deps(source_ctx)
    for pkg in filter(is_tracking_path, pkgs)
        # normalize path
        pkg.path = Types.relative_project_path(ctx, project_rel_path(source_ctx, source_path(pkg)))
        push!(developed, pkg)
        collect_developed!(ctx, pkg, developed)
    end
end

function collect_developed(ctx::Context, pkgs::Vector{PackageSpec})
    developed = PackageSpec[]
    for pkg in filter(is_tracking_path, pkgs)
        collect_developed!(ctx, pkg, developed)
    end
    return developed
end

function collect_fixed!(ctx::Context, pkgs::Vector{PackageSpec}, names::Dict{UUID, String})
    deps_map = Dict{UUID,Vector{PackageSpec}}()
    for pkg in pkgs
        path = project_rel_path(ctx, source_path(pkg))
        if !isdir(path)
            pkgerror("expected package $(err_rep(pkg)) to exist at path `$path`")
        end
        collect_project!(ctx, pkg, path, deps_map)
    end

    fixed = Dict{UUID,Resolve.Fixed}()
    # Collect the dependencies for the fixed packages
    for (uuid, deps) in deps_map
        idx = findfirst(pkg -> pkg.uuid == uuid, pkgs)
        fix_pkg = pkgs[idx]
        q = Dict{UUID, VersionSpec}()
        for dep in deps
            names[dep.uuid] = dep.name
            q[dep.uuid] = dep.version
        end
        fixed[uuid] = Resolve.Fixed(fix_pkg.version, q)
    end
    return fixed
end


function project_compatibility(ctx::Context, name::String)
    return VersionSpec(Types.semver_spec(get(ctx.env.project.compat, name, ">= 0")))
end

# Resolve a set of versions given package version specs
# looks at uuid, version, repo/path,
# sets version to a VersionNumber
# adds any other packages which may be in the dependency graph
# all versioned packges should have a `tree_hash`
function resolve_versions!(ctx::Context, pkgs::Vector{PackageSpec})
    # compatibility
    v = intersect(VERSION, project_compatibility(ctx, "julia"))
    if isempty(v)
        @warn "julia version requirement for project not satisfied" _module=nothing _file=nothing
    end
    names = Dict{UUID, String}(uuid => stdlib for (uuid, stdlib) in stdlibs())
    # recursive search for packages which are tracking a path
    append!(pkgs, collect_developed(ctx, pkgs))
    # construct data structures for resolver and call it
    # this also sets pkg.version for fixed packages
    fixed = collect_fixed!(ctx, filter(!is_tracking_registry, pkgs), names)
    # non fixed packages are `add`ed by version: their version is either restricted or free
    # fixed packages are `dev`ed or `add`ed by repo
    # at this point, fixed packages have a version and `deps`

    # check compat
    for pkg in pkgs
        compat = project_compatibility(ctx, pkg.name)
        v = intersect(pkg.version, compat)
        if isempty(v)
            throw(Resolve.ResolverError(
                "empty intersection between $(pkg.name)@$(pkg.version) and project compatibility $(compat)"))
        end
        # Work around not clobbering 0.x.y+ for checked out old type of packages
        if !(pkg.version isa VersionNumber)
            pkg.version = v
        end
    end

    for pkg in pkgs
        names[pkg.uuid] = pkg.name
    end
    reqs = Resolve.Requires(pkg.uuid => VersionSpec(pkg.version) for pkg in pkgs)
    graph = deps_graph(ctx, names, reqs, fixed)
    Resolve.simplify_graph!(graph)
    vers = Resolve.resolve(graph)

    find_registered!(ctx, collect(keys(vers)))
    # update vector of package versions
    for (uuid, ver) in vers
        idx = findfirst(p -> p.uuid == uuid, pkgs)
        if idx !== nothing
            pkg = pkgs[idx]
            # Fixed packages are not returned by resolve (they already have their version set)
            pkg.version = vers[pkg.uuid]
        else
            name = is_stdlib(uuid) ? stdlibs()[uuid] : registered_name(ctx, uuid)
            push!(pkgs, PackageSpec(;name=name, uuid=uuid, version=ver))
        end
    end
    load_tree_hashes!(ctx, pkgs)
end

get_or_make!(d::Dict{K,V}, k::K) where {K,V} = get!(d, k) do; V() end

function deps_graph(ctx::Context, uuid_to_name::Dict{UUID,String}, reqs::Resolve.Requires, fixed::Dict{UUID,Resolve.Fixed})
    uuids = collect(union(keys(reqs), keys(fixed), map(fx->keys(fx.requires), values(fixed))...))
    seen = UUID[]

    all_versions = Dict{UUID,Set{VersionNumber}}()
    all_deps     = Dict{UUID,Dict{VersionRange,Dict{String,UUID}}}()
    all_compat   = Dict{UUID,Dict{VersionRange,Dict{String,VersionSpec}}}()

    for (fp, fx) in fixed
        all_versions[fp] = Set([fx.version])
        all_deps[fp]     = Dict(VersionRange(fx.version) => Dict())
        all_compat[fp]   = Dict(VersionRange(fx.version) => Dict())
    end

    while true
        unseen = setdiff(uuids, seen)
        isempty(unseen) && break
        for uuid in unseen
            push!(seen, uuid)
            uuid in keys(fixed) && continue
            all_versions_u = get_or_make!(all_versions, uuid)
            all_deps_u     = get_or_make!(all_deps,     uuid)
            all_compat_u   = get_or_make!(all_compat,   uuid)

            # Collect deps + compat for stdlib
            if is_stdlib(uuid)
                path = Types.stdlib_path(stdlibs()[uuid])
                proj_file = projectfile_path(path; strict=true)
                @assert proj_file !== nothing
                proj = read_package(proj_file)

                v = something(proj.version, VERSION)
                push!(all_versions_u, v)
                vr = VersionRange(v)

                all_deps_u_vr = get_or_make!(all_deps_u, vr)
                for (name, other_uuid) in proj.deps
                    all_deps_u_vr[name] = other_uuid
                    other_uuid in uuids || push!(uuids, other_uuid)
                end

                # TODO look at compat section for stdlibs?
                all_compat_u_vr = get_or_make!(all_compat_u, vr)
                for (name, other_uuid) in proj.deps
                    all_compat_u_vr[name] = VersionSpec()
                end
            else
                for path in registered_paths(ctx, uuid)
                    version_info = load_versions(path; include_yanked = false)
                    versions = sort!(collect(keys(version_info)))
                    deps_data = load_package_data_raw(UUID, joinpath(path, "Deps.toml"))
                    compat_data = load_package_data_raw(VersionSpec, joinpath(path, "Compat.toml"))

                    union!(all_versions_u, versions)

                    for (vr, dd) in deps_data
                        all_deps_u_vr = get_or_make!(all_deps_u, vr)
                        for (name,other_uuid) in dd
                            # check conflicts??
                            all_deps_u_vr[name] = other_uuid
                            other_uuid in uuids || push!(uuids, other_uuid)
                        end
                    end
                    for (vr, cd) in compat_data
                        all_compat_u_vr = get_or_make!(all_compat_u, vr)
                        for (name,vs) in cd
                            # check conflicts??
                            all_compat_u_vr[name] = vs
                        end
                    end
                end
            end
        end
        find_registered!(ctx, uuids)
    end

    for uuid in uuids
        if !haskey(uuid_to_name, uuid)
            name = registered_name(ctx, uuid)
            name === nothing && pkgerror("cannot find name corresponding to UUID $(uuid) in a registry")
            uuid_to_name[uuid] = name
            entry = manifest_info(ctx, uuid)
            entry ≡ nothing && continue
            uuid_to_name[uuid] = entry.name
        end
    end

    return Resolve.Graph(all_versions, all_deps, all_compat, uuid_to_name, reqs, fixed, #=verbose=# ctx.graph_verbose)
end

function load_urls(ctx::Context, pkgs::Vector{PackageSpec})
    urls = Dict{UUID,Vector{String}}()
    for pkg in pkgs
        uuid = pkg.uuid
        ver = pkg.version::VersionNumber
        urls[uuid] = String[]
        for path in registered_paths(ctx, uuid)
            info = parse_toml(path, "Package.toml")
            repo = info["repo"]
            repo in urls[uuid] || push!(urls[uuid], repo)
        end
    end
    foreach(sort!, values(urls))
    return urls
end

########################
# Package installation #
########################

function get_archive_url_for_version(url::String, ref)
    if (m = match(r"https://github.com/(.*?)/(.*?).git", url)) !== nothing
        return "https://api.github.com/repos/$(m.captures[1])/$(m.captures[2])/tarball/$(ref)"
    end
    return nothing
end

# Returns if archive successfully installed
function install_archive(
    urls::Vector{Pair{String,Bool}},
    hash::SHA1,
    version_path::String
)::Bool
    tmp_objects = String[]
    url_success = false
    for (url, top) in urls
        path = tempname() * randstring(6) * ".tar.gz"
        push!(tmp_objects, path) # for cleanup
        url_success = true
        try
            PlatformEngines.download(url, path; verbose=false)
        catch e
            e isa InterruptException && rethrow()
            url_success = false
        end
        url_success || continue
        dir = joinpath(tempdir(), randstring(12))
        push!(tmp_objects, dir) # for cleanup
        # Might fail to extract an archive (Pkg#190)
        try
            unpack(path, dir; verbose=false)
        catch e
            e isa InterruptException && rethrow()
            @warn "failed to extract archive downloaded from $(url)"
            url_success = false
        end
        url_success || continue
        if top
            unpacked = dir
        else
            dirs = readdir(dir)
            # 7z on Win might create this spurious file
            filter!(x -> x != "pax_global_header", dirs)
            @assert length(dirs) == 1
            unpacked = joinpath(dir, dirs[1])
        end
        # Assert that the tarball unpacked to the tree sha we wanted
        # TODO: Enable on Windows when tree_hash handles
        # executable bits correctly, see JuliaLang/julia #33212.
        if !Sys.iswindows()
            if SHA1(GitTools.tree_hash(unpacked)) != hash
                @warn "tarball content does not match git-tree-sha1"
                url_success = false
            end
            url_success || continue
        end
        # Move content to version path
        !isdir(version_path) && mkpath(version_path)
        mv(unpacked, version_path; force=true)
        break # successful install
    end
    # Clean up and exit
    foreach(x -> Base.rm(x; force=true, recursive=true), tmp_objects)
    return url_success
end

const refspecs = ["+refs/*:refs/remotes/cache/*"]
function install_git(
    ctx::Context,
    uuid::UUID,
    name::String,
    hash::SHA1,
    urls::Vector{String},
    version::Union{VersionNumber,Nothing},
    version_path::String
)::Nothing
    repo = nothing
    tree = nothing
    # TODO: Consolodate this with some of the repo handling in Types.jl
    try
        clones_dir = joinpath(depots1(), "clones")
        ispath(clones_dir) || mkpath(clones_dir)
        repo_path = joinpath(clones_dir, string(uuid))
        repo = GitTools.ensure_clone(ctx, repo_path, urls[1]; isbare=true,
                                     header = "[$uuid] $name from $(urls[1])")
        git_hash = LibGit2.GitHash(hash.bytes)
        for url in urls
            try LibGit2.with(LibGit2.GitObject, repo, git_hash) do g
                end
                break # object was found, we can stop
            catch err
                err isa LibGit2.GitError && err.code == LibGit2.Error.ENOTFOUND || rethrow()
            end
            GitTools.fetch(ctx, repo, url, refspecs=refspecs)
        end
        tree = try
            LibGit2.GitObject(repo, git_hash)
        catch err
            err isa LibGit2.GitError && err.code == LibGit2.Error.ENOTFOUND || rethrow()
            error("$name: git object $(string(hash)) could not be found")
        end
        tree isa LibGit2.GitTree ||
            error("$name: git object $(string(hash)) should be a tree, not $(typeof(tree))")
        mkpath(version_path)
        GitTools.checkout_tree_to_path(repo, tree, version_path)
        return
    finally
        repo !== nothing && LibGit2.close(repo)
        tree !== nothing && LibGit2.close(tree)
    end
end

function download_artifacts(ctx::Context, pkgs::Vector{PackageSpec}; platform::Platform=platform_key_abi(),
                            verbose::Bool=false)
    # Filter out packages that have no source_path()
    pkg_roots = String[p for p in source_path.(pkgs) if p !== nothing]
    return download_artifacts(ctx, pkg_roots; platform=platform, verbose=verbose)
end

function download_artifacts(ctx::Context, pkg_roots::Vector{String}; platform::Platform=platform_key_abi(),
                            verbose::Bool=false)
    # List of Artifacts.toml files that we're going to download from
    artifacts_tomls = String[]

    for path in pkg_roots
        # Check to see if this package has an (Julia)Artifacts.toml
        for f in artifact_names
            artifacts_toml = joinpath(path, f)
            if isfile(artifacts_toml)
                push!(artifacts_tomls, artifacts_toml)
                break
            end
        end
    end

    if !isempty(artifacts_tomls)
        printpkgstyle(ctx, :Downloading, "artifacts...")
        for artifacts_toml in artifacts_tomls
            ensure_all_artifacts_installed(artifacts_toml; platform=platform, verbose=verbose, quiet_download=false)
            write_env_usage(artifacts_toml, "artifact_usage.toml")
        end
    end
end

function check_artifacts_downloaded(pkg_root::String; platform::Platform=platform_key_abi())
    for f in artifact_names
        artifacts_toml = joinpath(pkg_root, f)
        if isfile(artifacts_toml)
            hashes = extract_all_hashes(artifacts_toml)
            if !all(artifact_exists.(hashes))
                return false
            end
            break
        end
    end
    return true
end

# install & update manifest
function download_source(ctx::Context, pkgs::Vector{PackageSpec}; readonly=true)
    pkgs = filter(tracking_registered_version, pkgs)
    urls = load_urls(ctx, pkgs)
    return download_source(ctx, pkgs, urls; readonly=readonly)
end

function download_source(ctx::Context, pkgs::Vector{PackageSpec},
                        urls::Dict{UUID, Vector{String}}; readonly=true)
    probe_platform_engines!()
    new_pkgs = PackageSpec[]

    pkgs_to_install = Tuple{PackageSpec, String}[]
    for pkg in pkgs
        path = source_path(pkg)
        ispath(path) && continue
        push!(pkgs_to_install, (pkg, path))
        push!(new_pkgs, pkg)
    end

    widths = [textwidth(pkg.name) for (pkg, _) in pkgs_to_install]
    max_name = length(widths) == 0 ? 0 : maximum(widths)

    ########################################
    # Install from archives asynchronously #
    ########################################
    jobs = Channel(ctx.num_concurrent_downloads);
    results = Channel(ctx.num_concurrent_downloads);
    @async begin
        for pkg in pkgs_to_install
            put!(jobs, pkg)
        end
    end

    for i in 1:ctx.num_concurrent_downloads
        @async begin
            for (pkg, path) in jobs
                if ctx.use_libgit2_for_all_downloads
                    put!(results, (pkg, false, path))
                    continue
                end
                try
                    archive_urls = Pair{String,Bool}[]
                    if (server = pkg_server()) !== nothing
                        url = "$server/package/$(pkg.uuid)/$(pkg.tree_hash)"
                        push!(archive_urls, url => true)
                    end
                    for repo_url in urls[pkg.uuid]
                        url = get_archive_url_for_version(repo_url, pkg.tree_hash)
                        url !== nothing && push!(archive_urls, url => false)
                    end
                    success = install_archive(archive_urls, pkg.tree_hash, path)
                    if success && readonly
                        set_readonly(path) # In add mode, files should be read-only
                    end
                    if ctx.use_only_tarballs_for_downloads && !success
                        pkgerror("failed to get tarball from $(urls[pkg.uuid])")
                    end
                    put!(results, (pkg, success, path))
                catch err
                    put!(results, (pkg, err, catch_backtrace()))
                end
            end
        end
    end

    missed_packages = Tuple{PackageSpec, String}[]
    for i in 1:length(pkgs_to_install)
        pkg, exc_or_success, bt_or_path = take!(results)
        exc_or_success isa Exception && pkgerror("Error when installing package $(pkg.name):\n",
                                                 sprint(Base.showerror, exc_or_success, bt_or_path))
        success, path = exc_or_success, bt_or_path
        if success
            vstr = pkg.version !== nothing ? "v$(pkg.version)" : "[$h]"
            printpkgstyle(ctx, :Installed, string(rpad(pkg.name * " ", max_name + 2, "─"), " ", vstr))
        else
            push!(missed_packages, (pkg, path))
        end
    end

    ##################################################
    # Use LibGit2 to download any remaining packages #
    ##################################################
    for (pkg, path) in missed_packages
        uuid = pkg.uuid
        install_git(ctx, pkg.uuid, pkg.name, pkg.tree_hash, urls[uuid], pkg.version::VersionNumber, path)
        readonly && set_readonly(path)
        vstr = pkg.version !== nothing ? "v$(pkg.version)" : "[$h]"
        printpkgstyle(ctx, :Installed, string(rpad(pkg.name * " ", max_name + 2, "─"), " ", vstr))
    end

    return new_pkgs
end

################################
# Manifest update and pruning #
################################
project_rel_path(ctx::Context, path::String) =
    project_rel_path(dirname(ctx.env.project_file), path)
project_rel_path(project::String, path::String) = normpath(joinpath(project, path))

function prune_manifest(ctx::Context)
    keep = collect(values(ctx.env.project.deps))
    ctx.env.manifest = prune_manifest(ctx.env.manifest, keep)
end

function prune_manifest(manifest::Dict, keep::Vector{UUID})
    while !isempty(keep)
        clean = true
        for (uuid, entry) in manifest
            uuid in keep || continue
            for dep in values(entry.deps)
                dep in keep && continue
                push!(keep, dep)
                clean = false
            end
        end
        clean && break
    end
    return Dict(uuid => entry for (uuid, entry) in manifest if uuid in keep)
end

function any_package_not_installed(ctx)
    for (uuid, entry) in ctx.env.manifest
        if Base.locate_package(Base.PkgId(uuid, entry.name)) === nothing
            return true
        end
    end
    return false
end

#########
# Build #
#########
function _get_deps!(ctx::Context, pkgs::Vector{PackageSpec}, uuids::Vector{UUID})
    for pkg in pkgs
        is_stdlib(pkg.uuid) && continue
        pkg.uuid in uuids && continue
        push!(uuids, pkg.uuid)
        if Types.is_project(ctx, pkg)
            pkgs = [PackageSpec(name, uuid) for (name, uuid) in ctx.env.project.deps]
        else
            info = manifest_info(ctx, pkg.uuid)
            if info === nothing
                pkgerror("could not find manifest entry for package $(err_rep(pkg))")
            end
            pkgs = [PackageSpec(name, uuid) for (name, uuid) in info.deps]
        end
        _get_deps!(ctx, pkgs, uuids)
    end
    return
end

function build(ctx::Context, pkgs::Vector{PackageSpec}, verbose::Bool)
    if any_package_not_installed(ctx) || !isfile(ctx.env.manifest_file)
        Pkg.instantiate(ctx)
    end
    uuids = UUID[]
    _get_deps!(ctx, pkgs, uuids)
    build_versions(ctx, uuids; might_need_to_resolve=true, verbose=verbose)
end

function dependency_order_uuids(ctx::Context, uuids::Vector{UUID})::Dict{UUID,Int}
    order = Dict{UUID,Int}()
    seen = UUID[]
    k = 0
    function visit(uuid::UUID)
        is_stdlib(uuid) && return
        uuid in seen &&
            return @warn("Dependency graph not a DAG, linearizing anyway")
        haskey(order, uuid) && return
        push!(seen, uuid)
        if Types.is_project_uuid(ctx, uuid)
            deps = values(ctx.env.project.deps)
        else
            entry = manifest_info(ctx, uuid)
            deps = values(entry.deps)
        end
        foreach(visit, deps)
        pop!(seen)
        order[uuid] = k += 1
    end
    visit(uuid::String) = visit(UUID(uuid))
    foreach(visit, uuids)
    return order
end

function gen_build_code(build_file::String)
    code = """
        $(Base.load_path_setup_code(false))
        cd($(repr(dirname(build_file))))
        include($(repr(build_file)))
        """
    return ```
        $(Base.julia_cmd()) -O0 --color=no --history-file=no
        --startup-file=$(Base.JLOptions().startupfile == 1 ? "yes" : "no")
        --compiled-modules=$(Bool(Base.JLOptions().use_compiled_modules) ? "yes" : "no")
        --eval $code
        ```
end

builddir(source_path::String) = joinpath(source_path, "deps")
buildfile(source_path::String) = joinpath(builddir(source_path), "build.jl")
function build_versions(ctx::Context, uuids::Vector{UUID}; might_need_to_resolve=false, verbose=false)
    # collect builds for UUIDs with `deps/build.jl` files
    builds = Tuple{UUID,String,String,VersionNumber}[]
    for uuid in uuids
        is_stdlib(uuid) && continue
        if Types.is_project_uuid(ctx, uuid)
            path = dirname(ctx.env.project_file)
            name = ctx.env.pkg.name
            version = ctx.env.pkg.version
        else
            entry = manifest_info(ctx, uuid)
            name = entry.name
            if entry.tree_hash !== nothing
                path = find_installed(name, uuid, entry.tree_hash)
            elseif entry.path !== nothing
                path = project_rel_path(ctx, entry.path)
            else
                pkgerror("Could not find either `git-tree-sha1` or `path` for package $name")
            end
            version = something(entry.version, v"0.0")
        end
        ispath(path) || error("Build path for $name does not exist: $path")
        ispath(buildfile(path)) && push!(builds, (uuid, name, path, version))
    end
    # toposort builds by dependencies
    order = dependency_order_uuids(ctx, map(first, builds))
    sort!(builds, by = build -> order[first(build)])
    max_name = isempty(builds) ? 0 : maximum(textwidth.([build[2] for build in builds]))
    # build each package versions in a child process
    for (uuid, name, source_path, version) in builds
        pkg = PackageSpec(;uuid=uuid, name=name, version=version)
        build_file = buildfile(source_path)
        # compatibility shim
        build_project_override = isfile(projectfile_path(builddir(source_path))) ?
            nothing :
            gen_target_project(ctx, pkg, source_path, "build")

        log_file = splitext(build_file)[1] * ".log"
        printpkgstyle(ctx, :Building,
                      rpad(name * " ", max_name + 1, "─") * "→ " * Types.pathrepr(log_file))

        sandbox(ctx, pkg, source_path, builddir(source_path), build_project_override) do
            flush(stdout)
            ok = open(log_file, "w") do log
                std = verbose ? ctx.io : log
                success(pipeline(gen_build_code(buildfile(source_path)),
                                 stdout=std, stderr=std))
            end
            ok && return
            n_lines = isinteractive() ? 100 : 5000
            # TODO: Extract last n  lines more efficiently
            log_lines = readlines(log_file)
            log_show = join(log_lines[max(1, length(log_lines) - n_lines):end], '\n')
            full_log_at, last_lines =
            if length(log_lines) > n_lines
                "\n\nFull log at $log_file",
                ", showing the last $n_lines of log"
            else
                "", ""
            end
            @error "Error building `$(pkg.name)`$last_lines: \n$log_show$full_log_at"
        end
    end
    return
end

##############
# Operations #
##############
function rm(ctx::Context, pkgs::Vector{PackageSpec})
    drop = UUID[]
    # find manifest-mode drops
    for pkg in pkgs
        pkg.mode == PKGMODE_MANIFEST || continue
        info = manifest_info(ctx, pkg.uuid)
        if info !== nothing
            pkg.uuid in drop || push!(drop, pkg.uuid)
        else
            str = has_name(pkg) ? pkg.name : string(pkg.uuid)
            @warn("`$str` not in manifest, ignoring")
        end
    end
    # drop reverse dependencies
    while !isempty(drop)
        clean = true
        for (uuid, entry) in ctx.env.manifest
            deps = values(entry.deps)
            isempty(drop ∩ deps) && continue
            uuid ∉ drop || continue
            push!(drop, uuid)
            clean = false
        end
        clean && break
    end
    # find project-mode drops
    for pkg in pkgs
        pkg.mode == PKGMODE_PROJECT || continue
        found = false
        for (name::String, uuid::UUID) in ctx.env.project.deps
            pkg.name == name || pkg.uuid == uuid || continue
            pkg.name == name ||
                error("project file name mismatch for `$uuid`: $(pkg.name) ≠ $name")
            pkg.uuid == uuid ||
                error("project file UUID mismatch for `$name`: $(pkg.uuid) ≠ $uuid")
            uuid in drop || push!(drop, uuid)
            found = true
            break
        end
        found && continue
        str = has_name(pkg) ? pkg.name : string(pkg.uuid)
        @warn("`$str` not in project, ignoring")
    end
    # delete drops from project
    n = length(ctx.env.project.deps)
    filter!(ctx.env.project.deps) do (_, uuid)
        uuid ∉ drop
    end
    if length(ctx.env.project.deps) == n
        println(ctx.io, "No changes")
        return
    end
    # only declare `compat` for direct dependencies
    # `julia` is always an implicit direct dependency
    filter!(ctx.env.project.compat) do (name, _)
        name == "julia" || name in keys(ctx.env.project.deps)
    end
    deps_names = append!(collect(keys(ctx.env.project.deps)),
                         collect(keys(ctx.env.project.extras)))
    filter!(ctx.env.project.targets) do (target, deps)
        !isempty(filter!(in(deps_names), deps))
    end

    # only keep reachable manifest entires
    prune_manifest(ctx)
    # update project & manifest
    Display.print_env_diff(ctx)
    write_env(ctx.env)
end

update_package_add(ctx::Context, pkg::PackageSpec, ::Nothing, is_dep::Bool) = pkg
function update_package_add(ctx::Context, pkg::PackageSpec, entry::PackageEntry, is_dep::Bool)
    if entry.pinned
        if pkg.version == VersionSpec()
            println(ctx.io, "`$(pkg.name)` is pinned at `v$(entry.version)`: maintaining pinned version")
        end
        return PackageSpec(; uuid=pkg.uuid, name=pkg.name, pinned=true,
                           version=entry.version, tree_hash=entry.tree_hash)
    end
    if entry.path !== nothing || entry.repo.source !== nothing || pkg.repo.source !== nothing
        return pkg # overwrite everything, nothing to copy over
    end
    if is_stdlib(pkg.uuid)
        return pkg # stdlibs are not versioned like other packages
    elseif is_dep && ((isa(pkg.version, VersionNumber) && entry.version == pkg.version) ||
                      (!isa(pkg.version, VersionNumber) && entry.version ∈ pkg.version))
        # leave the package as is at the installed version
        return PackageSpec(; uuid=pkg.uuid, name=pkg.name, version=entry.version,
                           tree_hash=entry.tree_hash)
    end
    # adding a new version not compatible with the old version, so we just overwrite
    return pkg
end

function check_registered(ctx::Context, pkgs::Vector{PackageSpec})
    pkgs = filter(tracking_registered_version, pkgs)
    find_registered!(ctx, UUID[pkg.uuid for pkg in pkgs])
    for pkg in pkgs
        isempty(registered_paths(ctx, pkg.uuid)) || continue
        pkgerror("expected package $(err_rep(pkg)) to be registered")
    end
end

# Check if the package can be added without colliding/overwriting things
function assert_can_add(ctx::Context, pkgs::Vector{PackageSpec})
    for pkg in pkgs
        @assert pkg.name !== nothing && pkg.uuid !== nothing
        # package with the same name exist in the project: assert that they have the same uuid
        get(ctx.env.project.deps, pkg.name, pkg.uuid) == pkg.uuid ||
            pkgerror("refusing to add package $(err_rep(pkg)):",
                     " package `$(pkg.name) = \"$(get(ctx.env.project.deps, pkg.name, pkg.uuid))\"` ",
                     "already exists as a direct dependency")
        # package with the same uuid exist in the project: assert they have the same name
        name = findfirst(==(pkg.uuid), ctx.env.project.deps)
        (name === nothing || name == pkg.name) ||
            pkgerror("refusing to add package $(err_rep(pkg)):",
                     " package `$(pkg.name) = \"$(ctx.env.project.deps[name])\"` ",
                     "already exists as a direct dependency")
        # package with the same uuid exist in the manifest: assert they have the same name
        haskey(ctx.env.manifest, pkg.uuid) && (ctx.env.manifest[pkg.uuid].name != pkg.name) &&
            pkgerror("refusing to add package $(err_rep(pkg)):",
                     " package `$(ctx.env.manifest[pkg.uuid].name) = \"$(pkg.uuid)\"` ",
                     "already exists in the manifest")
    end
end

function tiered_resolve(ctx::Context, pkgs::Vector{PackageSpec})
    try # do not modify existing subgraph
        return targeted_resolve(ctx, pkgs, PRESERVE_ALL)
    catch err
        err isa Resolve.ResolverError || rethrow()
    end
    try # do not modify existing direct deps
        return targeted_resolve(ctx, pkgs, PRESERVE_DIRECT)
    catch err
        err isa Resolve.ResolverError || rethrow()
    end
    try
        return targeted_resolve(ctx, pkgs, PRESERVE_SEMVER)
    catch err
        err isa Resolve.ResolverError || rethrow()
    end
    return targeted_resolve(ctx, pkgs, PRESERVE_NONE)
end

function targeted_resolve(ctx::Context, pkgs::Vector{PackageSpec}, preserve::PreserveLevel)
    if preserve == PRESERVE_ALL
        pkgs = load_all_deps(ctx, pkgs)
    elseif preserve == PRESERVE_DIRECT
        pkgs = load_direct_deps(ctx, pkgs)
    elseif preserve == PRESERVE_SEMVER
        pkgs = load_direct_deps(ctx, pkgs; preserve=preserve)
    elseif preserve == PRESERVE_NONE
        pkgs = load_direct_deps(ctx, pkgs; preserve=preserve)
    end
    check_registered(ctx, pkgs)
    resolve_versions!(ctx, pkgs)
    return pkgs
end

function _resolve(ctx::Context, pkgs::Vector{PackageSpec}, preserve::PreserveLevel)
    printpkgstyle(ctx, :Resolving, "package versions...")
    return preserve == PRESERVE_TIERED ?
        tiered_resolve(ctx, pkgs) :
        targeted_resolve(ctx, pkgs, preserve)
end

function add(ctx::Context, pkgs::Vector{PackageSpec}, new_git=UUID[];
             preserve::PreserveLevel=PRESERVE_TIERED, platform::Platform=platform_key_abi())
    assert_can_add(ctx, pkgs)
    # load manifest data
    for (i, pkg) in pairs(pkgs)
        entry = manifest_info(ctx, pkg.uuid)
        pkgs[i] = update_package_add(ctx, pkg, entry, is_dep(ctx, pkg))
    end
    foreach(pkg -> ctx.env.project.deps[pkg.name] = pkg.uuid, pkgs) # update set of deps
    # resolve
    pkgs = _resolve(ctx, pkgs, preserve)
    update_manifest!(ctx, pkgs)
    new_apply = download_source(ctx, pkgs)

    # After downloading resolutionary packages, search for (Julia)Artifacts.toml files
    # and ensure they are all downloaded and unpacked as well:
    download_artifacts(ctx, pkgs; platform=platform)

    Display.print_env_diff(ctx)
    write_env(ctx.env) # write env before building
    build_versions(ctx, union(UUID[pkg.uuid for pkg in new_apply], new_git))
end

# Input: name, uuid, and path
function develop(ctx::Context, pkgs::Vector{PackageSpec}, new_git::Vector{UUID};
                 preserve::PreserveLevel=PRESERVE_TIERED, platform::Platform=platform_key_abi())
    assert_can_add(ctx, pkgs)
    # no need to look at manifest.. dev will just nuke whatever is there before
    for pkg in pkgs
        ctx.env.project.deps[pkg.name] = pkg.uuid
    end
    # resolve & apply package versions
    pkgs = _resolve(ctx, pkgs, preserve)
    update_manifest!(ctx, pkgs)
    new_apply = download_source(ctx, pkgs; readonly=true)
<<<<<<< HEAD
    download_artifacts(ctx, pkgs; platform=platform)

=======
    download_artifacts(pkgs; platform=platform)
>>>>>>> 2c6b7f51
    Display.print_env_diff(ctx)
    write_env(ctx.env) # write env before building
    build_versions(ctx, union(UUID[pkg.uuid for pkg in new_apply], new_git))
end

# load version constraint
# if version isa VersionNumber -> set tree_hash too
up_load_versions!(ctx::Context, pkg::PackageSpec, ::Nothing, level::UpgradeLevel) = false
function up_load_versions!(ctx::Context, pkg::PackageSpec, entry::PackageEntry, level::UpgradeLevel)
    entry.version !== nothing || return false # no version to set
    if entry.pinned || level == UPLEVEL_FIXED
        pkg.version = entry.version
        pkg.tree_hash = entry.tree_hash
    elseif entry.repo.source !== nothing # repo packages have a version but are treated special
        pkg.repo = entry.repo
        if level == UPLEVEL_MAJOR
            # Updating a repo package is equivalent to adding it
            new = Types.handle_repo_add!(ctx, pkg)
            pkg.version = entry.version
            if pkg.tree_hash != entry.tree_hash
                # TODO parse find_installed and set new version
            end
            return new
        else
            pkg.version = entry.version
            pkg.tree_hash = entry.tree_hash
        end
    else
        ver = entry.version
        r = level == UPLEVEL_PATCH ? VersionRange(ver.major, ver.minor) :
            level == UPLEVEL_MINOR ? VersionRange(ver.major) :
            level == UPLEVEL_MAJOR ? VersionRange() :
                error("unexpected upgrade level: $level")
        pkg.version = VersionSpec(r)
    end
    return false
end

up_load_manifest_info!(pkg::PackageSpec, ::Nothing) = nothing
function up_load_manifest_info!(pkg::PackageSpec, entry::PackageEntry)
    pkg.name = entry.name # TODO check name is same
    pkg.repo = entry.repo # TODO check that repo is same
    pkg.path = entry.path
    pkg.pinned = entry.pinned
    # `pkg.version` and `pkg.tree_hash` is set by `up_load_versions!`
end

function up(ctx::Context, pkgs::Vector{PackageSpec}, level::UpgradeLevel)
    new_git = UUID[]
    # TODO check all pkg.version == VersionSpec()
    # set version constraints according to `level`
    for pkg in pkgs
        new = up_load_versions!(ctx, pkg, manifest_info(ctx, pkg.uuid), level)
        new && push!(new_git, pkg.uuid) #TODO put download + push! in utility function
    end
    # load rest of manifest data (except for version info)
    for pkg in pkgs
        up_load_manifest_info!(pkg, manifest_info(ctx, pkg.uuid))
    end
    pkgs = load_direct_deps(ctx, pkgs; preserve = (level == UPLEVEL_FIXED ? PRESERVE_NONE : PRESERVE_DIRECT))
    check_registered(ctx, pkgs)
    resolve_versions!(ctx, pkgs)
    prune_manifest(ctx)
    update_manifest!(ctx, pkgs)
    new_apply = download_source(ctx, pkgs)
<<<<<<< HEAD

    download_artifacts(ctx, pkgs)
=======
    download_artifacts(pkgs)
>>>>>>> 2c6b7f51
    Display.print_env_diff(ctx)
    write_env(ctx.env) # write env before building
    build_versions(ctx, union(UUID[pkg.uuid for pkg in new_apply], new_git))
end

function update_package_pin!(ctx::Context, pkg::PackageSpec, entry::PackageEntry)
    if entry.pinned && pkg.version == VersionSpec()
        println(ctx.io, "package $(err_rep(pkg)) already pinned")
    end
    # update pinned package
    pkg.pinned = true
    if is_stdlib(pkg.uuid)
        return nothing # nothing left to do
    elseif pkg.version == VersionSpec()
        pkg.version = entry.version # pin at current version
        pkg.repo = entry.repo
        pkg.tree_hash = entry.tree_hash
        pkg.path = entry.path
    else # given explicit registered version
        if entry.repo.source !== nothing || entry.path !== nothing
            # A pin in this case includes an implicit `free` to switch to tracking registered versions
            # First, make sure the package is registered so we have something to free to
            if isempty(registered_paths(ctx, pkg.uuid))
                pkgerror("unable to pin unregistered package $(err_rep(pkg)) to an arbritrary version")
            end
        end
    end
end

function pin(ctx::Context, pkgs::Vector{PackageSpec})
    foreach(pkg -> update_package_pin!(ctx, pkg, manifest_info(ctx, pkg.uuid)), pkgs)
    pkgs = load_direct_deps(ctx, pkgs)
    check_registered(ctx, pkgs)

    resolve_versions!(ctx, pkgs)
    update_manifest!(ctx, pkgs)

    new = download_source(ctx, pkgs)
    download_artifacts(ctx, pkgs)
    Display.print_env_diff(ctx)
    write_env(ctx.env) # write env before building
    build_versions(ctx, UUID[pkg.uuid for pkg in new])
end

function update_package_free!(ctx::Context, pkg::PackageSpec, entry::PackageEntry)
    if entry.pinned
        pkg.pinned = false
        is_stdlib(pkg.uuid) && return # nothing left to do
        pkg.version = entry.version
        pkg.repo = entry.repo
        pkg.tree_hash = entry.tree_hash
        return
    end
    if entry.path !== nothing || entry.repo.source !== nothing
        # make sure the package is registered so we have something to free to
        if isempty(registered_paths(ctx, pkg.uuid))
            pkgerror("unable to free unregistered package $(err_rep(pkg))")
        end
        return # -> name, uuid
    end
    pkgerror("expected package $(err_rep(pkg)) to be pinned, tracking a path,",
             " or tracking a repository")
end

# TODO: this is two techinically different operations with the same name
# split into two subfunctions ...
function free(ctx::Context, pkgs::Vector{PackageSpec})
    foreach(pkg -> update_package_free!(ctx, pkg, manifest_info(ctx, pkg.uuid)), pkgs)

    if any(pkg -> pkg.version == VersionSpec(), pkgs)
        pkgs = load_direct_deps(ctx, pkgs)
        check_registered(ctx, pkgs)
        resolve_versions!(ctx, pkgs)
        update_manifest!(ctx, pkgs)
        new = download_source(ctx, pkgs)
        download_artifacts(ctx, new)
        Display.print_env_diff(ctx)
        write_env(ctx.env) # write env before building
        build_versions(ctx, UUID[pkg.uuid for pkg in new])
    else
        foreach(pkg -> manifest_info(ctx, pkg.uuid).pinned = false, pkgs)
        Display.print_env_diff(ctx)
        write_env(ctx.env)
    end
end

function gen_test_code(testfile::String;
        coverage=false,
        julia_args::Cmd=``,
        test_args::Cmd=``)
    code = """
        $(Base.load_path_setup_code(false))
        cd($(repr(dirname(testfile))))
        append!(empty!(ARGS), $(repr(test_args.exec)))
        include($(repr(testfile)))
        """
    return ```
        $(Base.julia_cmd())
        --code-coverage=$(coverage ? "user" : "none")
        --color=$(Base.have_color ? "yes" : "no")
        --compiled-modules=$(Bool(Base.JLOptions().use_compiled_modules) ? "yes" : "no")
        --check-bounds=yes
        --inline=$(Bool(Base.JLOptions().can_inline) ? "yes" : "no")
        --startup-file=$(Base.JLOptions().startupfile == 1 ? "yes" : "no")
        --track-allocation=$(("none", "user", "all")[Base.JLOptions().malloc_log + 1])
        $(julia_args)
        --eval $(code)
    ```
end

function with_temp_env(fn::Function, temp_env::String)
    load_path = copy(LOAD_PATH)
    active_project = Base.ACTIVE_PROJECT[]
    try
        push!(empty!(LOAD_PATH), temp_env)
        Base.ACTIVE_PROJECT[] = temp_env
        fn()
    finally
        append!(empty!(LOAD_PATH), load_path)
        Base.ACTIVE_PROJECT[] = active_project
    end
end

# pick out a set of subgraphs and preserve their versions
function sandbox_preserve(ctx::Context, target::PackageSpec, test_project::String)
    env = deepcopy(ctx.env)
    # include root in manifest (in case any dependencies point back to it)
    if env.pkg !== nothing
        env.manifest[env.pkg.uuid] = PackageEntry(;name=env.pkg.name, path=dirname(env.project_file),
                                                  deps=env.project.deps)
    end
    # preserve important nodes
    keep = [target.uuid]
    append!(keep, collect(values(read_project(test_project).deps)))
    # prune and return
    return prune_manifest(env.manifest, keep)
end

abspath!(ctx::Context, manifest::Dict{UUID,PackageEntry}) =
    abspath!(dirname(ctx.env.project_file), manifest)
function abspath!(project::String, manifest::Dict{UUID,PackageEntry})
    for (uuid, entry) in manifest
        entry.path !== nothing || continue
        entry.path = project_rel_path(project, entry.path)
    end
    return manifest
end

# ctx + pkg used to compute parent dep graph
function sandbox(fn::Function, ctx::Context, target::PackageSpec, target_path::String,
                 sandbox_path::String, sandbox_project_override)
    active_manifest = manifestfile_path(dirname(ctx.env.project_file))
    sandbox_project = projectfile_path(sandbox_path)

    mktempdir() do tmp
        tmp_project  = projectfile_path(tmp)
        tmp_manifest = manifestfile_path(tmp)

        # Copy env info over to temp env
        if sandbox_project_override !== nothing
            Types.write_project(sandbox_project_override, tmp_project)
        elseif isfile(sandbox_project)
            cp(sandbox_project, tmp_project)
            chmod(tmp_project, 0o600)
        end
        # create merged manifest
        # - copy over active subgraph
        # - abspath! to maintain location of all deved nodes
        working_manifest = abspath!(ctx, sandbox_preserve(ctx, target, tmp_project))
        # - copy over fixed subgraphs from test subgraph
        # really only need to copy over "special" nodes
        sandbox_env = Types.EnvCache(projectfile_path(sandbox_path))
        sandbox_manifest = abspath!(sandbox_path, sandbox_env.manifest)
        for (name, uuid) in sandbox_env.project.deps
            entry = get(sandbox_manifest, uuid, nothing)
            if entry !== nothing && isfixed(entry)
                subgraph = prune_manifest(sandbox_manifest, [uuid])
                for (uuid, entry) in subgraph
                    if haskey(working_manifest, uuid)
                        pkgerror("can not merge projects")
                    end
                    working_manifest[uuid] = entry
                end
            end
        end
        Types.write_manifest(working_manifest, tmp_manifest)
        # sandbox
        with_temp_env(tmp) do
            temp_ctx = Context()
            temp_ctx.env.project.deps[target.name] = target.uuid
            write_env(temp_ctx.env, update_undo = false)
            try
                Pkg.resolve()
                @debug "Using _parent_ dep graph"
            catch err# TODO
                @error err
                temp_ctx.env.manifest = Dict(uuid => entry for (uuid, entry) in temp_ctx.env.manifest if isfixed(entry))
                Pkg.resolve(temp_ctx)
                @debug "Using _clean_ dep graph"
            end
            # Run sandboxed code
            path_sep = Sys.iswindows() ? ';' : ':'
            withenv(fn, "JULIA_LOAD_PATH" => "@$(path_sep)$(tmp)")
        end
    end
end

function update_package_test!(pkg::PackageSpec, entry::PackageEntry)
    is_stdlib(pkg.uuid) && return
    pkg.version = entry.version
    pkg.tree_hash = entry.tree_hash
    pkg.repo = entry.repo
    pkg.path = entry.path
    pkg.pinned = entry.pinned
end

# "targets" based test deps -> "test/Project.toml" based deps
function gen_target_project(ctx::Context, pkg::PackageSpec, source_path::String, target::String)
    test_project = Types.Project()
    if projectfile_path(source_path; strict=true) === nothing
        # no project file, assuming this is an old REQUIRE package
        test_project.deps = ctx.env.manifest[pkg.uuid].deps
        return test_project
    end
    # collect relevant info from source
    source_ctx = Context(env = EnvCache(projectfile_path(source_path)))
    source_env = source_ctx.env
    # collect regular dependencies
    test_project.deps = source_env.project.deps
    # collect test dependencies
    for name in get(source_env.project.targets, target, String[])
        uuid = get(source_env.project.extras, name, nothing)
        if uuid === nothing
            pkgerror("`$name` declared as a `$target` dependency, but no such entry in `extras`")
        end
        test_project.deps[name] = uuid
    end
    # collect compat entries
    for (name, uuid) in test_project.deps
        compat = get(source_env.project.compat, name, nothing)
        compat === nothing && continue
        test_project.compat[name] = compat
    end
    return test_project
end

testdir(source_path::String) = joinpath(source_path, "test")
testfile(source_path::String) = joinpath(testdir(source_path), "runtests.jl")
function test(ctx::Context, pkgs::Vector{PackageSpec};
              coverage=false, julia_args::Cmd=``, test_args::Cmd=``,
              test_fn=nothing)
    Pkg.instantiate(ctx)

    # load manifest data
    for pkg in pkgs
        if Types.is_project_uuid(ctx, pkg.uuid)
            pkg.path = dirname(ctx.env.project_file)
            pkg.version = ctx.env.pkg.version
        else
            update_package_test!(pkg, manifest_info(ctx, pkg.uuid))
        end
    end

    # See if we can find the test files for all packages
    missing_runtests = String[]
    source_paths     = String[]
    for pkg in pkgs
        sourcepath = project_rel_path(ctx, source_path(pkg)) # TODO
        !isfile(testfile(sourcepath)) && push!(missing_runtests, pkg.name)
        push!(source_paths, sourcepath)
    end
    if !isempty(missing_runtests)
        pkgerror(length(missing_runtests) == 1 ? "Package " : "Packages ",
                join(missing_runtests, ", "),
                " did not provide a `test/runtests.jl` file")
    end

    # sandbox
    pkgs_errored = String[]
    for (pkg, source_path) in zip(pkgs, source_paths)
        # compatibility shim between "targets" and "test/Project.toml"
        test_project_override = isfile(projectfile_path(testdir(source_path))) ?
            nothing :
            gen_target_project(ctx, pkg, source_path, "test")
        # now we sandbox
        printpkgstyle(ctx, :Testing, pkg.name)
        sandbox(ctx, pkg, source_path, testdir(source_path), test_project_override) do
            println(ctx.io, "Running sandbox")
            test_fn !== nothing && test_fn()
            Display.status(Context(), mode=PKGMODE_PROJECT)
            flush(stdout)
            try
                run(gen_test_code(testfile(source_path); coverage=coverage, julia_args=julia_args, test_args=test_args))
                printpkgstyle(ctx, :Testing, pkg.name * " tests passed ")
            catch err
                push!(pkgs_errored, pkg.name)
            end
        end
    end

    # report errors
    if !isempty(pkgs_errored)
        pkgerror(length(pkgs_errored) == 1 ? "Package " : "Packages ",
                 join(pkgs_errored, ", "),
                 " errored during testing")
    end
end

function package_info(ctx::Context, pkg::PackageSpec)::PackageInfo
    entry = manifest_info(ctx, pkg.uuid)
    if entry === nothing
        pkgerror("expected package $(err_rep(pkg)) to exist in the manifest",
                 " (use `resolve` to populate the manifest)")
    end
    package_info(ctx, pkg, entry)
end

function package_info(ctx::Context, pkg::PackageSpec, entry::PackageEntry)::PackageInfo
    git_source = pkg.repo.source === nothing ? nothing :
        isurl(pkg.repo.source) ? pkg.repo.source :
        project_rel_path(ctx, pkg.repo.source)
    info = PackageInfo(
        name                 = pkg.name,
        version              = pkg.version != VersionSpec() ? pkg.version : nothing,
        tree_hash            = pkg.tree_hash === nothing ? nothing : string(pkg.tree_hash), # TODO or should it just be a SHA?
        is_pinned            = pkg.pinned,
        is_tracking_path     = pkg.path !== nothing,
        is_tracking_repo     = pkg.repo.rev !== nothing || pkg.repo.source !== nothing,
        is_tracking_registry = is_tracking_registry(pkg),
        git_revision         = pkg.repo.rev,
        git_source           = git_source,
        source               = project_rel_path(ctx, source_path(pkg)),
        dependencies         = copy(entry.deps), #TODO is copy needed?
    )
    return info
end

end # module<|MERGE_RESOLUTION|>--- conflicted
+++ resolved
@@ -1101,12 +1101,7 @@
     pkgs = _resolve(ctx, pkgs, preserve)
     update_manifest!(ctx, pkgs)
     new_apply = download_source(ctx, pkgs; readonly=true)
-<<<<<<< HEAD
     download_artifacts(ctx, pkgs; platform=platform)
-
-=======
-    download_artifacts(pkgs; platform=platform)
->>>>>>> 2c6b7f51
     Display.print_env_diff(ctx)
     write_env(ctx.env) # write env before building
     build_versions(ctx, union(UUID[pkg.uuid for pkg in new_apply], new_git))
@@ -1172,12 +1167,7 @@
     prune_manifest(ctx)
     update_manifest!(ctx, pkgs)
     new_apply = download_source(ctx, pkgs)
-<<<<<<< HEAD
-
     download_artifacts(ctx, pkgs)
-=======
-    download_artifacts(pkgs)
->>>>>>> 2c6b7f51
     Display.print_env_diff(ctx)
     write_env(ctx.env) # write env before building
     build_versions(ctx, union(UUID[pkg.uuid for pkg in new_apply], new_git))
