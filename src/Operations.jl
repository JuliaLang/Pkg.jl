--- conflicted
+++ resolved
@@ -1435,11 +1435,7 @@
         fancyprint && show_progress(ctx.io, bar)
 
         let log_file=log_file
-<<<<<<< HEAD
-            sandbox(ctx, pkg, source_path, builddir(source_path), build_project_override; preferences=build_project_preferences, allow_reresolve) do
-=======
-            sandbox(ctx, pkg, builddir(source_path), build_project_override; preferences=build_project_preferences) do
->>>>>>> c93d6f09
+            sandbox(ctx, pkg, builddir(source_path), build_project_override; preferences=build_project_preferences, allow_reresolve) do
                 flush(ctx.io)
                 ok = open(log_file, "w") do log
                     std = verbose ? ctx.io : log
