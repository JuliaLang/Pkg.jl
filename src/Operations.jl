# This file is a part of Julia. License is MIT: https://julialang.org/license

module Operations

using FileWatching: FileWatching
using UUIDs
using Random: randstring
import LibGit2, Dates, TOML

using ..Types, ..Resolve, ..PlatformEngines, ..GitTools, ..MiniProgressBars
import ..depots, ..depots1, ..devdir, ..set_readonly, ..Types.PackageEntry
import ..Artifacts: ensure_artifact_installed, artifact_names, extract_all_hashes,
                    artifact_exists, select_downloadable_artifacts, mv_temp_dir_retries
using Base.BinaryPlatforms
import ...Pkg
import ...Pkg: pkg_server, Registry, pathrepr, can_fancyprint, printpkgstyle, stderr_f, OFFLINE_MODE
import ...Pkg: UPDATED_REGISTRY_THIS_SESSION, RESPECT_SYSIMAGE_VERSIONS, should_autoprecompile
import ...Pkg: usable_io

#########
# Utils #
#########

function default_preserve()
    if Base.get_bool_env("JULIA_PKG_PRESERVE_TIERED_INSTALLED", false)
        PRESERVE_TIERED_INSTALLED
    else
        PRESERVE_TIERED
    end
end

function find_installed(name::String, uuid::UUID, sha1::SHA1)
    slug_default = Base.version_slug(uuid, sha1)
    # 4 used to be the default so look there first
    for slug in (slug_default, Base.version_slug(uuid, sha1, 4))
        for depot in depots()
            path = abspath(depot, "packages", name, slug)
            ispath(path) && return path
        end
    end
    return abspath(depots1(), "packages", name, slug_default)
end

# more accurate name is `should_be_tracking_registered_version`
# the only way to know for sure is to key into the registries
tracking_registered_version(pkg::Union{PackageSpec, PackageEntry}, julia_version=VERSION) =
    !is_stdlib(pkg.uuid, julia_version) && pkg.path === nothing && pkg.repo.source === nothing

function source_path(manifest_file::String, pkg::Union{PackageSpec, PackageEntry}, julia_version = VERSION)
    pkg.tree_hash   !== nothing ? find_installed(pkg.name, pkg.uuid, pkg.tree_hash) :
    pkg.path        !== nothing ? joinpath(dirname(manifest_file), pkg.path) :
    is_or_was_stdlib(pkg.uuid, julia_version) ? Types.stdlib_path(pkg.name) :
    nothing
end

#TODO rename
function load_version(version, fixed, preserve::PreserveLevel)
    if version === nothing
        return VersionSpec() # some stdlibs dont have a version
    elseif fixed
        return version # dont change state if a package is fixed
    elseif preserve == PRESERVE_ALL || preserve == PRESERVE_ALL_INSTALLED || preserve == PRESERVE_DIRECT
        return something(version, VersionSpec())
    elseif preserve == PRESERVE_SEMVER && version != VersionSpec()
        return Types.semver_spec("$(version.major).$(version.minor).$(version.patch)")
    elseif preserve == PRESERVE_NONE
        return VersionSpec()
    end
end

function load_direct_deps(env::EnvCache, pkgs::Vector{PackageSpec}=PackageSpec[];
                          preserve::PreserveLevel=PRESERVE_DIRECT)
    pkgs_direct = load_project_deps(env.project, env.project_file, env.manifest, env.manifest_file, pkgs; preserve)

    for (path, project) in env.workspace
        append!(pkgs_direct, load_project_deps(project, path, env.manifest, env.manifest_file, pkgs; preserve))
    end

    unique_uuids = Set{UUID}(pkg.uuid for pkg in pkgs_direct)
    for uuid in unique_uuids
        idxs = findall(pkg -> pkg.uuid == uuid, pkgs_direct)
        # TODO: Assert that projects do not have conflicting sources
        pkg = pkgs_direct[idxs[1]]
        idx_to_drop = Int[]
        for i in Iterators.drop(idxs, 1)
            # Merge in sources from other projects
            # Manifest info like pinned, tree_hash and version should be the same
            # since that is all loaded from the same manifest
            if pkg.path === nothing && pkgs_direct[i].path !== nothing
                pkg.path = pkgs_direct[i].path
            end
            if pkg.repo.source === nothing && pkgs_direct[i].repo.source !== nothing
                pkg.repo.source = pkgs_direct[i].repo.source
            end
            if pkg.repo.rev === nothing && pkgs_direct[i].repo.rev !== nothing
                pkg.repo.rev = pkgs_direct[i].repo.rev
            end
            push!(idx_to_drop, i)
        end
        sort!(unique!(idx_to_drop))
        deleteat!(pkgs_direct, idx_to_drop)
    end

    return vcat(pkgs, pkgs_direct)
end

function load_project_deps(project::Project, project_file::String, manifest::Manifest, manifest_file::String, pkgs::Vector{PackageSpec}=PackageSpec[];
                          preserve::PreserveLevel=PRESERVE_DIRECT)
    pkgs_direct = PackageSpec[]
    if project.name !== nothing && project.uuid !== nothing && findfirst(pkg -> pkg.uuid == project.uuid, pkgs) === nothing
        path = Types.relative_project_path(manifest_file, dirname(project_file))
        pkg = PackageSpec(;name=project.name, uuid=project.uuid, version=project.version, path)
        push!(pkgs_direct, pkg)
    end

    for (name::String, uuid::UUID) in project.deps
        findfirst(pkg -> pkg.uuid == uuid, pkgs) === nothing || continue # do not duplicate packages
        path, repo = get_path_repo(project, name)
        entry = manifest_info(manifest, uuid)
        push!(pkgs_direct, entry === nothing ?
              PackageSpec(;uuid, name, path, repo) :
              PackageSpec(;
                uuid      = uuid,
                name      = name,
                path      = path === nothing ? entry.path : path,
                repo      = repo == GitRepo() ? entry.repo : repo,
                pinned    = entry.pinned,
                tree_hash = entry.tree_hash, # TODO should tree_hash be changed too?
                version   = load_version(entry.version, isfixed(entry), preserve),
              ))
    end
    return pkgs_direct
end

function load_manifest_deps(manifest::Manifest, pkgs::Vector{PackageSpec}=PackageSpec[];
                            preserve::PreserveLevel=PRESERVE_ALL)
    pkgs = copy(pkgs)
    for (uuid, entry) in manifest
        findfirst(pkg -> pkg.uuid == uuid, pkgs) === nothing || continue # do not duplicate packages
        push!(pkgs, PackageSpec(
            uuid      = uuid,
            name      = entry.name,
            path      = entry.path,
            pinned    = entry.pinned,
            repo      = entry.repo,
            tree_hash = entry.tree_hash, # TODO should tree_hash be changed too?
            version   = load_version(entry.version, isfixed(entry), preserve),
        ))
    end
    return pkgs
end


function load_all_deps(env::EnvCache, pkgs::Vector{PackageSpec}=PackageSpec[];
                       preserve::PreserveLevel=PRESERVE_ALL)
    pkgs = load_manifest_deps(env.manifest, pkgs; preserve=preserve)
    # Sources takes presedence over the manifest...
    for pkg in pkgs
        path, repo = get_path_repo(env.project, pkg.name)
        if path !== nothing
            pkg.path = path
        end
        if repo.source !== nothing
            pkg.repo.source = repo.source
        end
        if repo.rev !== nothing
            pkg.repo.rev = repo.rev
        end
    end
    return load_direct_deps(env, pkgs; preserve=preserve)
end

function load_all_deps_loadable(env::EnvCache)
    deps = load_all_deps(env)
    keep = Set{UUID}(values(env.project.deps))
    prune_deps(env.manifest, keep)
    filtered = filter(pkg -> pkg.uuid in keep, deps)
    return filtered
end


function is_instantiated(env::EnvCache, workspace::Bool=false; platform = HostPlatform())::Bool
    # Load everything
    if workspace
        pkgs = Operations.load_all_deps(env)
    else
        pkgs = Operations.load_all_deps_loadable(env)
    end
    # If the top-level project is a package, ensure it is instantiated as well
    if env.pkg !== nothing
        # Top-level project may already be in the manifest (cyclic deps)
        # so only add it if it isn't there
        idx = findfirst(x -> x.uuid == env.pkg.uuid, pkgs)
        if idx === nothing
            push!(pkgs, Types.PackageSpec(name=env.pkg.name, uuid=env.pkg.uuid, version=env.pkg.version, path=dirname(env.project_file)))
        end
    else
        # Make sure artifacts for project exist even if it is not a package
        check_artifacts_downloaded(dirname(env.project_file); platform) || return false
    end
    # Make sure all paths/artifacts exist
    return all(pkg -> is_package_downloaded(env.manifest_file, pkg; platform), pkgs)
end

function update_manifest!(env::EnvCache, pkgs::Vector{PackageSpec}, deps_map, julia_version)
    manifest = env.manifest
    empty!(manifest)

    for pkg in pkgs
        entry = PackageEntry(;name = pkg.name, version = pkg.version, pinned = pkg.pinned,
                             tree_hash = pkg.tree_hash, path = pkg.path, repo = pkg.repo, uuid=pkg.uuid)
        if is_stdlib(pkg.uuid, julia_version)
            # Only set stdlib versions for versioned (external) stdlibs
            entry.version = stdlib_version(pkg.uuid, julia_version)
        end
        entry.deps = deps_map[pkg.uuid]
        env.manifest[pkg.uuid] = entry
    end
    prune_manifest(env)
    record_project_hash(env)
end

# This has to be done after the packages have been downloaded
# since we need access to the Project file to read the information
# about extensions
function fixups_from_projectfile!(ctx::Context)
    env = ctx.env
    for pkg in values(env.manifest)
        if ctx.julia_version !== VERSION && is_stdlib(pkg.uuid, ctx.julia_version)
            # Special handling for non-current julia_version resolving given the source for historical stdlibs
            # isn't available at this stage as Pkg thinks it should not be needed, so rely on STDLIBS_BY_VERSION
            stdlibs = Types.get_last_stdlibs(ctx.julia_version)
            p = stdlibs[pkg.uuid]
            pkg.weakdeps = Dict{String, Base.UUID}(stdlibs[uuid].name => uuid for uuid in p.weakdeps)
            # pkg.exts = p.exts # TODO: STDLIBS_BY_VERSION doesn't record this
            # pkg.entryfile = p.entryfile # TODO: STDLIBS_BY_VERSION doesn't record this
            for (name, _) in pkg.weakdeps
                if !(name in p.deps)
                    delete!(pkg.deps, name)
                end
            end
        else
            # normal mode based on project files.
            # isfile_casesenstive within locate_project_file used to error on Windows if given a
            # relative path so abspath it to be extra safe https://github.com/JuliaLang/julia/pull/55220
            sourcepath = source_path(env.manifest_file, pkg)
            if sourcepath === nothing
                pkgerror("could not find source path for package $(pkg.name) based on manifest $(env.manifest_file)")
            end
            project_file = Base.locate_project_file(abspath(sourcepath))
            if project_file isa String && isfile(project_file)
                p = Types.read_project(project_file)
                pkg.weakdeps = p.weakdeps
                pkg.exts = p.exts
                pkg.entryfile = p.entryfile
                for (name, _) in p.weakdeps
                    if !haskey(p.deps, name)
                        delete!(pkg.deps, name)
                    end
                end
            end
        end
    end
    prune_manifest(env)
end

####################
# Registry Loading #
####################

function load_tree_hash!(registries::Vector{Registry.RegistryInstance}, pkg::PackageSpec, julia_version)
    if is_stdlib(pkg.uuid, julia_version) && pkg.tree_hash !== nothing
        # manifests from newer julia versions might have stdlibs that are upgradable (FORMER_STDLIBS)
        # that have tree_hash recorded, which we need to clear for this version where they are not upgradable
        # given regular stdlibs don't have tree_hash recorded
        pkg.tree_hash = nothing
        return pkg
    end
    tracking_registered_version(pkg, julia_version) || return pkg
    hash = nothing
    for reg in registries
        reg_pkg = get(reg, pkg.uuid, nothing)
        reg_pkg === nothing && continue
        pkg_info = Registry.registry_info(reg_pkg)
        version_info = get(pkg_info.version_info, pkg.version, nothing)
        version_info === nothing && continue
        hash′ = version_info.git_tree_sha1
        if hash !== nothing
            hash == hash′ || pkgerror("hash mismatch in registries for $(pkg.name) at version $(pkg.version)")
        end
        hash = hash′
    end
    pkg.tree_hash = hash
    return pkg
end

#######################################
# Dependency gathering and resolution #
#######################################
get_compat(proj::Project, name::String) = haskey(proj.compat, name) ? proj.compat[name].val : Types.VersionSpec()
get_compat_str(proj::Project, name::String) = haskey(proj.compat, name) ? proj.compat[name].str : nothing
function set_compat(proj::Project, name::String, compat::String)
    semverspec = Types.semver_spec(compat, throw = false)
    isnothing(semverspec) && return false
    proj.compat[name] = Types.Compat(semverspec, compat)
    return true
end
function set_compat(proj::Project, name::String, ::Nothing)
    delete!(proj.compat, name)
    return true
end

function reset_all_compat!(proj::Project)
    for name in keys(proj.compat)
        compat = proj.compat[name]
        if compat.val != Types.semver_spec(compat.str)
            proj.compat[name] = Types.Compat(Types.semver_spec(compat.str), compat.str)
        end
    end
    return nothing
end

function collect_project(pkg::Union{PackageSpec, Nothing}, path::String)
    deps = PackageSpec[]
    weakdeps = Set{UUID}()
    project_file = projectfile_path(path; strict=true)
    project = project_file === nothing ?  Project() : read_project(project_file)
    julia_compat = get_compat(project, "julia")
    if !isnothing(julia_compat) && !(VERSION in julia_compat)
        pkgerror("julia version requirement from Project.toml's compat section not satisfied for package at `$path`")
    end
    for (name, uuid) in project.deps
        path, repo = get_path_repo(project, name)
        vspec = get_compat(project, name)
        push!(deps, PackageSpec(name=name, uuid=uuid, version=vspec, path=path, repo=repo))
    end
    for (name, uuid) in project.weakdeps
        vspec = get_compat(project, name)
        push!(deps, PackageSpec(name, uuid, vspec))
        push!(weakdeps, uuid)
    end
    if pkg !== nothing
        if project.version !== nothing
            pkg.version = project.version
        else
            # @warn("project file for $(pkg.name) is missing a `version` entry")
            pkg.version = VersionNumber(0)
        end
    end
    return deps, weakdeps
end

is_tracking_path(pkg) = pkg.path !== nothing
is_tracking_repo(pkg) = pkg.repo.source !== nothing
is_tracking_registry(pkg) = !is_tracking_path(pkg) && !is_tracking_repo(pkg)
isfixed(pkg) = !is_tracking_registry(pkg) || pkg.pinned

function collect_developed!(env::EnvCache, pkg::PackageSpec, developed::Vector{PackageSpec})
    source = project_rel_path(env, source_path(env.manifest_file, pkg))
    source_env = EnvCache(projectfile_path(source))
    pkgs = load_project_deps(source_env.project, source_env.project_file, source_env.manifest, source_env.manifest_file)
    for pkg in pkgs
        if any(x -> x.uuid == pkg.uuid, developed)
            continue
        end
        if is_tracking_path(pkg)
            # normalize path
            # TODO: If path is collected from project, it is relative to the project file
             # otherwise relative to manifest file....
            pkg.path = Types.relative_project_path(env.manifest_file,
                    project_rel_path(source_env,
                    source_path(source_env.manifest_file, pkg)))
            push!(developed, pkg)
            collect_developed!(env, pkg, developed)
        elseif is_tracking_repo(pkg)
            push!(developed, pkg)
        end
    end
end

function collect_developed(env::EnvCache, pkgs::Vector{PackageSpec})
    developed = PackageSpec[]
    for pkg in filter(is_tracking_path, pkgs)
        collect_developed!(env, pkg, developed)
    end
    return developed
end

function collect_fixed!(env::EnvCache, pkgs::Vector{PackageSpec}, names::Dict{UUID, String})
    deps_map = Dict{UUID,Vector{PackageSpec}}()
    weak_map = Dict{UUID,Set{UUID}}()

    uuid = Types.project_uuid(env)
    deps, weakdeps = collect_project(env.pkg, dirname(env.project_file))
    deps_map[uuid] = deps
    weak_map[uuid] = weakdeps
    names[uuid] = env.pkg === nothing ? "project" : env.pkg.name

    for (path, project) in env.workspace
        uuid = Types.project_uuid(project, path)
        pkg = project.name === nothing ? nothing : PackageSpec(name=project.name, uuid=uuid)
        deps, weakdeps = collect_project(pkg, path)
        deps_map[Types.project_uuid(env)] = deps
        weak_map[Types.project_uuid(env)] = weakdeps
        names[uuid] = project.name === nothing ? "project" : project.name
    end

    for pkg in pkgs
        # add repo package if necessary
        source = source_path(env.manifest_file, pkg)
        path = source === nothing ? nothing : project_rel_path(env, source)
        if (path === nothing || !isdir(path)) && (pkg.repo.rev !== nothing || pkg.repo.source !== nothing)
            # ensure revved package is installed
            # pkg.tree_hash is set in here
            Types.handle_repo_add!(Types.Context(env=env), pkg)
            # Recompute path
            path = project_rel_path(env, source_path(env.manifest_file, pkg))
        end
        if !isdir(path)
            pkgerror("expected package $(err_rep(pkg)) to exist at path `$path`")
        end
        deps, weakdeps = collect_project(pkg, path)
        deps_map[pkg.uuid] = deps
        weak_map[pkg.uuid] = weakdeps
    end

    fixed = Dict{UUID,Resolve.Fixed}()
    # Collect the dependencies for the fixed packages
    for (uuid, deps) in deps_map
        q = Dict{UUID, VersionSpec}()
        for dep in deps
            names[dep.uuid] = dep.name
            q[dep.uuid] = dep.version
        end
        if Types.is_project_uuid(env, uuid)
            fix_pkg = env.pkg
        else
            idx = findfirst(pkg -> pkg.uuid == uuid, pkgs)
            fix_pkg = pkgs[idx]
        end
        fixpkgversion = fix_pkg === nothing ? v"0.0.0" : fix_pkg.version
        fixed[uuid] = Resolve.Fixed(fixpkgversion, q, weak_map[uuid])
    end
    return fixed
end

# drops build detail in version but keeps the main prerelease context
# i.e. dropbuild(v"2.0.1-rc1.21321") == v"2.0.1-rc1"
dropbuild(v::VersionNumber) = VersionNumber(v.major, v.minor, v.patch, isempty(v.prerelease) ? () : (v.prerelease[1],))

function get_compat_workspace(env, name)
    # Are we allowing packages with the same name and different uuids
    # in different project files in the same workspace? In that case,
    # need to pass in a UUID here instead of a name.
    compat = get_compat(env.project, name)
    for (_, project) in env.workspace
        compat = intersect(compat, get_compat(project, name))
    end
    return compat
end

# Resolve a set of versions given package version specs
# looks at uuid, version, repo/path,
# sets version to a VersionNumber
# adds any other packages which may be in the dependency graph
# all versioned packages should have a `tree_hash`
function resolve_versions!(env::EnvCache, registries::Vector{Registry.RegistryInstance}, pkgs::Vector{PackageSpec}, julia_version,
                           installed_only::Bool)
    installed_only = installed_only || OFFLINE_MODE[]
    # compatibility
    if julia_version !== nothing
        # only set the manifest julia_version if ctx.julia_version is not nothing
        env.manifest.julia_version = dropbuild(VERSION)
        v = intersect(julia_version, get_compat_workspace(env, "julia"))
        if isempty(v)
            @warn "julia version requirement for project not satisfied" _module=nothing _file=nothing
        end
    end

    jll_fix = Dict{UUID, VersionNumber}()
    for pkg in pkgs
        if !is_stdlib(pkg.uuid) && endswith(pkg.name, "_jll") && pkg.version isa VersionNumber
            jll_fix[pkg.uuid] = pkg.version
        end
    end

    names = Dict{UUID, String}(uuid => info.name for (uuid, info) in stdlib_infos())
    # recursive search for packages which are tracking a path
    developed = collect_developed(env, pkgs)
    # But we only want to use information for those packages that we don't know about
    for pkg in developed
        if !any(x -> x.uuid == pkg.uuid, pkgs)
            push!(pkgs, pkg)
        end
    end
    # this also sets pkg.version for fixed packages
    fixed = collect_fixed!(env, filter(!is_tracking_registry, pkgs), names)
    # non fixed packages are `add`ed by version: their version is either restricted or free
    # fixed packages are `dev`ed or `add`ed by repo
    # at this point, fixed packages have a version and `deps`

    @assert length(Set(pkg.uuid::UUID for pkg in pkgs)) == length(pkgs)

    # check compat
    for pkg in pkgs
        compat = get_compat_workspace(env, pkg.name)
        v = intersect(pkg.version, compat)
        if isempty(v)
            throw(Resolve.ResolverError(
                "empty intersection between $(pkg.name)@$(pkg.version) and project compatibility $(compat)"))
        end
        # Work around not clobbering 0.x.y+ for checked out old type of packages
        if !(pkg.version isa VersionNumber)
            pkg.version = v
        end
    end

    for pkg in pkgs
        names[pkg.uuid] = pkg.name
    end

    # Unless using the unbounded or historical resolver, always allow stdlibs to update. Helps if the previous resolve
    # happened on a different julia version / commit and the stdlib version in the manifest is not the current stdlib version
    unbind_stdlibs = julia_version === VERSION
    reqs = Resolve.Requires(pkg.uuid => is_stdlib(pkg.uuid) && unbind_stdlibs ? VersionSpec("*") : VersionSpec(pkg.version) for pkg in pkgs)
    graph, compat_map = deps_graph(env, registries, names, reqs, fixed, julia_version, installed_only)
    Resolve.simplify_graph!(graph)
    vers = Resolve.resolve(graph)

    # Fixup jlls that got their build numbers stripped
    vers_fix = copy(vers)
    for (uuid, vers) in vers
        old_v = get(jll_fix, uuid, nothing)
        # We only fixup a JLL if the old major/minor/patch matches the new major/minor/patch
        if old_v !== nothing && Base.thispatch(old_v) == Base.thispatch(vers_fix[uuid])
            new_v = vers_fix[uuid]
            if old_v != new_v
                compat_map[uuid][old_v] = compat_map[uuid][new_v]
                # Note that we don't delete!(compat_map[uuid], old_v) because we want to keep the compat info around
                # in case there's JLL version confusion between the sysimage pkgorigins version and manifest
                # but that issue hasn't been fully specified, so keep it to be cautious
            end
            vers_fix[uuid] = old_v
        end
    end
    vers = vers_fix

    # update vector of package versions
    for (uuid, ver) in vers
        idx = findfirst(p -> p.uuid == uuid, pkgs)
        if idx !== nothing
            pkg = pkgs[idx]
            # Fixed packages are not returned by resolve (they already have their version set)
            pkg.version = vers[pkg.uuid]
        else
            name = is_stdlib(uuid) ? stdlib_infos()[uuid].name : registered_name(registries, uuid)
            push!(pkgs, PackageSpec(;name=name, uuid=uuid, version=ver))
        end
    end
    final_deps_map = Dict{UUID, Dict{String, UUID}}()
    for pkg in pkgs
        load_tree_hash!(registries, pkg, julia_version)
        deps = begin
            if pkg.uuid in keys(fixed)
                deps_fixed = Dict{String, UUID}()
                for dep in keys(fixed[pkg.uuid].requires)
                    deps_fixed[names[dep]] = dep
                end
                deps_fixed
            else
                d = Dict{String, UUID}()
                for (uuid, _) in compat_map[pkg.uuid][pkg.version]
                    d[names[uuid]]  = uuid
                end
                d
            end
        end
        # julia is an implicit dependency
        filter!(d -> d.first != "julia", deps)
        final_deps_map[pkg.uuid] = deps
    end
    return final_deps_map
end

get_or_make!(d::Dict{K,V}, k::K) where {K,V} = get!(d, k) do; V() end

const JULIA_UUID = UUID("1222c4b2-2114-5bfd-aeef-88e4692bbb3e")
const PKGORIGIN_HAVE_VERSION = :version in fieldnames(Base.PkgOrigin)
function deps_graph(env::EnvCache, registries::Vector{Registry.RegistryInstance}, uuid_to_name::Dict{UUID,String},
                    reqs::Resolve.Requires, fixed::Dict{UUID,Resolve.Fixed}, julia_version,
                    installed_only::Bool)
    uuids = Set{UUID}()
    union!(uuids, keys(reqs))
    union!(uuids, keys(fixed))
    for fixed_uuids in map(fx->keys(fx.requires), values(fixed))
        union!(uuids, fixed_uuids)
    end

    stdlibs_for_julia_version = Types.get_last_stdlibs(julia_version)
    seen = Set{UUID}()

    # pkg -> version -> (dependency => compat):
    all_compat = Dict{UUID,Dict{VersionNumber,Dict{UUID,VersionSpec}}}()
    weak_compat = Dict{UUID,Dict{VersionNumber,Set{UUID}}}()

    for (fp, fx) in fixed
        all_compat[fp]   = Dict(fx.version => Dict{UUID,VersionSpec}())
    end

    while true
        unseen = setdiff(uuids, seen)
        isempty(unseen) && break
        for uuid in unseen
            push!(seen, uuid)
            uuid in keys(fixed) && continue
            all_compat_u = get_or_make!(all_compat, uuid)
            weak_compat_u = get_or_make!(weak_compat, uuid)
            uuid_is_stdlib = haskey(stdlibs_for_julia_version, uuid)

            # If we're requesting resolution of a package that is an
            # unregistered stdlib we must special-case it here.  This is further
            # complicated by the fact that we can ask this question relative to
            # a Julia version.
            if (julia_version != VERSION && is_unregistered_stdlib(uuid)) || uuid_is_stdlib
                # We use our historical stdlib versioning data to unpack the version, deps and weakdeps of this uuid
                stdlib_info = stdlibs_for_julia_version[uuid]
                v = something(stdlib_info.version, VERSION)

                all_compat_u_vr = get_or_make!(all_compat_u, v)
                for other_uuid in stdlib_info.deps
                    push!(uuids, other_uuid)
                    all_compat_u_vr[other_uuid] = VersionSpec()
                end

                if !isempty(stdlib_info.weakdeps)
                    weak_all_compat_u_vr = get_or_make!(weak_compat_u, v)
                    for other_uuid in stdlib_info.weakdeps
                        push!(uuids, other_uuid)
                        all_compat_u_vr[other_uuid] = VersionSpec()
                        push!(weak_all_compat_u_vr, other_uuid)
                    end
                end
            else
                for reg in registries
                    pkg = get(reg, uuid, nothing)
                    pkg === nothing && continue
                    info = Registry.registry_info(pkg)

                    function add_compat!(d, cinfo)
                        for (v, compat_info) in cinfo
                            # Filter yanked and if we are in offline mode also downloaded packages
                            # TODO, pull this into a function
                            Registry.isyanked(info, v) && continue
                            if installed_only
                                pkg_spec = PackageSpec(name=pkg.name, uuid=pkg.uuid, version=v, tree_hash=Registry.treehash(info, v))
                                is_package_downloaded(env.manifest_file, pkg_spec) || continue
                            end

                            # Skip package version that are not the same as external packages in sysimage
                            if PKGORIGIN_HAVE_VERSION && RESPECT_SYSIMAGE_VERSIONS[] && julia_version == VERSION
                                pkgid = Base.PkgId(uuid, pkg.name)
                                if Base.in_sysimage(pkgid)
                                    pkgorigin = get(Base.pkgorigins, pkgid, nothing)
                                    if pkgorigin !== nothing && pkgorigin.version !== nothing
                                        if v != pkgorigin.version
                                            continue
                                        end
                                    end
                                end
                            end
                            dv = get_or_make!(d, v)
                            merge!(dv, compat_info)
                            union!(uuids, keys(compat_info))
                        end
                    end
                    add_compat!(all_compat_u, Registry.compat_info(info))
                    weak_compat_info = Registry.weak_compat_info(info)
                    if weak_compat_info !== nothing
                        add_compat!(all_compat_u, weak_compat_info)
                        # Version to Set
                        for (v, compat_info) in  weak_compat_info
                            weak_compat_u[v] = keys(compat_info)
                        end
                    end
                end
            end
        end
    end

    for uuid in uuids
        uuid == JULIA_UUID && continue
        if !haskey(uuid_to_name, uuid)
            name = registered_name(registries, uuid)
            name === nothing && pkgerror("cannot find name corresponding to UUID $(uuid) in a registry")
            uuid_to_name[uuid] = name
            entry = manifest_info(env.manifest, uuid)
            entry ≡ nothing && continue
            uuid_to_name[uuid] = entry.name
        end
    end

    return Resolve.Graph(all_compat, weak_compat, uuid_to_name, reqs, fixed, false, julia_version),
           all_compat
end

########################
# Package installation #
########################

function get_archive_url_for_version(url::String, ref)
    if (m = match(r"https://github.com/(.*?)/(.*?).git", url)) !== nothing
        return "https://api.github.com/repos/$(m.captures[1])/$(m.captures[2])/tarball/$(ref)"
    end
    return nothing
end

# Returns if archive successfully installed
function install_archive(
    urls::Vector{Pair{String,Bool}},
    hash::SHA1,
    version_path::String;
    io::IO=stderr_f()
)::Bool
    # Because we use `mv_temp_dir_retries` which uses `rename` not `mv` it can fail if the temp
    # files are on a different fs. So use a temp dir in the same depot dir as some systems might
    # be serving different parts of the depot on different filesystems via links i.e. pkgeval does this.
    depot_temp = mkpath(joinpath(dirname(dirname(version_path)), "temp")) # .julia/packages/temp

    tmp_objects = String[]
    url_success = false
    for (url, top) in urls
        path = tempname() * randstring(6)
        push!(tmp_objects, path) # for cleanup
        url_success = true
        try
            PlatformEngines.download(url, path; verbose=false, io=io)
        catch e
            e isa InterruptException && rethrow()
            url_success = false
        end
        url_success || continue
        # the temp dir should be in the same depot because the `rename` operation in `mv_temp_dir_retries`
        # is possible only if the source and destination are on the same filesystem
        dir = tempname(depot_temp) * randstring(6)
        push!(tmp_objects, dir) # for cleanup
        # Might fail to extract an archive (https://github.com/JuliaPackaging/PkgServer.jl/issues/126)
        try
            unpack(path, dir; verbose=false)
        catch e
            e isa InterruptException && rethrow()
            @warn "failed to extract archive downloaded from $(url)"
            url_success = false
        end
        url_success || continue
        if top
            unpacked = dir
        else
            dirs = readdir(dir)
            # 7z on Win might create this spurious file
            filter!(x -> x != "pax_global_header", dirs)
            @assert length(dirs) == 1
            unpacked = joinpath(dir, dirs[1])
        end
        # Assert that the tarball unpacked to the tree sha we wanted
        if SHA1(GitTools.tree_hash(unpacked)) != hash
            @warn "tarball content does not match git-tree-sha1"
            url_success = false
        end
        url_success || continue

        # Move content to version path
        !isdir(dirname(version_path)) && mkpath(dirname(version_path))
        mv_temp_dir_retries(unpacked, version_path; set_permissions = false)

        break # successful install
    end
    # Clean up and exit
    foreach(x -> Base.rm(x; force=true, recursive=true), tmp_objects)
    return url_success
end

const refspecs = ["+refs/*:refs/remotes/cache/*"]
function install_git(
    io::IO,
    uuid::UUID,
    name::String,
    hash::SHA1,
    urls::Set{String},
    version_path::String
)::Nothing
    repo = nothing
    tree = nothing
    # TODO: Consolidate this with some of the repo handling in Types.jl
    try
        clones_dir = joinpath(depots1(), "clones")
        ispath(clones_dir) || mkpath(clones_dir)
        repo_path = joinpath(clones_dir, string(uuid))
        repo = GitTools.ensure_clone(io, repo_path, first(urls); isbare=true,
                                     header = "[$uuid] $name from $(first(urls))")
        git_hash = LibGit2.GitHash(hash.bytes)
        for url in urls
            try LibGit2.with(LibGit2.GitObject, repo, git_hash) do g
                end
                break # object was found, we can stop
            catch err
                err isa LibGit2.GitError && err.code == LibGit2.Error.ENOTFOUND || rethrow()
            end
            GitTools.fetch(io, repo, url, refspecs=refspecs)
        end
        tree = try
            LibGit2.GitObject(repo, git_hash)
        catch err
            err isa LibGit2.GitError && err.code == LibGit2.Error.ENOTFOUND || rethrow()
            error("$name: git object $(string(hash)) could not be found")
        end
        tree isa LibGit2.GitTree ||
            error("$name: git object $(string(hash)) should be a tree, not $(typeof(tree))")
        mkpath(version_path)
        GitTools.checkout_tree_to_path(repo, tree, version_path)
        return
    finally
        repo !== nothing && LibGit2.close(repo)
        tree !== nothing && LibGit2.close(tree)
    end
end

function collect_artifacts(pkg_root::String; platform::AbstractPlatform=HostPlatform(), include_lazy::Bool=false)
    # Check to see if this package has an (Julia)Artifacts.toml
    artifacts_tomls = Tuple{String,Base.TOML.TOMLDict}[]
    for f in artifact_names
        artifacts_toml = joinpath(pkg_root, f)
        if isfile(artifacts_toml)
            selector_path = joinpath(pkg_root, ".pkg", "select_artifacts.jl")

            # If there is a dynamic artifact selector, run that in an appropriate sandbox to select artifacts
            if isfile(selector_path)
                # Despite the fact that we inherit the project, since the in-memory manifest
                # has not been updated yet, if we try to load any dependencies, it may fail.
                # Therefore, this project inheritance is really only for Preferences, not dependencies.
                select_cmd = Cmd(`$(gen_build_code(selector_path; inherit_project=true)) --compile=min -t1 --startup-file=no $(triplet(platform))`)
                meta_toml = String(read(select_cmd))
                res = TOML.tryparse(meta_toml)
                if res isa TOML.ParserError
                    errstr = sprint(showerror, res; context=stderr)
                    pkgerror("failed to parse TOML output from running $(repr(selector_path)), got: \n$errstr")
                else
                    push!(artifacts_tomls, (artifacts_toml, TOML.parse(meta_toml)))
                end
            else
                # Otherwise, use the standard selector from `Artifacts`
                artifacts = select_downloadable_artifacts(artifacts_toml; platform, include_lazy)
                push!(artifacts_tomls, (artifacts_toml, artifacts))
            end
            break
        end
    end
    return artifacts_tomls
end

mutable struct DownloadState
    state::Symbol # is :ready, :running, :done, or :failed
    status::String
    status_update_time::UInt64 # ns
    status_lock::Base.ReentrantLock
    const bar::MiniProgressBar
end

function download_artifacts(ctx::Context;
                            platform::AbstractPlatform=HostPlatform(),
                            julia_version = VERSION,
<<<<<<< HEAD
                            verbose::Bool=false,
                            io::IO=stderr_f(),
                            include_lazy::Bool=false)
=======
                            verbose::Bool=false)
    env = ctx.env
    io = ctx.io
    fancyprint = can_fancyprint(io)
>>>>>>> c93d6f09
    pkg_roots = String[]
    for (uuid, pkg) in env.manifest
        pkg = manifest_info(env.manifest, uuid)
        pkg_root = source_path(env.manifest_file, pkg, julia_version)
        pkg_root === nothing || push!(pkg_roots, pkg_root)
    end
    push!(pkg_roots, dirname(env.project_file))
<<<<<<< HEAD
    for pkg_root in pkg_roots
        for (artifacts_toml, artifacts) in collect_artifacts(pkg_root; platform, include_lazy)
            # For each Artifacts.toml, install each artifact we've collected from it
            for name in keys(artifacts)
                ensure_artifact_installed(name, artifacts[name], artifacts_toml;
                                            verbose, quiet_download=!(io isa Base.TTY), io=io)
=======
    download_jobs = Dict{SHA1, Function}()

    print_lock = Base.ReentrantLock() # for non-fancyprint printing

    download_states = Dict{SHA1, DownloadState}()

    errors = Channel{Any}(Inf)
    is_done = Ref{Bool}(false)
    ansi_moveup(n::Int) = string("\e[", n, "A")
    ansi_movecol1 = "\e[1G"
    ansi_cleartoend = "\e[0J"
    ansi_cleartoendofline = "\e[0K"
    ansi_enablecursor = "\e[?25h"
    ansi_disablecursor = "\e[?25l"

    all_collected_artifacts = reduce(vcat, map(pkg_root -> collect_artifacts(pkg_root; platform), pkg_roots))
    used_artifact_tomls = Set{String}(map(first, all_collected_artifacts))
    longest_name_length = maximum(all_collected_artifacts; init=0) do (artifacts_toml, artifacts)
        maximum(textwidth, keys(artifacts); init=0)
    end
    for (artifacts_toml, artifacts) in all_collected_artifacts
        # For each Artifacts.toml, install each artifact we've collected from it
        for name in keys(artifacts)
            local rname = rpad(name, longest_name_length)
            local hash = SHA1(artifacts[name]["git-tree-sha1"]::String)
            local bar = MiniProgressBar(;header=rname, main=false, indent=2, color = Base.info_color()::Symbol, mode=:data, always_reprint=true)
            local dstate = DownloadState(:ready, "", time_ns(), Base.ReentrantLock(), bar)
            function progress(total, current; status="")
                local t = time_ns()
                if isempty(status)
                    dstate.bar.max = total
                    dstate.bar.current = current
                end
                lock(dstate.status_lock) do
                    dstate.status = status
                    dstate.status_update_time = t
                end
            end
            # returns a string if exists, or function that downloads the artifact if not
            local ret = ensure_artifact_installed(name, artifacts[name], artifacts_toml;
                                        verbose, quiet_download=!(usable_io(io)), io, progress)
            if ret isa Function
                download_states[hash] = dstate
                download_jobs[hash] =
                    () -> begin
                        try
                            dstate.state = :running
                            ret()
                            if !fancyprint && dstate.bar.max > 1 # if another process downloaded, then max is never set greater than 1
                                @lock print_lock printpkgstyle(io, :Installed, "artifact $rname $(MiniProgressBars.pkg_format_bytes(dstate.bar.max; sigdigits=1))")
                            end
                        catch
                            dstate.state = :failed
                            rethrow()
                        else
                            dstate.state = :done
                        end
                    end
>>>>>>> c93d6f09
            end
        end
    end

    if !isempty(download_jobs)
        if fancyprint
            t_print = Threads.@spawn begin
                try
                    print(io, ansi_disablecursor)
                    first = true
                    timer = Timer(0, interval=1/10)
                    # TODO: Implement as a new MiniMultiProgressBar
                    main_bar = MiniProgressBar(; indent=2, header = "Installing artifacts", color = :green, mode = :int, always_reprint=true)
                    main_bar.max = length(download_states)
                    while !is_done[]
                        main_bar.current = count(x -> x.state == :done, values(download_states))
                        local str = sprint(context=io) do iostr
                            first || print(iostr, ansi_cleartoend)
                            n_printed = 1
                            show_progress(iostr, main_bar; carriagereturn=false)
                            println(iostr)
                            for dstate in sort!(collect(values(download_states)), by=v->v.bar.max, rev=true)
                                local status, status_update_time = lock(()->(dstate.status, dstate.status_update_time), dstate.status_lock)
                                # only update the bar's status message if it is stalled for at least 0.5 s.
                                # If the new status message is empty, go back to showing the bar without waiting.
                                if isempty(status) || time_ns() - status_update_time > UInt64(500_000_000)
                                    dstate.bar.status = status
                                end
                                dstate.state == :running && (dstate.bar.max > 1000 || !isempty(dstate.bar.status)) || continue
                                show_progress(iostr, dstate.bar; carriagereturn=false)
                                println(iostr)
                                n_printed += 1
                            end
                            is_done[] || print(iostr, ansi_moveup(n_printed), ansi_movecol1)
                            first = false
                        end
                        print(io, str)
                        wait(timer)
                    end
                    print(io, ansi_cleartoend)
                    main_bar.current = count(x -> x[2].state == :done, download_states)
                    show_progress(io, main_bar; carriagereturn=false)
                    println(io)
                catch e
                    e isa InterruptException || rethrow()
                finally
                    print(io, ansi_enablecursor)
                end
            end
            Base.errormonitor(t_print)
        else
            printpkgstyle(io, :Installing, "$(length(download_jobs)) artifacts")
        end
        sema = Base.Semaphore(ctx.num_concurrent_downloads)
        interrupted = Ref{Bool}(false)
        @sync for f in values(download_jobs)
            interrupted[] && break
            Base.acquire(sema)
            Threads.@spawn try
                f()
            catch e
                e isa InterruptException && (interrupted[] = true)
                put!(errors, e)
            finally
                Base.release(sema)
            end
        end
        is_done[] = true
        fancyprint && wait(t_print)
        close(errors)

        if !isempty(errors)
            all_errors = collect(errors)
            local str = sprint(context=io) do iostr
                for e in all_errors
                    Base.showerror(iostr, e)
                    length(all_errors) > 1 && println(iostr)
                end
            end
            pkgerror("Failed to install some artifacts:\n\n$(strip(str, '\n'))")
        end
    end


    write_env_usage(used_artifact_tomls, "artifact_usage.toml")
end

function check_artifacts_downloaded(pkg_root::String; platform::AbstractPlatform=HostPlatform())
    for (artifacts_toml, artifacts) in collect_artifacts(pkg_root; platform)
        for name in keys(artifacts)
            if !artifact_exists(Base.SHA1(artifacts[name]["git-tree-sha1"]))
                return false
            end
            break
        end
    end
    return true
end


function find_urls(registries::Vector{Registry.RegistryInstance}, uuid::UUID)
    urls = Set{String}()
    for reg in registries
        reg_pkg = get(reg, uuid, nothing)
        reg_pkg === nothing && continue
        info = Registry.registry_info(reg_pkg)
        repo = info.repo
        repo === nothing && continue
        push!(urls, repo)
    end
    return urls
end


download_source(ctx::Context; readonly=true) = download_source(ctx, values(ctx.env.manifest); readonly)

function download_source(ctx::Context, pkgs; readonly=true)
    pidfile_stale_age = 10 # recommended value is about 3-5x an estimated normal download time (i.e. 2-3s)
    pkgs_to_install = NamedTuple{(:pkg, :urls, :path), Tuple{eltype(pkgs), Set{String}, String}}[]
    for pkg in pkgs
        tracking_registered_version(pkg, ctx.julia_version) || continue
        path = source_path(ctx.env.manifest_file, pkg, ctx.julia_version)
        path === nothing && continue
        mkpath(dirname(path)) # the `packages/Package` dir needs to exist for the pidfile to be created
        FileWatching.mkpidlock(() -> ispath(path), path * ".pid", stale_age = pidfile_stale_age) && continue
        urls = find_urls(ctx.registries, pkg.uuid)
        push!(pkgs_to_install, (;pkg, urls, path))
    end

    length(pkgs_to_install) == 0 && return Set{UUID}()

    ########################################
    # Install from archives asynchronously #
    ########################################

    missed_packages = eltype(pkgs_to_install)[]
    widths = [textwidth(pkg.name) for (pkg, _) in pkgs_to_install]
    max_name = maximum(widths; init=0)

    # Check what registries the current pkg server tracks
    # Disable if precompiling to not access internet
    server_registry_info = if Base.JLOptions().incremental == 0
        Registry.pkg_server_registry_info()
    else
        nothing
    end

    # use eager throw version
    Base.Experimental.@sync begin
        jobs = Channel{eltype(pkgs_to_install)}(ctx.num_concurrent_downloads)
        results = Channel(ctx.num_concurrent_downloads)

        @async begin
            for pkg in pkgs_to_install
                put!(jobs, pkg)
            end
        end

        for i in 1:ctx.num_concurrent_downloads # (default 8)
            @async begin
                for (pkg, urls, path) in jobs
                    mkpath(dirname(path)) # the `packages/Package` dir needs to exist for the pidfile to be created
                    FileWatching.mkpidlock(path * ".pid", stale_age = pidfile_stale_age) do
                        if ispath(path)
                            put!(results, (pkg, nothing, (urls, path)))
                            return
                        end
                        if ctx.use_git_for_all_downloads
                            put!(results, (pkg, false, (urls, path)))
                            return
                        end
                        archive_urls = Pair{String,Bool}[]
                        # Check if the current package is available in one of the registries being tracked by the pkg server
                        # In that case, download from the package server
                        if server_registry_info !== nothing
                            server, registry_info = server_registry_info
                            for reg in ctx.registries
                                if reg.uuid in keys(registry_info)
                                    if haskey(reg, pkg.uuid)
                                        url = "$server/package/$(pkg.uuid)/$(pkg.tree_hash)"
                                        push!(archive_urls, url => true)
                                        break
                                    end
                                end
                            end
                        end
                        for repo_url in urls
                            url = get_archive_url_for_version(repo_url, pkg.tree_hash)
                            url !== nothing && push!(archive_urls, url => false)
                        end
                        try
                            success = install_archive(archive_urls, pkg.tree_hash, path, io=ctx.io)
                            if success && readonly
                                set_readonly(path) # In add mode, files should be read-only
                            end
                            if ctx.use_only_tarballs_for_downloads && !success
                                pkgerror("failed to get tarball from $(urls)")
                            end
                            put!(results, (pkg, success, (urls, path)))
                        catch err
                            put!(results, (pkg, err, catch_backtrace()))
                        end
                    end
                end
            end
        end

        bar = MiniProgressBar(; indent=1, header = "Downloading packages", color = Base.info_color(),
                                  mode=:int, always_reprint=true)
        bar.max = length(pkgs_to_install)
        fancyprint = can_fancyprint(ctx.io)
        try
            for i in 1:length(pkgs_to_install)
                pkg::eltype(pkgs), exc_or_success_or_nothing, bt_or_pathurls = take!(results)
                if exc_or_success_or_nothing isa Exception
                    exc = exc_or_success_or_nothing
                    pkgerror("Error when installing package $(pkg.name):\n", sprint(Base.showerror, exc, bt_or_pathurls))
                end
                if exc_or_success_or_nothing === nothing
                    continue # represents when another process did the install
                end
                success, (urls, path) = exc_or_success_or_nothing, bt_or_pathurls
                success || push!(missed_packages, (; pkg, urls, path))
                bar.current = i
                str = sprint(; context=ctx.io) do io
                    if success
                        fancyprint && print_progress_bottom(io)
                        vstr = if pkg.version !== nothing
                            "v$(pkg.version)"
                        else
                            short_treehash = string(pkg.tree_hash)[1:16]
                            "[$short_treehash]"
                        end
                        printpkgstyle(io, :Installed, string(rpad(pkg.name * " ", max_name + 2, "─"), " ", vstr))
                        fancyprint && show_progress(io, bar)
                    end
                end
                print(ctx.io, str)
            end
        finally
            fancyprint && end_progress(ctx.io, bar)
            close(jobs)
        end
    end

    ##################################################
    # Use LibGit2 to download any remaining packages #
    ##################################################
    for (pkg, urls, path) in missed_packages
        FileWatching.mkpidlock(path * ".pid", stale_age = pidfile_stale_age) do
            ispath(path) && return
            install_git(ctx.io, pkg.uuid, pkg.name, pkg.tree_hash, urls, path)
            readonly && set_readonly(path)
            vstr = if pkg.version !== nothing
                "v$(pkg.version)"
            else
                short_treehash = string(pkg.tree_hash)[1:16]
                "[$short_treehash]"
            end
            printpkgstyle(ctx.io, :Installed, string(rpad(pkg.name * " ", max_name + 2, "─"), " ", vstr))
        end
    end

    return Set{UUID}(entry.pkg.uuid for entry in pkgs_to_install)
end

################################
# Manifest update and pruning #
################################
project_rel_path(env::EnvCache, path::String) = normpath(joinpath(dirname(env.manifest_file), path))

function prune_manifest(env::EnvCache)
    # if project uses another manifest, only prune project entry in manifest
    if isempty(env.workspace) && dirname(env.project_file) != dirname(env.manifest_file)
        proj_entry = env.manifest[env.project.uuid]
        proj_entry.deps = env.project.deps
    else
        keep = Set(values(env.project.deps))
        if env.pkg !== nothing
            push!(keep, env.pkg.uuid)
        end
        for (_, project) in env.workspace
            keep = union(keep, collect(values(project.deps)))
            if project.uuid !== nothing
                push!(keep, project.uuid)
            end
        end
        env.manifest = prune_manifest(env.manifest, keep)
    end
    return env.manifest
end

function prune_manifest(manifest::Manifest, keep::Set{UUID})
    prune_deps(manifest, keep)
    manifest.deps = Dict(uuid => entry for (uuid, entry) in manifest if uuid in keep)
    return manifest
end

function prune_deps(iterator, keep::Set{UUID})
    while !isempty(keep)
        clean = true
        for (uuid, entry) in iterator
            uuid in keep || continue
            for dep in values(entry.deps)
                dep in keep && continue
                push!(keep, dep)
                clean = false
            end
        end
        clean && break
    end
end

function record_project_hash(env::EnvCache)
    env.manifest.other["project_hash"] = Types.workspace_resolve_hash(env)
end

#########
# Build #
#########
get_deps(env::EnvCache, new_uuids::Set{UUID}) = _get_deps!(Set{UUID}(), env, new_uuids)
function _get_deps!(collected_uuids::Set{UUID}, env::EnvCache, new_uuids)
    for uuid in new_uuids
        is_stdlib(uuid) && continue
        uuid in collected_uuids && continue
        push!(collected_uuids, uuid)
        children_uuids = if Types.is_project_uuid(env, uuid)
            Set(values(env.project.deps))
        else
            info = manifest_info(env.manifest, uuid)
            if info === nothing
                pkgerror("could not find manifest entry for package with uuid $(uuid)")
            end
            Set(values(info.deps))
        end
        _get_deps!(collected_uuids, env, children_uuids)
    end
    return collected_uuids
end

# TODO: This function should be replaceable with `is_instantiated` but
# see https://github.com/JuliaLang/Pkg.jl/issues/2470
function any_package_not_installed(manifest::Manifest)
    for (uuid, entry) in manifest
        if Base.locate_package(Base.PkgId(uuid, entry.name)) === nothing
            return true
        end
    end
    return false
end

function build(ctx::Context, uuids::Set{UUID}, verbose::Bool)
    if any_package_not_installed(ctx.env.manifest) || !isfile(ctx.env.manifest_file)
        Pkg.instantiate(ctx, allow_build = false, allow_autoprecomp = false)
    end
    all_uuids = get_deps(ctx.env, uuids)
    build_versions(ctx, all_uuids; verbose)
end

function dependency_order_uuids(env::EnvCache, uuids::Vector{UUID})::Dict{UUID,Int}
    order = Dict{UUID,Int}()
    seen = UUID[]
    k::Int = 0
    function visit(uuid::UUID)
        uuid in seen &&
            return @warn("Dependency graph not a DAG, linearizing anyway")
        haskey(order, uuid) && return
        push!(seen, uuid)
        if Types.is_project_uuid(env, uuid)
            deps = values(env.project.deps)
        else
            entry = manifest_info(env.manifest, uuid)
            deps = values(entry.deps)
        end
        foreach(visit, deps)
        pop!(seen)
        order[uuid] = k += 1
    end
    visit(uuid::String) = visit(UUID(uuid))
    foreach(visit, uuids)
    return order
end

function gen_build_code(build_file::String; inherit_project::Bool = false)
    code = """
        $(Base.load_path_setup_code(false))
        cd($(repr(dirname(build_file))))
        include($(repr(build_file)))
        """
    # This will make it so that running Pkg.build runs the build in a session with --startup=no
    # *unless* the parent julia session is started with --startup=yes explicitly.
    startup_flag = Base.JLOptions().startupfile == 1 ? "yes" : "no"
    return ```
        $(Base.julia_cmd()) -O0 --color=no --history-file=no
        --startup-file=$startup_flag
        $(inherit_project ? `--project=$(Base.active_project())` : ``)
        --eval $code
        ```
end

with_load_path(f::Function, new_load_path::String) = with_load_path(f, [new_load_path])
function with_load_path(f::Function, new_load_path::Vector{String})
    old_load_path = copy(Base.LOAD_PATH)
    copy!(Base.LOAD_PATH, new_load_path)
    try
        f()
    finally
        copy!(LOAD_PATH, old_load_path)
    end
end

const PkgUUID = "44cfe95a-1eb2-52ea-b672-e2afdf69b78f"
pkg_scratchpath() = joinpath(depots1(), "scratchspaces", PkgUUID)

builddir(source_path::String) = joinpath(source_path, "deps")
buildfile(source_path::String) = joinpath(builddir(source_path), "build.jl")
function build_versions(ctx::Context, uuids::Set{UUID}; verbose=false)
    # collect builds for UUIDs with `deps/build.jl` files
    builds = Tuple{UUID,String,String,VersionNumber}[]
    for uuid in uuids
        is_stdlib(uuid) && continue
        if Types.is_project_uuid(ctx.env, uuid)
            path = dirname(ctx.env.project_file)
            name = ctx.env.pkg.name
            version = ctx.env.pkg.version
        else
            entry = manifest_info(ctx.env.manifest, uuid)
            if entry === nothing
                error("could not find entry with uuid $uuid in manifest $(ctx.env.manifest_file)")
            end
            name = entry.name
            path = source_path(ctx.env.manifest_file, entry)
            if path === nothing
                pkgerror("Failed to find path for package $name")
            end
            version = something(entry.version, v"0.0")
        end
        ispath(path) || error("Build path for $name does not exist: $path")
        ispath(buildfile(path)) && push!(builds, (uuid, name, path, version))
    end
    # toposort builds by dependencies
    order = dependency_order_uuids(ctx.env, UUID[first(build) for build in builds])
    sort!(builds, by = build -> order[first(build)])
    max_name = maximum(build->textwidth(build[2]), builds; init=0)

    bar = MiniProgressBar(; indent=2, header = "Building packages", color = Base.info_color(),
                              mode=:int, always_reprint=true)
    bar.max = length(builds)
    fancyprint = can_fancyprint(ctx.io)
    fancyprint && start_progress(ctx.io, bar)

    # build each package versions in a child process
    try
    for (n, (uuid, name, source_path, version)) in enumerate(builds)
        pkg = PackageSpec(;uuid=uuid, name=name, version=version)
        build_file = buildfile(source_path)
        # compatibility shim
        local build_project_override, build_project_preferences
        if isfile(projectfile_path(builddir(source_path)))
            build_project_override = nothing
            with_load_path([builddir(source_path), Base.LOAD_PATH...]) do
                build_project_preferences = Base.get_preferences()
            end
        else
            build_project_override = gen_target_project(ctx, pkg, source_path, "build")
            with_load_path([something(projectfile_path(source_path)), Base.LOAD_PATH...]) do
                build_project_preferences = Base.get_preferences()
            end
        end

        # Put log output in Pkg's scratchspace if the package is content addressed
        # by tree sha and in the build directory if it is tracked by path etc.
        entry = manifest_info(ctx.env.manifest, uuid)
        if entry !== nothing && entry.tree_hash !== nothing
            key = string(entry.tree_hash)
            scratch = joinpath(pkg_scratchpath(), key)
            mkpath(scratch)
            log_file = joinpath(scratch, "build.log")
            # Associate the logfile with the package being built
            dict = Dict{String,Any}(scratch => [
                Dict{String,Any}("time" => Dates.now(), "parent_projects" => [projectfile_path(source_path)])
            ])
            open(joinpath(depots1(), "logs", "scratch_usage.toml"), "a") do io
                TOML.print(io, dict)
            end
        else
            log_file = splitext(build_file)[1] * ".log"
        end

        fancyprint && print_progress_bottom(ctx.io)

        printpkgstyle(ctx.io, :Building,
                      rpad(name * " ", max_name + 1, "─") * "→ " * pathrepr(log_file))
        bar.current = n-1

        fancyprint && show_progress(ctx.io, bar)

        let log_file=log_file
            sandbox(ctx, pkg, builddir(source_path), build_project_override; preferences=build_project_preferences) do
                flush(ctx.io)
                ok = open(log_file, "w") do log
                    std = verbose ? ctx.io : log
                    success(pipeline(gen_build_code(buildfile(source_path)),
                                    stdout=std, stderr=std))
                end
                ok && return
                n_lines = isinteractive() ? 100 : 5000
                # TODO: Extract last n  lines more efficiently
                log_lines = readlines(log_file)
                log_show = join(log_lines[max(1, length(log_lines) - n_lines):end], '\n')
                full_log_at, last_lines =
                if length(log_lines) > n_lines
                    "\n\nFull log at $log_file",
                    ", showing the last $n_lines of log"
                else
                    "", ""
                end
                pkgerror("Error building `$(pkg.name)`$last_lines: \n$log_show$full_log_at")
            end
        end
    end
    finally
        fancyprint && end_progress(ctx.io, bar)
    end
    return
end

##############
# Operations #
##############
function rm(ctx::Context, pkgs::Vector{PackageSpec}; mode::PackageMode)
    drop = UUID[]
    # find manifest-mode drops
    if mode == PKGMODE_MANIFEST
        for pkg in pkgs
            info = manifest_info(ctx.env.manifest, pkg.uuid)
            if info !== nothing
                pkg.uuid in drop || push!(drop, pkg.uuid)
            else
                str = has_name(pkg) ? pkg.name : string(pkg.uuid)
                @warn("`$str` not in manifest, ignoring")
            end
        end
    end
    # drop reverse dependencies
    while !isempty(drop)
        clean = true
        for (uuid, entry) in ctx.env.manifest
            deps = values(entry.deps)
            isempty(drop ∩ deps) && continue
            uuid ∉ drop || continue
            push!(drop, uuid)
            clean = false
        end
        clean && break
    end
    # find project-mode drops
    if mode == PKGMODE_PROJECT
        for pkg in pkgs
            found = false
            for (name::String, uuid::UUID) in ctx.env.project.deps
                pkg.name == name || pkg.uuid == uuid || continue
                pkg.name == name ||
                    error("project file name mismatch for `$uuid`: $(pkg.name) ≠ $name")
                pkg.uuid == uuid ||
                    error("project file UUID mismatch for `$name`: $(pkg.uuid) ≠ $uuid")
                uuid in drop || push!(drop, uuid)
                found = true
                break
            end
            found && continue
            str = has_name(pkg) ? pkg.name : string(pkg.uuid)
            @warn("`$str` not in project, ignoring")
        end
    end
    # delete drops from project
    n = length(ctx.env.project.deps)
    filter!(ctx.env.project.deps) do (_, uuid)
        uuid ∉ drop
    end
    if length(ctx.env.project.deps) == n
        println(ctx.io, "No changes")
        return
    end
    # only declare `compat` for remaining direct or `extra` dependencies
    # `julia` is always an implicit direct dependency
    filter!(ctx.env.project.compat) do (name, _)
        name == "julia" || name in keys(ctx.env.project.deps) || name in keys(ctx.env.project.extras) || name in keys(ctx.env.project.weakdeps)
    end
    filter!(ctx.env.project.sources) do (name, _)
        name in keys(ctx.env.project.deps) || name in keys(ctx.env.project.extras)
    end
    deps_names = union(keys(ctx.env.project.deps), keys(ctx.env.project.extras))
    filter!(ctx.env.project.targets) do (target, deps)
        !isempty(filter!(in(deps_names), deps))
    end
    # only keep reachable manifest entries
    prune_manifest(ctx.env)
    record_project_hash(ctx.env)
    # update project & manifest
    write_env(ctx.env)
    show_update(ctx.env, ctx.registries; io=ctx.io)
end

update_package_add(ctx::Context, pkg::PackageSpec, ::Nothing, is_dep::Bool) = pkg
function update_package_add(ctx::Context, pkg::PackageSpec, entry::PackageEntry, is_dep::Bool)
    if entry.pinned
        if pkg.version == VersionSpec()
            println(ctx.io, "`$(pkg.name)` is pinned at `v$(entry.version)`: maintaining pinned version")
        end
        return PackageSpec(; uuid=pkg.uuid, name=pkg.name, pinned=true,
                           version=entry.version, tree_hash=entry.tree_hash,
                           path=entry.path, repo=entry.repo)
    end
    if entry.path !== nothing || entry.repo.source !== nothing || pkg.repo.source !== nothing
        return pkg # overwrite everything, nothing to copy over
    end
    if is_stdlib(pkg.uuid)
        return pkg # stdlibs are not versioned like other packages
    elseif is_dep && ((isa(pkg.version, VersionNumber) && entry.version == pkg.version) ||
                      (!isa(pkg.version, VersionNumber) && entry.version ∈ pkg.version))
        # leave the package as is at the installed version
        return PackageSpec(; uuid=pkg.uuid, name=pkg.name, version=entry.version,
                           tree_hash=entry.tree_hash)
    end
    # adding a new version not compatible with the old version, so we just overwrite
    return pkg
end

# Update registries AND read them back in.
function update_registries(ctx::Context; force::Bool=true, kwargs...)
    OFFLINE_MODE[] && return
    !force && UPDATED_REGISTRY_THIS_SESSION[] && return
    Registry.update(; io=ctx.io, kwargs...)
    copy!(ctx.registries, Registry.reachable_registries())
    UPDATED_REGISTRY_THIS_SESSION[] = true
end

function is_all_registered(registries::Vector{Registry.RegistryInstance}, pkgs::Vector{PackageSpec})
    pkgs = filter(tracking_registered_version, pkgs)
    for pkg in pkgs
        if !any(r->haskey(r, pkg.uuid), registries)
            return pkg
        end
    end
    return true
end

function check_registered(registries::Vector{Registry.RegistryInstance}, pkgs::Vector{PackageSpec})
    if isempty(registries) && !isempty(pkgs)
        registry_pkgs = filter(tracking_registered_version, pkgs)
        if !isempty(registry_pkgs)
            pkgerror("no registries have been installed. Cannot resolve the following packages:\n$(join(map(pkg -> "  " * err_rep(pkg), registry_pkgs), "\n"))")
        end
    end
    pkg = is_all_registered(registries, pkgs)
    if pkg isa PackageSpec
        msg = "expected package $(err_rep(pkg)) to be registered"
        # check if the name exists in the registry with a different uuid
        if pkg.name !== nothing
            reg_uuid = Pair{String, Vector{UUID}}[]
            for reg in registries
                uuids = Registry.uuids_from_name(reg, pkg.name)
                if !isempty(uuids)
                    push!(reg_uuid, reg.name => uuids)
                end
            end
            if !isempty(reg_uuid)
                msg *= "\n You may have provided the wrong UUID for package $(pkg.name).\n Found the following UUIDs for that name:"
                for (reg, uuids) in reg_uuid
                    msg *= "\n  - $(join(uuids, ", ")) from registry: $reg"
                end
            end
        end
        pkgerror(msg)
    end
    return nothing
end

# Check if the package can be added without colliding/overwriting things
function assert_can_add(ctx::Context, pkgs::Vector{PackageSpec})
    for pkg in pkgs
        @assert pkg.name !== nothing && pkg.uuid !== nothing
        # package with the same name exist in the project: assert that they have the same uuid
        existing_uuid = get(ctx.env.project.deps, pkg.name, pkg.uuid)
        existing_uuid == pkg.uuid ||
            pkgerror("""Refusing to add package $(err_rep(pkg)).
                     Package `$(pkg.name)=$(existing_uuid)` with the same name already exists as a direct dependency.
                     To remove the existing package, use `import Pkg; Pkg.rm("$(pkg.name)")`.
                     """)
        # package with the same uuid exist in the project: assert they have the same name
        name = findfirst(==(pkg.uuid), ctx.env.project.deps)
        name === nothing || name == pkg.name ||
            pkgerror("""Refusing to add package $(err_rep(pkg)).
                     Package `$name=$(pkg.uuid)` with the same UUID already exists as a direct dependency.
                     To remove the existing package, use `import Pkg; Pkg.rm("$name")`.
                     """)
        # package with the same uuid exist in the manifest: assert they have the same name
        entry = get(ctx.env.manifest, pkg.uuid, nothing)
        entry === nothing || entry.name == pkg.name ||
            pkgerror("""Refusing to add package $(err_rep(pkg)).
                     Package `$(entry.name)=$(pkg.uuid)` with the same UUID already exists in the manifest.
                     To remove the existing package, use `import Pkg; Pkg.rm(Pkg.PackageSpec(uuid="$(pkg.uuid)"); mode=Pkg.PKGMODE_MANIFEST)`.
                     """)
    end
end

function tiered_resolve(env::EnvCache, registries::Vector{Registry.RegistryInstance}, pkgs::Vector{PackageSpec}, julia_version,
                        try_all_installed::Bool)
    if try_all_installed
        try # do not modify existing subgraph and only add installed versions of the new packages
            @debug "tiered_resolve: trying PRESERVE_ALL_INSTALLED"
            return targeted_resolve(env, registries, pkgs, PRESERVE_ALL_INSTALLED, julia_version)
        catch err
            err isa Resolve.ResolverError || rethrow()
        end
    end
    try # do not modify existing subgraph
        @debug "tiered_resolve: trying PRESERVE_ALL"
        return targeted_resolve(env, registries, pkgs, PRESERVE_ALL, julia_version)
    catch err
        err isa Resolve.ResolverError || rethrow()
    end
    try # do not modify existing direct deps
        @debug "tiered_resolve: trying PRESERVE_DIRECT"
        return targeted_resolve(env, registries, pkgs, PRESERVE_DIRECT, julia_version)
    catch err
        err isa Resolve.ResolverError || rethrow()
    end
    try
        @debug "tiered_resolve: trying PRESERVE_SEMVER"
        return targeted_resolve(env, registries, pkgs, PRESERVE_SEMVER, julia_version)
    catch err
        err isa Resolve.ResolverError || rethrow()
    end
    @debug "tiered_resolve: trying PRESERVE_NONE"
    return targeted_resolve(env, registries, pkgs, PRESERVE_NONE, julia_version)
end

function targeted_resolve(env::EnvCache, registries::Vector{Registry.RegistryInstance}, pkgs::Vector{PackageSpec}, preserve::PreserveLevel, julia_version)
    if preserve == PRESERVE_ALL || preserve == PRESERVE_ALL_INSTALLED
        pkgs = load_all_deps(env, pkgs; preserve)
    else
        pkgs = load_direct_deps(env, pkgs; preserve)
    end
    check_registered(registries, pkgs)

    deps_map = resolve_versions!(env, registries, pkgs, julia_version, preserve == PRESERVE_ALL_INSTALLED)
    return pkgs, deps_map
end

function _resolve(io::IO, env::EnvCache, registries::Vector{Registry.RegistryInstance},
                    pkgs::Vector{PackageSpec}, preserve::PreserveLevel, julia_version)
    usingstrategy = preserve != PRESERVE_TIERED ? " using $preserve" : ""
    printpkgstyle(io, :Resolving, "package versions$(usingstrategy)...")
    if preserve == PRESERVE_TIERED_INSTALLED
        tiered_resolve(env, registries, pkgs, julia_version, true)
    elseif preserve == PRESERVE_TIERED
        tiered_resolve(env, registries, pkgs, julia_version, false)
    else
        targeted_resolve(env, registries, pkgs, preserve, julia_version)
    end
end

function add(ctx::Context, pkgs::Vector{PackageSpec}, new_git=Set{UUID}();
             allow_autoprecomp::Bool=true, preserve::PreserveLevel=default_preserve(), platform::AbstractPlatform=HostPlatform(),
             target::Symbol=:deps)
    assert_can_add(ctx, pkgs)
    # load manifest data
    for (i, pkg) in pairs(pkgs)
        delete!(ctx.env.project.weakdeps, pkg.name)
        entry = manifest_info(ctx.env.manifest, pkg.uuid)
        is_dep = any(uuid -> uuid == pkg.uuid, [uuid for (name, uuid) in ctx.env.project.deps])
        pkgs[i] = update_package_add(ctx, pkg, entry, is_dep)
    end

    names = (p.name for p in pkgs)
    target_field = if target == :deps
        ctx.env.project.deps
    elseif target == :weakdeps
        ctx.env.project.weakdeps
    elseif target == :extras
        ctx.env.project.extras
    else
        pkgerror("Unrecognized target $(target)")
    end

    foreach(pkg -> target_field[pkg.name] = pkg.uuid, pkgs) # update set of deps/weakdeps/extras

    if target == :deps # nothing to resolve/install if it's weak or extras
        # resolve
        man_pkgs, deps_map = _resolve(ctx.io, ctx.env, ctx.registries, pkgs, preserve, ctx.julia_version)
        update_manifest!(ctx.env, man_pkgs, deps_map, ctx.julia_version)
        new_apply = download_source(ctx)
        fixups_from_projectfile!(ctx)

        # After downloading resolutionary packages, search for (Julia)Artifacts.toml files
        # and ensure they are all downloaded and unpacked as well:
        download_artifacts(ctx, platform=platform, julia_version=ctx.julia_version)

        # if env is a package add compat entries
        if ctx.env.project.name !== nothing && ctx.env.project.uuid !== nothing
            compat_names = String[]
            for pkg in pkgs
                haskey(ctx.env.project.compat, pkg.name) && continue
                v = ctx.env.manifest[pkg.uuid].version
                v === nothing && continue
                pkgversion = string(Base.thispatch(v))
                set_compat(ctx.env.project, pkg.name, pkgversion)
                push!(compat_names, pkg.name)
            end
            printpkgstyle(ctx.io, :Compat, """entries added for $(join(compat_names, ", "))""")
        end
        record_project_hash(ctx.env) # compat entries changed the hash after it was last recorded in update_manifest!

        write_env(ctx.env) # write env before building
        show_update(ctx.env, ctx.registries; io=ctx.io)
        build_versions(ctx, union(new_apply, new_git))
        allow_autoprecomp && Pkg._auto_precompile(ctx)
    else
        record_project_hash(ctx.env)
        write_env(ctx.env)
        names_str = join(names, ", ")
        printpkgstyle(ctx.io, :Added, "$names_str to [$(target)]")
    end
    return
end

# Input: name, uuid, and path
function develop(ctx::Context, pkgs::Vector{PackageSpec}, new_git::Set{UUID};
                 preserve::PreserveLevel=default_preserve(), platform::AbstractPlatform=HostPlatform())
    assert_can_add(ctx, pkgs)
    # no need to look at manifest.. dev will just nuke whatever is there before
    for pkg in pkgs
        delete!(ctx.env.project.weakdeps, pkg.name)
        ctx.env.project.deps[pkg.name] = pkg.uuid
    end
    # resolve & apply package versions
    pkgs, deps_map = _resolve(ctx.io, ctx.env, ctx.registries, pkgs, preserve, ctx.julia_version)
    update_manifest!(ctx.env, pkgs, deps_map, ctx.julia_version)
    new_apply = download_source(ctx)
    fixups_from_projectfile!(ctx)
    download_artifacts(ctx; platform=platform, julia_version=ctx.julia_version)
    write_env(ctx.env) # write env before building
    show_update(ctx.env, ctx.registries; io=ctx.io)
    build_versions(ctx, union(new_apply, new_git))
end

# load version constraint
# if version isa VersionNumber -> set tree_hash too
up_load_versions!(ctx::Context, pkg::PackageSpec, ::Nothing, source_path, source_repo, level::UpgradeLevel) = false
function up_load_versions!(ctx::Context, pkg::PackageSpec, entry::PackageEntry, source_path, source_repo, level::UpgradeLevel)
    # With [sources], `pkg` can have a path or repo here
    entry.version !== nothing || return false # no version to set
    if entry.pinned || level == UPLEVEL_FIXED
        pkg.version = entry.version
        if pkg.path === nothing
            pkg.tree_hash = entry.tree_hash
        end
    elseif entry.repo.source !== nothing || source_repo.source !== nothing # repo packages have a version but are treated specially
        if source_repo.source !== nothing
            pkg.repo = source_repo
        else
            pkg.repo = entry.repo
        end
        if level == UPLEVEL_MAJOR
            # Updating a repo package is equivalent to adding it
            new = Types.handle_repo_add!(ctx, pkg)
            pkg.version = entry.version
            if pkg.tree_hash != entry.tree_hash
                # TODO parse find_installed and set new version
            end

            return new
        else
            pkg.version = entry.version
            pkg.tree_hash = entry.tree_hash
        end
    else
        ver = entry.version
        r = level == UPLEVEL_PATCH ? VersionRange(ver.major, ver.minor) :
            level == UPLEVEL_MINOR ? VersionRange(ver.major) :
            level == UPLEVEL_MAJOR ? VersionRange() :
                error("unexpected upgrade level: $level")
        pkg.version = VersionSpec(r)
    end
    return false
end

up_load_manifest_info!(pkg::PackageSpec, ::Nothing) = nothing
function up_load_manifest_info!(pkg::PackageSpec, entry::PackageEntry)
    pkg.name = entry.name # TODO check name is same
    if pkg.repo == GitRepo()
        pkg.repo = entry.repo # TODO check that repo is same
    end
    if pkg.path === nothing
        pkg.path = entry.path
    end
    pkg.pinned = entry.pinned
    # `pkg.version` and `pkg.tree_hash` is set by `up_load_versions!`
end


function load_manifest_deps_up(env::EnvCache, pkgs::Vector{PackageSpec}=PackageSpec[];
                            preserve::PreserveLevel=PRESERVE_ALL)
    manifest = env.manifest
    project = env.project
    explicit_upgraded = Set(pkg.uuid for pkg in pkgs)

    recursive_indirect_dependencies_of_explicitly_upgraded = Set{UUID}()
    frontier = copy(explicit_upgraded)
    new_frontier = Set{UUID}()
    while !(isempty(frontier))
        for uuid in frontier
            entry = get(env.manifest, uuid, nothing)
            entry === nothing && continue
            uuid_deps = values(entry.deps)
            for uuid_dep in uuid_deps
                if !(uuid_dep in recursive_indirect_dependencies_of_explicitly_upgraded) #
                    push!(recursive_indirect_dependencies_of_explicitly_upgraded, uuid_dep)
                    push!(new_frontier, uuid_dep)
                end
            end
        end
        copy!(frontier, new_frontier)
        empty!(new_frontier)
    end

    pkgs = copy(pkgs)
    for (uuid, entry) in manifest
        findfirst(pkg -> pkg.uuid == uuid, pkgs) === nothing || continue # do not duplicate packages
        uuid in explicit_upgraded && continue # Allow explicit upgraded packages to upgrade.
        if preserve == PRESERVE_NONE && uuid in recursive_indirect_dependencies_of_explicitly_upgraded
            continue
        elseif preserve == PRESERVE_DIRECT && uuid in recursive_indirect_dependencies_of_explicitly_upgraded && !(uuid in values(project.deps))
            continue
        end

        # The rest of the packages get fixed
        push!(pkgs, PackageSpec(
            uuid      = uuid,
            name      = entry.name,
            path      = entry.path,
            pinned    = entry.pinned,
            repo      = entry.repo,
            tree_hash = entry.tree_hash, # TODO should tree_hash be changed too?
            version   = something(entry.version, VersionSpec())
        ))
    end
    return pkgs
end

function targeted_resolve_up(env::EnvCache, registries::Vector{Registry.RegistryInstance}, pkgs::Vector{PackageSpec}, preserve::PreserveLevel, julia_version)
    pkgs = load_manifest_deps_up(env, pkgs; preserve=preserve)
    check_registered(registries, pkgs)
    deps_map = resolve_versions!(env, registries, pkgs, julia_version, preserve == PRESERVE_ALL_INSTALLED)
    return pkgs, deps_map
end

function up(ctx::Context, pkgs::Vector{PackageSpec}, level::UpgradeLevel;
            skip_writing_project::Bool=false, preserve::Union{Nothing,PreserveLevel}=nothing)
    new_git = Set{UUID}()
    # TODO check all pkg.version == VersionSpec()
    # set version constraints according to `level`
    for pkg in pkgs
        source_path, source_repo = get_path_repo(ctx.env.project, pkg.name)
        entry = manifest_info(ctx.env.manifest, pkg.uuid)
        new = up_load_versions!(ctx, pkg, entry, source_path, source_repo, level)
        new && push!(new_git, pkg.uuid) #TODO put download + push! in utility function
    end
    # load rest of manifest data (except for version info)
    for pkg in pkgs
        entry = manifest_info(ctx.env.manifest, pkg.uuid)
        up_load_manifest_info!(pkg, entry)
    end
    if preserve !== nothing
        pkgs, deps_map = targeted_resolve_up(ctx.env, ctx.registries, pkgs, preserve, ctx.julia_version)
    else
        pkgs = load_direct_deps(ctx.env, pkgs; preserve = (level == UPLEVEL_FIXED ? PRESERVE_NONE : PRESERVE_DIRECT))
        check_registered(ctx.registries, pkgs)
        deps_map = resolve_versions!(ctx.env, ctx.registries, pkgs, ctx.julia_version, false)
    end
    update_manifest!(ctx.env, pkgs, deps_map, ctx.julia_version)
    new_apply = download_source(ctx)
    fixups_from_projectfile!(ctx)
    download_artifacts(ctx, julia_version=ctx.julia_version)
    write_env(ctx.env; skip_writing_project) # write env before building
    show_update(ctx.env, ctx.registries; io=ctx.io, hidden_upgrades_info = true)
    build_versions(ctx, union(new_apply, new_git))
end

function update_package_pin!(registries::Vector{Registry.RegistryInstance}, pkg::PackageSpec, entry::Union{Nothing, PackageEntry})
    if entry === nothing
        pkgerror("package $(err_rep(pkg)) not found in the manifest, run `Pkg.resolve()` and retry.")
    end

    #if entry.pinned && pkg.version == VersionSpec()
    #    println(ctx.io, "package $(err_rep(pkg)) already pinned")
    #end
    # update pinned package
    pkg.pinned = true
    if is_stdlib(pkg.uuid)
        return nothing # nothing left to do
    elseif pkg.version == VersionSpec()
        pkg.version = entry.version # pin at current version
        pkg.repo = entry.repo
        pkg.tree_hash = entry.tree_hash
        pkg.path = entry.path
    else # given explicit registered version
        if entry.repo.source !== nothing || entry.path !== nothing
            # A pin in this case includes an implicit `free` to switch to tracking registered versions
            # First, make sure the package is registered so we have something to free to
            if is_all_registered(registries, [pkg]) !== true
                pkgerror("unable to pin unregistered package $(err_rep(pkg)) to an arbitrary version")
            end
        end
    end
end

is_fully_pinned(ctx::Context) = !isempty(ctx.env.manifest.deps) && all(kv -> last(kv).pinned, ctx.env.manifest.deps)

function pin(ctx::Context, pkgs::Vector{PackageSpec})
    foreach(pkg -> update_package_pin!(ctx.registries, pkg, manifest_info(ctx.env.manifest, pkg.uuid)), pkgs)
    pkgs = load_direct_deps(ctx.env, pkgs)

    # TODO: change pin to not take a version and just have it pin on the current version. Then there is no need to resolve after a pin
    pkgs, deps_map = _resolve(ctx.io, ctx.env, ctx.registries, pkgs, PRESERVE_TIERED, ctx.julia_version)

    update_manifest!(ctx.env, pkgs, deps_map, ctx.julia_version)
    new = download_source(ctx)
    fixups_from_projectfile!(ctx)
    download_artifacts(ctx; julia_version=ctx.julia_version)
    write_env(ctx.env) # write env before building
    show_update(ctx.env, ctx.registries; io=ctx.io)
    build_versions(ctx, new)
end

function update_package_free!(registries::Vector{Registry.RegistryInstance}, pkg::PackageSpec, entry::PackageEntry, err_if_free::Bool)
    if entry.pinned
        pkg.pinned = false
        is_stdlib(pkg.uuid) && return # nothing left to do
        pkg.version = entry.version
        pkg.repo = entry.repo
        pkg.tree_hash = entry.tree_hash
        return
    end
    if entry.path !== nothing || entry.repo.source !== nothing
        # make sure the package is registered so we have something to free to
        if is_all_registered(registries, [pkg]) !== true
            pkgerror("unable to free unregistered package $(err_rep(pkg))")
        end
        return # -> name, uuid
    end
    if err_if_free
        pkgerror("expected package $(err_rep(pkg)) to be pinned, tracking a path,",
             " or tracking a repository")
    end
    return
end

# TODO: this is two technically different operations with the same name
# split into two subfunctions ...
function free(ctx::Context, pkgs::Vector{PackageSpec}; err_if_free=true)
    for pkg in pkgs
        entry = manifest_info(ctx.env.manifest, pkg.uuid)
        delete!(ctx.env.project.sources, pkg.name)
        update_package_free!(ctx.registries, pkg, entry, err_if_free)
    end

    if any(pkg -> pkg.version == VersionSpec(), pkgs)
        pkgs = load_direct_deps(ctx.env, pkgs)
        check_registered(ctx.registries, pkgs)

        # TODO: change free to not take a version and just have it pin on the current version. Then there is no need to resolve after a pin
        pkgs, deps_map = _resolve(ctx.io, ctx.env, ctx.registries, pkgs, PRESERVE_TIERED, ctx.julia_version)

        update_manifest!(ctx.env, pkgs, deps_map, ctx.julia_version)
        new = download_source(ctx)
        fixups_from_projectfile!(ctx)
        download_artifacts(ctx)
        write_env(ctx.env) # write env before building
        show_update(ctx.env, ctx.registries; io=ctx.io)
        build_versions(ctx, new)
    else
        foreach(pkg -> manifest_info(ctx.env.manifest, pkg.uuid).pinned = false, pkgs)
        write_env(ctx.env)
        show_update(ctx.env, ctx.registries; io=ctx.io)
    end
end

function gen_test_code(source_path::String; test_args::Cmd)
    test_file = testfile(source_path)
    return """
        $(Base.load_path_setup_code(false))
        cd($(repr(dirname(test_file))))
        append!(empty!(ARGS), $(repr(test_args.exec)))
        include($(repr(test_file)))
        """
end


function get_threads_spec()
    if haskey(ENV, "JULIA_NUM_THREADS")
        if isempty(ENV["JULIA_NUM_THREADS"])
            throw(ArgumentError("JULIA_NUM_THREADS is set to an empty string. It is not clear what Pkg.test should set for `-t` on the test worker."))
        end
        # if set, prefer JULIA_NUM_THREADS because this is passed to the test worker via --threads
        # which takes precedence in the worker
        ENV["JULIA_NUM_THREADS"]
    elseif Threads.nthreads(:interactive) > 0
        "$(Threads.nthreads(:default)),$(Threads.nthreads(:interactive))"
    else
        "$(Threads.nthreads(:default))"
    end
end

function gen_subprocess_flags(source_path::String; coverage, julia_args::Cmd)
    coverage_arg = if coverage isa Bool
        # source_path is the package root, not "src" so "ext" etc. is included
        coverage ? string("@", source_path) : "none"
    elseif coverage isa AbstractString
        coverage
    else
        throw(ArgumentError("coverage should be a boolean or a string."))
    end
    return ```
        --code-coverage=$(coverage_arg)
        --color=$(Base.have_color === nothing ? "auto" : Base.have_color ? "yes" : "no")
        --check-bounds=yes
        --warn-overwrite=yes
        --depwarn=$(Base.JLOptions().depwarn == 2 ? "error" : "yes")
        --inline=$(Bool(Base.JLOptions().can_inline) ? "yes" : "no")
        --startup-file=$(Base.JLOptions().startupfile == 1 ? "yes" : "no")
        --track-allocation=$(("none", "user", "all")[Base.JLOptions().malloc_log + 1])
        $(julia_args)
    ```
end

function with_temp_env(fn::Function, temp_env::String)
    load_path = copy(LOAD_PATH)
    active_project = Base.ACTIVE_PROJECT[]
    try
        push!(empty!(LOAD_PATH), "@", temp_env)
        Base.ACTIVE_PROJECT[] = nothing
        fn()
    finally
        append!(empty!(LOAD_PATH), load_path)
        Base.ACTIVE_PROJECT[] = active_project
    end
end

# pick out a set of subgraphs and preserve their versions
function sandbox_preserve(env::EnvCache, target::PackageSpec, test_project::String)
    env = deepcopy(env)
    # include root in manifest (in case any dependencies point back to it)
    if env.pkg !== nothing
        env.manifest[env.pkg.uuid] = PackageEntry(;name=env.pkg.name, path=dirname(env.project_file),
                                                  deps=env.project.deps)
    end
    # if the source manifest is an old format, upgrade the manifest_format so
    # that warnings aren't thrown for the temp sandbox manifest
    if env.manifest.manifest_format < v"2.0"
        env.manifest.manifest_format = v"2.0"
    end
    # preserve important nodes
    project = read_project(test_project)
    keep = Set([target.uuid])
    union!(keep, values(project.deps))
    record_project_hash(env)
    # prune and return
    return prune_manifest(env.manifest, keep)
end

function abspath!(env::EnvCache, manifest::Manifest)
    for (uuid, entry) in manifest
        if entry.path !== nothing
            entry.path = project_rel_path(env, entry.path)
        end
    end
    return manifest
end

function abspath!(env::EnvCache, project::Project)
    for (key, entry) in project.sources
        if haskey(entry, "path")
            entry["path"] = project_rel_path(env, entry["path"])
        end
    end
    return project
end

# ctx + pkg used to compute parent dep graph
function sandbox(fn::Function, ctx::Context, target::PackageSpec,
                 sandbox_path::String, sandbox_project_override;
                 preferences::Union{Nothing,Dict{String,Any}} = nothing,
                 force_latest_compatible_version::Bool=false,
                 allow_earlier_backwards_compatible_versions::Bool=true,
                 allow_reresolve::Bool=true)
    sandbox_project = projectfile_path(sandbox_path)

    mktempdir() do tmp
        tmp_project  = projectfile_path(tmp)
        tmp_manifest = manifestfile_path(tmp)
        tmp_preferences = joinpath(tmp, first(Base.preferences_names))

        # Copy env info over to temp env
        has_sandbox_project = false
        if sandbox_project_override === nothing
            if isfile(sandbox_project)
                sandbox_project_override = read_project(sandbox_project)
                has_sandbox_project = true
            else
                sandbox_project_override = Project()
            end
        end
        if !has_sandbox_project
            abspath!(ctx.env, sandbox_project_override)
        end
        Types.write_project(sandbox_project_override, tmp_project)

        # create merged manifest
        # - copy over active subgraph
        # - abspath! to maintain location of all deved nodes
        working_manifest = sandbox_preserve(ctx.env, target, tmp_project)
        abspath!(ctx.env, working_manifest)

        # - copy over fixed subgraphs from test subgraph
        # really only need to copy over "special" nodes
        sandbox_env = Types.EnvCache(projectfile_path(sandbox_path))
        abspath!(sandbox_env, sandbox_env.manifest)
        abspath!(sandbox_env, sandbox_env.project)
        for (uuid, entry) in sandbox_env.manifest.deps
            entry_working = get(working_manifest, uuid, nothing)
            if entry_working === nothing
                working_manifest[uuid] = entry
            else # Check for collision between the sandbox manifest and the "parent" manifest
                if entry_working != entry && (ctx.env.pkg !== nothing && ctx.env.pkg.uuid != uuid)
                    @warn "Entry in manifest at \"$sandbox_path\" for package \"$(entry_working.name)\" differs from that in \"$(ctx.env.manifest_file)\""
                else
                    working_manifest[uuid] = entry
                end
            end
        end

        Types.write_manifest(working_manifest, tmp_manifest)
        # Copy over preferences
        if preferences !== nothing
            open(tmp_preferences, "w") do io
                TOML.print(io, preferences::Dict{String, Any})
            end
        end

        # sandbox
        with_temp_env(tmp) do
            temp_ctx = Context()
            if has_sandbox_project
                abspath!(sandbox_env, temp_ctx.env.project)
            end
            temp_ctx.env.project.deps[target.name] = target.uuid

            if force_latest_compatible_version
                apply_force_latest_compatible_version!(
                    temp_ctx;
                    target_name = target.name,
                    allow_earlier_backwards_compatible_versions,
                )
            end

            try
                Pkg.resolve(temp_ctx; io=devnull, skip_writing_project=true)
                @debug "Using _parent_ dep graph"
            catch err# TODO
                err isa Resolve.ResolverError || rethrow()
                allow_reresolve || rethrow()
                @debug err
                printpkgstyle(ctx.io, :Test, "Could not use exact versions of packages in manifest. Re-resolving dependencies", color=Base.warn_color())
                Pkg.update(temp_ctx; skip_writing_project=true, update_registry=false, io=ctx.io)
                printpkgstyle(ctx.io, :Test, "Successfully re-resolved")
                @debug "Using _clean_ dep graph"
            end

            reset_all_compat!(temp_ctx.env.project)
            write_env(temp_ctx.env, update_undo = false)

            # Run sandboxed code
            path_sep = Sys.iswindows() ? ';' : ':'
            withenv(fn, "JULIA_LOAD_PATH" => "@$(path_sep)$(tmp)", "JULIA_PROJECT" => nothing)
        end
    end
end


# Mostly here to give PkgEval some more coverage for packages
# that still use test/REQUIRE. Ignores version bounds
function parse_REQUIRE(require_path::String)
    packages = String[]
    for entry in eachline(require_path)
        if startswith(entry, '#') || isempty(entry)
            continue
        end
        # For lines like @osx Foo, ignore @osx
        words = split(entry)
        if startswith(words[1], '@')
            popfirst!(words)
        end
        push!(packages, popfirst!(words))
    end
    return packages
end

# "targets" based test deps -> "test/Project.toml" based deps
function gen_target_project(ctx::Context, pkg::PackageSpec, source_path::String, target::String)
    env = ctx.env
    registries = ctx.registries
    test_project = Types.Project()
    if projectfile_path(source_path; strict=true) === nothing
        # no project file, assuming this is an old REQUIRE package
        test_project.deps = copy(env.manifest[pkg.uuid].deps)
        if target == "test"
            test_REQUIRE_path = joinpath(source_path, "test", "REQUIRE")
            if isfile(test_REQUIRE_path)
                @warn "using test/REQUIRE files is deprecated and current support is lacking in some areas"
                test_pkgs = parse_REQUIRE(test_REQUIRE_path)
                package_specs = [PackageSpec(name=pkg) for pkg in test_pkgs]
                registry_resolve!(registries, package_specs)
                stdlib_resolve!(package_specs)
                ensure_resolved(ctx, env.manifest, package_specs, registry=true)
                for spec in package_specs
                    test_project.deps[spec.name] = spec.uuid
                end
            end
        end
        return test_project
    end
    # collect relevant info from source
    source_env = EnvCache(projectfile_path(source_path))
    # collect regular dependencies
    test_project.deps = source_env.project.deps
    test_project.sources = source_env.project.sources
    # collect test dependencies
    for name in get(source_env.project.targets, target, String[])
        uuid = nothing
        for list in [source_env.project.extras, source_env.project.weakdeps]
            uuid = get(list, name, nothing)
            uuid === nothing || break
        end
        if uuid === nothing
            pkgerror("`$name` declared as a `$target` dependency, but no such entry in `extras` or `weakdeps`")
        end
        test_project.deps[name] = uuid
    end
    # collect compat entries
    for (name, uuid) in test_project.deps
        compat = get_compat_str(source_env.project, name)
        compat === nothing && continue
        set_compat(test_project, name, compat)
    end
    return test_project
end

testdir(source_path::String) = joinpath(source_path, "test")
testfile(source_path::String) = joinpath(testdir(source_path), "runtests.jl")
function test(ctx::Context, pkgs::Vector{PackageSpec};
              coverage=false, julia_args::Cmd=``, test_args::Cmd=``,
              test_fn=nothing,
              force_latest_compatible_version::Bool=false,
              allow_earlier_backwards_compatible_versions::Bool=true,
              allow_reresolve::Bool=true)
    Pkg.instantiate(ctx; allow_autoprecomp = false) # do precomp later within sandbox

    # load manifest data
    for pkg in pkgs
        is_stdlib(pkg.uuid) && continue
        if Types.is_project_uuid(ctx.env, pkg.uuid)
            pkg.path = dirname(ctx.env.project_file)
            pkg.version = ctx.env.pkg.version
        else
            entry = manifest_info(ctx.env.manifest, pkg.uuid)
            pkg.version = entry.version
            pkg.tree_hash = entry.tree_hash
            pkg.repo = entry.repo
            pkg.path = entry.path
            pkg.pinned = entry.pinned
        end
    end

    # See if we can find the test files for all packages
    missing_runtests = String[]
    source_paths     = String[] # source_path is the package root (not /src)
    for pkg in pkgs
        sourcepath = project_rel_path(ctx.env, source_path(ctx.env.manifest_file, pkg, ctx.julia_version)) # TODO
        !isfile(testfile(sourcepath)) && push!(missing_runtests, pkg.name)
        push!(source_paths, sourcepath)
    end
    if !isempty(missing_runtests)
        pkgerror(length(missing_runtests) == 1 ? "Package " : "Packages ",
                join(missing_runtests, ", "),
                " did not provide a `test/runtests.jl` file")
    end

    # sandbox
    pkgs_errored = Tuple{String, Base.Process}[]
    for (pkg, source_path) in zip(pkgs, source_paths)
        # TODO: DRY with code below.
        # If the test is in the our "workspace", no need to create a temp env etc, just activate and run thests
        if testdir(source_path) in dirname.(keys(ctx.env.workspace))
            proj = Base.locate_project_file(abspath(testdir(source_path)))
            env = EnvCache(proj)
            # Instantiate test env
            Pkg.instantiate(Context(env=env); allow_autoprecomp = false)
            status(env, ctx.registries; mode=PKGMODE_COMBINED, io=ctx.io, ignore_indent = false, show_usagetips = false)
            flags = gen_subprocess_flags(source_path; coverage, julia_args)

            if should_autoprecompile()
                cacheflags = Base.CacheFlags(parse(UInt8, read(`$(Base.julia_cmd()) $(flags) --eval 'show(ccall(:jl_cache_flags, UInt8, ()))'`, String)))
                Pkg.precompile(; io=ctx.io, configs = flags => cacheflags)
            end

            printpkgstyle(ctx.io, :Testing, "Running tests...")
            flush(ctx.io)
            code = gen_test_code(source_path; test_args)
            cmd = `$(Base.julia_cmd()) $(flags) --eval $code`

            path_sep = Sys.iswindows() ? ';' : ':'
            p, interrupted = withenv("JULIA_LOAD_PATH" => "@$(path_sep)$(testdir(source_path))", "JULIA_PROJECT" => nothing) do
                subprocess_handler(cmd, ctx.io, "Tests interrupted. Exiting the test process")
            end
            if success(p)
                printpkgstyle(ctx.io, :Testing, pkg.name * " tests passed ")
            elseif !interrupted
                push!(pkgs_errored, (pkg.name, p))
            end
            continue
        end

        # compatibility shim between "targets" and "test/Project.toml"
        local test_project_preferences, test_project_override
        if isfile(projectfile_path(testdir(source_path)))
            test_project_override = nothing
            with_load_path([testdir(source_path), Base.LOAD_PATH...]) do
                test_project_preferences = Base.get_preferences()
            end
        else
            test_project_override = gen_target_project(ctx, pkg, source_path, "test")
            with_load_path([something(projectfile_path(source_path)), Base.LOAD_PATH...]) do
                test_project_preferences = Base.get_preferences()
            end
        end
        # now we sandbox
        printpkgstyle(ctx.io, :Testing, pkg.name)
        sandbox(ctx, pkg, testdir(source_path), test_project_override; preferences=test_project_preferences, force_latest_compatible_version, allow_earlier_backwards_compatible_versions, allow_reresolve) do
            test_fn !== nothing && test_fn()
            sandbox_ctx = Context(;io=ctx.io)
            status(sandbox_ctx.env, sandbox_ctx.registries; mode=PKGMODE_COMBINED, io=sandbox_ctx.io, ignore_indent = false, show_usagetips = false)
            flags = gen_subprocess_flags(source_path; coverage, julia_args)

            if should_autoprecompile()
                cacheflags = Base.CacheFlags(parse(UInt8, read(`$(Base.julia_cmd()) $(flags) --eval 'show(ccall(:jl_cache_flags, UInt8, ()))'`, String)))
                Pkg.precompile(sandbox_ctx; io=sandbox_ctx.io, configs = flags => cacheflags)
            end

            printpkgstyle(ctx.io, :Testing, "Running tests...")
            flush(ctx.io)
            code = gen_test_code(source_path; test_args)
            cmd = `$(Base.julia_cmd()) --threads=$(get_threads_spec()) $(flags) --eval $code`
            p, interrupted = subprocess_handler(cmd, ctx.io, "Tests interrupted. Exiting the test process")
            if success(p)
                printpkgstyle(ctx.io, :Testing, pkg.name * " tests passed ")
            elseif !interrupted
                push!(pkgs_errored, (pkg.name, p))
            end
        end
    end

    # TODO: Should be included in Base
    function signal_name(signal::Integer)
        if signal == Base.SIGHUP
            "HUP"
        elseif signal == Base.SIGINT
            "INT"
        elseif signal == Base.SIGQUIT
            "QUIT"
        elseif signal == Base.SIGKILL
            "KILL"
        elseif signal == Base.SIGPIPE
            "PIPE"
        elseif signal == Base.SIGTERM
            "TERM"
        else
            string(signal)
        end
    end

    # report errors
    if !isempty(pkgs_errored)
        function reason(p)
            if Base.process_signaled(p)
                " (received signal: " * signal_name(p.termsignal) * ")"
            elseif Base.process_exited(p) && p.exitcode != 1
                " (exit code: " * string(p.exitcode) * ")"
            else
                ""
            end
        end

        if length(pkgs_errored) == 1
            pkg_name, p = first(pkgs_errored)
            pkgerror("Package $pkg_name errored during testing$(reason(p))")
        else
            failures = ["• $pkg_name$(reason(p))" for (pkg_name, p) in pkgs_errored]
            pkgerror("Packages errored during testing:\n", join(failures, "\n"))
        end
    end
end

# Handles the interrupting of a subprocess gracefully to avoid orphaning
function subprocess_handler(cmd::Cmd, io::IO, error_msg::String)
    stdout = io
    stderr = stderr_f()
    stdout isa IOContext{IO} && (stdout = stdout.io)
    stderr isa IOContext{IO} && (stderr = stderr.io)
    @debug "Running command" cmd
    p = run(pipeline(ignorestatus(cmd); stdout, stderr), wait = false)
    interrupted = false
    try
        wait(p)
    catch e
        if e isa InterruptException
            interrupted = true
            print("\n")
            printpkgstyle(io, :Testing, "$error_msg\n", color = Base.error_color())
            # Give some time for the child interrupt handler to print a stacktrace and exit,
            # then kill the process if still running
            if timedwait(() -> !process_running(p), 4) == :timed_out
                kill(p, Base.SIGKILL)
            end
        else
            rethrow()
        end
    end
    return p, interrupted
end

# Display

function stat_rep(x::PackageSpec; name=true)
    name = name ? "$(x.name)" : ""
    version = x.version == VersionSpec() ? "" : "v$(x.version)"
    rev = ""
    if x.repo.rev !== nothing
        rev = occursin(r"\b([a-f0-9]{40})\b", x.repo.rev) ? x.repo.rev[1:7] : x.repo.rev
    end
    subdir_str = x.repo.subdir === nothing ? "" : ":$(x.repo.subdir)"
    repo = Operations.is_tracking_repo(x) ? "`$(x.repo.source)$(subdir_str)#$(rev)`" : ""
    path = Operations.is_tracking_path(x) ? "$(pathrepr(x.path))" : ""
    pinned = x.pinned ? "⚲" : ""
    return join(filter(!isempty, [name,version,repo,path,pinned]), " ")
end

print_single(io::IO, pkg::PackageSpec) = print(io, stat_rep(pkg))

is_instantiated(::Nothing) = false
is_instantiated(x::PackageSpec) = x.version != VersionSpec() || is_stdlib(x.uuid)
# Compare an old and new node of the dependency graph and print a single line to summarize the change
function print_diff(io::IO, old::Union{Nothing,PackageSpec}, new::Union{Nothing,PackageSpec})
    if !is_instantiated(old) && is_instantiated(new)
        printstyled(io, "+ $(stat_rep(new))"; color=:light_green)
    elseif !is_instantiated(new)
        printstyled(io, "- $(stat_rep(old))"; color=:light_red)
    elseif is_tracking_registry(old) && is_tracking_registry(new) &&
           new.version isa VersionNumber && old.version isa VersionNumber && new.version != old.version
        if new.version > old.version
            printstyled(io, "↑ $(stat_rep(old)) ⇒ $(stat_rep(new; name=false))"; color=:light_yellow)
        else
            printstyled(io, "↓ $(stat_rep(old)) ⇒ $(stat_rep(new; name=false))"; color=:light_magenta)
        end
    else
        printstyled(io, "~ $(stat_rep(old)) ⇒ $(stat_rep(new; name=false))"; color=:light_yellow)
    end
end

function status_compat_info(pkg::PackageSpec, env::EnvCache, regs::Vector{Registry.RegistryInstance})
    pkg.version isa VersionNumber || return nothing # Can happen when there is no manifest
    manifest, project = env.manifest, env.project
    packages_holding_back = String[]
    max_version, max_version_in_compat = v"0", v"0"
    for reg in regs
        reg_pkg = get(reg, pkg.uuid, nothing)
        reg_pkg === nothing && continue
        info = Registry.registry_info(reg_pkg)
        reg_compat_info = Registry.compat_info(info)
        versions = keys(reg_compat_info)
        versions = filter(v -> !Registry.isyanked(info, v), versions)
        max_version_reg = maximum(versions; init=v"0")
        max_version = max(max_version, max_version_reg)
        compat_spec = get_compat_workspace(env, pkg.name)
        versions_in_compat = filter(in(compat_spec), keys(reg_compat_info))
        max_version_in_compat = max(max_version_in_compat, maximum(versions_in_compat; init=v"0"))
    end
    max_version == v"0" && return nothing
    pkg.version >= max_version && return nothing

    pkgid = Base.PkgId(pkg.uuid, pkg.name)
    if PKGORIGIN_HAVE_VERSION && RESPECT_SYSIMAGE_VERSIONS[] && Base.in_sysimage(pkgid)
        pkgorigin = get(Base.pkgorigins, pkgid, nothing)
        if pkgorigin !== nothing && pkg.version !== nothing && pkg.version == pkgorigin.version
            return ["sysimage"], max_version, max_version_in_compat
        end
    end

    # Check compat of project
    if pkg.version == max_version_in_compat && max_version_in_compat != max_version
        return ["compat"], max_version, max_version_in_compat
    end

    manifest_info = get(manifest, pkg.uuid, nothing)
    manifest_info === nothing && return nothing

    # Check compat of dependencies
    for (uuid, dep_pkg) in manifest
        is_stdlib(uuid) && continue
        if !(pkg.uuid in values(dep_pkg.deps))
            continue
        end
        dep_info = get(manifest, uuid, nothing)
        dep_info === nothing && continue
        for reg in regs
            reg_pkg = get(reg, uuid, nothing)
            reg_pkg === nothing && continue
            info = Registry.registry_info(reg_pkg)
            reg_compat_info = Registry.compat_info(info)
            compat_info_v = get(reg_compat_info, dep_info.version, nothing)
            compat_info_v === nothing && continue
            compat_info_v_uuid = get(compat_info_v, pkg.uuid, nothing)
            compat_info_v_uuid === nothing && continue
            if !(max_version in compat_info_v_uuid)
                push!(packages_holding_back, dep_pkg.name)
            end
        end
    end

    # Check compat with Julia itself
    julia_compatible_versions = Set{VersionNumber}()
    for reg in regs
        reg_pkg = get(reg, pkg.uuid, nothing)
        reg_pkg === nothing && continue
        info = Registry.registry_info(reg_pkg)
        reg_compat_info = Registry.compat_info(info)
        compat_info_v = get(reg_compat_info, pkg.version, nothing)
        versions = keys(reg_compat_info)
        for v in versions
            compat_info_v = get(reg_compat_info, v, nothing)
            compat_info_v === nothing && continue
            compat_info_v_uuid = compat_info_v[JULIA_UUID]
            if VERSION in compat_info_v_uuid
                push!(julia_compatible_versions, v)
            end
        end
    end
    if !(max_version in julia_compatible_versions)
        push!(packages_holding_back, "julia")
    end

    return sort!(unique!(packages_holding_back)), max_version, max_version_in_compat
end

function diff_array(old_env::Union{EnvCache,Nothing}, new_env::EnvCache; manifest=true, workspace=false)
    function index_pkgs(pkgs, uuid)
        idx = findfirst(pkg -> pkg.uuid == uuid, pkgs)
        return idx === nothing ? nothing : pkgs[idx]
    end
    # load deps
    if workspace
        new = manifest ? load_all_deps(new_env) : load_direct_deps(new_env)
    else
        new = manifest ? load_all_deps_loadable(new_env) : load_project_deps(new_env.project, new_env.project_file, new_env.manifest, new_env.manifest_file)
    end

    T, S = Union{UUID,Nothing}, Union{PackageSpec,Nothing}
    if old_env === nothing
        return Tuple{T,S,S}[(pkg.uuid, nothing, pkg)::Tuple{T,S,S} for pkg in new]
    end
    if workspace
        old = manifest ? load_all_deps(old_env) : load_direct_deps(old_env)
    else
        old = manifest ? load_all_deps_loadable(old_env) : load_project_deps(old_env.project, old_env.project_file, old_env.manifest, old_env.manifest_file)
    end
    # merge old and new into single array
    all_uuids = union(T[pkg.uuid for pkg in old], T[pkg.uuid for pkg in new])
    return Tuple{T,S,S}[(uuid, index_pkgs(old, uuid), index_pkgs(new, uuid))::Tuple{T,S,S} for uuid in all_uuids]
end

function is_package_downloaded(manifest_file::String, pkg::PackageSpec; platform=HostPlatform())
    sourcepath = source_path(manifest_file, pkg)
    sourcepath === nothing && return false
    isdir(sourcepath) || return false
    check_artifacts_downloaded(sourcepath; platform) || return false
    return true
end

function status_ext_info(pkg::PackageSpec, env::EnvCache)
    manifest = env.manifest
    manifest_info = get(manifest, pkg.uuid, nothing)
    manifest_info === nothing && return nothing
    depses = manifest_info.deps
    weakdepses = manifest_info.weakdeps
    exts = manifest_info.exts
    if !isempty(weakdepses) && !isempty(exts)
        v = ExtInfo[]
        for (ext, extdeps) in exts
            extdeps isa String && (extdeps = String[extdeps])
            # Note: `get_extension` returns nothing for stdlibs that are loaded via `require_stdlib`
            ext_loaded = (Base.get_extension(Base.PkgId(pkg.uuid, pkg.name), Symbol(ext)) !== nothing)
            # Check if deps are loaded
            extdeps_info= Tuple{String, Bool}[]
            for extdep in extdeps
                if !(haskey(weakdepses, extdep) || haskey(depses, extdep))
                    pkgerror(isnothing(pkg.name) ? "M" : "$(pkg.name) has a malformed Project.toml, ",
                             "the extension package $extdep is not listed in [weakdeps] or [deps]")
                end
                uuid = get(weakdepses, extdep, nothing)
                if uuid === nothing
                    uuid = depses[extdep]
                end
                loaded = haskey(Base.loaded_modules, Base.PkgId(uuid, extdep))
                push!(extdeps_info, (extdep, loaded))
            end
            push!(v, ExtInfo((ext, ext_loaded), extdeps_info))
        end
        return v
    end
    return nothing
end

struct ExtInfo
    ext::Tuple{String, Bool} # name, loaded
    weakdeps::Vector{Tuple{String, Bool}} # name, loaded
end
struct PackageStatusData
    uuid::UUID
    old::Union{Nothing, PackageSpec}
    new::Union{Nothing, PackageSpec}
    downloaded::Bool
    upgradable::Bool
    heldback::Bool
    compat_data::Union{Nothing, Tuple{Vector{String}, VersionNumber, VersionNumber}}
    changed::Bool
    extinfo::Union{Nothing, Vector{ExtInfo}}
end

function print_status(env::EnvCache, old_env::Union{Nothing,EnvCache}, registries::Vector{Registry.RegistryInstance}, header::Symbol,
                      uuids::Vector, names::Vector; manifest=true, diff=false, ignore_indent::Bool, workspace::Bool, outdated::Bool, extensions::Bool, io::IO,
                      mode::PackageMode, hidden_upgrades_info::Bool, show_usagetips::Bool=true)
    not_installed_indicator = sprint((io, args) -> printstyled(io, args...; color=Base.error_color()), "→", context=io)
    upgradable_indicator = sprint((io, args) -> printstyled(io, args...; color=:green), "⌃", context=io)
    heldback_indicator = sprint((io, args) -> printstyled(io, args...; color=Base.warn_color()), "⌅", context=io)
    filter = !isempty(uuids) || !isempty(names)
    # setup
    xs = diff_array(old_env, env; manifest, workspace)
    # filter and return early if possible
    if isempty(xs) && !diff
        printpkgstyle(io, header, "$(pathrepr(manifest ? env.manifest_file : env.project_file)) (empty " *
                      (manifest ? "manifest" : "project") * ")", ignore_indent)
        return nothing
    end
    no_changes = all(p-> p[2] == p[3], xs)
    if no_changes
        printpkgstyle(io, Symbol("No packages added to or removed from"), "$(pathrepr(manifest ? env.manifest_file : env.project_file))", ignore_indent)
    else
        xs = !filter ? xs : eltype(xs)[(id, old, new) for (id, old, new) in xs if (id in uuids || something(new, old).name in names)]
        if isempty(xs)
            printpkgstyle(io, Symbol("No Matches"),
                        "in $(diff ? "diff for " : "")$(pathrepr(manifest ? env.manifest_file : env.project_file))", ignore_indent)
            return nothing
        end
        # main print
        printpkgstyle(io, header, pathrepr(manifest ? env.manifest_file : env.project_file), ignore_indent)
        if workspace && !manifest
            for (path, _) in env.workspace
                relative_path = Types.relative_project_path(env.project_file, path)
                printpkgstyle(io, :Status, relative_path, true)
            end
        end
        # Sort stdlibs and _jlls towards the end in status output
        xs = sort!(xs, by = (x -> (is_stdlib(x[1]), endswith(something(x[3], x[2]).name, "_jll"), something(x[3], x[2]).name, x[1])))
    end

    all_packages_downloaded = true
    no_packages_upgradable = true
    no_visible_packages_heldback = true
    no_packages_heldback = true
    lpadding = 2

    package_statuses = PackageStatusData[]
    for (uuid, old, new) in xs
        if Types.is_project_uuid(env, uuid)
            continue
        end
        changed = old != new
        if diff && !changed
            continue
        end
        latest_version = true
        # Outdated info
        cinfo = nothing
        ext_info = nothing
        if !isnothing(new) && !is_stdlib(new.uuid)
            cinfo = status_compat_info(new, env, registries)
            if cinfo !== nothing
                latest_version = false
            end
        end
        # if we are running with outdated, only show packages that are upper bounded
        if outdated && latest_version
            continue
        end

        if !isnothing(new) && !is_stdlib(new.uuid)
            ext_info = status_ext_info(new, env)
        end

        if extensions && ext_info === nothing
            continue
        end


        # TODO: Show extension deps for project as well?

        pkg_downloaded = !is_instantiated(new) || is_package_downloaded(env.manifest_file, new)

        new_ver_avail = !latest_version && !Operations.is_tracking_repo(new) && !Operations.is_tracking_path(new)
        pkg_upgradable = new_ver_avail && isempty(cinfo[1])
        pkg_heldback = new_ver_avail && !isempty(cinfo[1])

        if !pkg_downloaded && (pkg_upgradable || pkg_heldback)
            # allow space in the gutter for two icons on a single line
            lpadding = 3
        end
        all_packages_downloaded &= (!changed || pkg_downloaded)
        no_packages_upgradable &= (!changed || !pkg_upgradable)
        no_visible_packages_heldback &= (!changed || !pkg_heldback)
        no_packages_heldback &= !pkg_heldback

        push!(package_statuses, PackageStatusData(uuid, old, new, pkg_downloaded, pkg_upgradable, pkg_heldback, cinfo, changed, ext_info))
    end

    for pkg in package_statuses
        pad = 0
        print_padding(x) = (print(io, x); pad += 1)

        if !pkg.downloaded
            print_padding(not_installed_indicator)
        elseif lpadding > 2
            print_padding(" ")
        end
        if pkg.upgradable
            print_padding(upgradable_indicator)
        elseif pkg.heldback
            print_padding(heldback_indicator)
        end

        # Fill the remaining padding with spaces
        while pad < lpadding
            print_padding(" ")
        end

        printstyled(io, "[", string(pkg.uuid)[1:8], "] "; color = :light_black)

        diff ? print_diff(io, pkg.old, pkg.new) : print_single(io, pkg.new)

        if outdated && !diff && pkg.compat_data !== nothing
            packages_holding_back, max_version, max_version_compat = pkg.compat_data
            if pkg.new.version !== max_version_compat && max_version_compat != max_version
                printstyled(io, " [<v", max_version_compat, "]", color=:light_magenta)
                printstyled(io, ",")
            end
            printstyled(io, " (<v", max_version, ")"; color=Base.warn_color())
            if packages_holding_back == ["compat"]
                printstyled(io, " [compat]"; color=:light_magenta)
            elseif packages_holding_back == ["sysimage"]
                printstyled(io, " [sysimage]"; color=:light_magenta)
            else
                pkg_str = isempty(packages_holding_back) ? "" : string(": ", join(packages_holding_back, ", "))
                printstyled(io, pkg_str; color=Base.warn_color())
            end
        end
        # show if loaded version and version in the manifest doesn't match
        pkg_spec = something(pkg.new, pkg.old)
        pkgid = Base.PkgId(pkg.uuid, pkg_spec.name)
        m = get(Base.loaded_modules, pkgid, nothing)
        if m isa Module && pkg_spec.version !== nothing
            loaded_path = pathof(m)
            env_path = Base.locate_package(pkgid) # nothing if not installed
            if loaded_path !== nothing && env_path !== nothing &&!samefile(loaded_path, env_path)
                loaded_version = pkgversion(m)
                env_version = pkg_spec.version
                if loaded_version !== env_version
                    printstyled(io, " [loaded: v$loaded_version]"; color=:light_yellow)
                else
                    loaded_version_str = loaded_version === nothing ? "" : " (v$loaded_version)"
                    env_version_str = env_version === nothing ? "" : " (v$env_version)"
                    printstyled(io, " [loaded: `$loaded_path`$loaded_version_str expected `$env_path`$env_version_str]"; color=:light_yellow)
                end
            end
        end

        if extensions && !diff && pkg.extinfo !== nothing
            println(io)
            for (i, ext) in enumerate(pkg.extinfo)
                sym = i == length(pkg.extinfo) ? '└' : '├'
                function print_ext_entry(io, (name, installed))
                    color = installed ? :light_green : :light_black
                    printstyled(io, name, ;color)
                end
                print(io, "              ", sym, "─ ")
                print_ext_entry(io, ext.ext)

                print(io, " [")
                join(io,sprint.(print_ext_entry, ext.weakdeps; context=io), ", ")
                print(io, "]")
                if i != length(pkg.extinfo)
                    println(io)
                end
            end
        end

        println(io)
    end

    if !no_changes && !all_packages_downloaded
        printpkgstyle(io, :Info, "Packages marked with $not_installed_indicator are not downloaded, use `instantiate` to download", color=Base.info_color(), ignore_indent)
    end
    if !outdated && (mode != PKGMODE_COMBINED || (manifest == true))
        tipend = manifest ? " -m" : ""
        tip = show_usagetips ? " To see why use `status --outdated$tipend`" : ""
        if !no_packages_upgradable && no_visible_packages_heldback
            printpkgstyle(io, :Info, "Packages marked with $upgradable_indicator have new versions available and may be upgradable.", color=Base.info_color(), ignore_indent)
        end
        if !no_visible_packages_heldback && no_packages_upgradable
            printpkgstyle(io, :Info, "Packages marked with $heldback_indicator have new versions available but compatibility constraints restrict them from upgrading.$tip", color=Base.info_color(), ignore_indent)
        end
        if !no_visible_packages_heldback && !no_packages_upgradable
            printpkgstyle(io, :Info, "Packages marked with $upgradable_indicator and $heldback_indicator have new versions available. Those with $upgradable_indicator may be upgradable, but those with $heldback_indicator are restricted by compatibility constraints from upgrading.$tip", color=Base.info_color(), ignore_indent)
        end
        if !manifest && hidden_upgrades_info && no_visible_packages_heldback && !no_packages_heldback
            # only warn if showing project and outdated indirect deps are hidden
            printpkgstyle(io, :Info, "Some packages have new versions but compatibility constraints restrict them from upgrading.$tip", color=Base.info_color(), ignore_indent)
        end
    end

    return nothing
end

function git_head_env(env, project_dir)
    new_env = EnvCache()
    try
        LibGit2.with(LibGit2.GitRepo(project_dir)) do repo
            git_path = LibGit2.path(repo)
            project_path = relpath(env.project_file, git_path)
            manifest_path = relpath(env.manifest_file, git_path)
            new_env.project = read_project(GitTools.git_file_stream(repo, "HEAD:$project_path", fakeit=true))
            new_env.manifest = read_manifest(GitTools.git_file_stream(repo, "HEAD:$manifest_path", fakeit=true))
            return new_env
        end
    catch err
        err isa PkgError || rethrow(err)
        return nothing
    end
end

function show_update(env::EnvCache, registries::Vector{Registry.RegistryInstance}; io::IO, hidden_upgrades_info = false)
    old_env = EnvCache()
    old_env.project = env.original_project
    old_env.manifest = env.original_manifest
    status(env, registries; header=:Updating, mode=PKGMODE_COMBINED, env_diff=old_env, ignore_indent=false, io=io, hidden_upgrades_info)
    return nothing
end

function status(env::EnvCache, registries::Vector{Registry.RegistryInstance}, pkgs::Vector{PackageSpec}=PackageSpec[];
                header=nothing, mode::PackageMode=PKGMODE_PROJECT, git_diff::Bool=false, env_diff=nothing, ignore_indent=true,
                io::IO, workspace::Bool=false, outdated::Bool=false, extensions::Bool=false, hidden_upgrades_info::Bool=false, show_usagetips::Bool=true)
    io == Base.devnull && return
    # if a package, print header
    if header === nothing && env.pkg !== nothing
       printpkgstyle(io, :Project, string(env.pkg.name, " v", env.pkg.version), true; color=Base.info_color())
    end
    # load old env
    old_env = nothing
    if git_diff
        project_dir = dirname(env.project_file)
        if !ispath(joinpath(project_dir, ".git"))
            @warn "diff option only available for environments in git repositories, ignoring."
        else
            old_env = git_head_env(env, project_dir)
            if old_env === nothing
                @warn "could not read project from HEAD, displaying absolute status instead."
            end
        end
    elseif env_diff !== nothing
        old_env = env_diff
    end
    # display
    filter_uuids = [pkg.uuid::UUID for pkg in pkgs if pkg.uuid !== nothing]
    filter_names = [pkg.name::String for pkg in pkgs if pkg.name !== nothing]

    diff = old_env !== nothing
    header = something(header, diff ? :Diff : :Status)
    if mode == PKGMODE_PROJECT || mode == PKGMODE_COMBINED
        print_status(env, old_env, registries, header, filter_uuids, filter_names; manifest=false, diff, ignore_indent, io, workspace, outdated, extensions, mode, hidden_upgrades_info, show_usagetips)
    end
    if mode == PKGMODE_MANIFEST || mode == PKGMODE_COMBINED
        print_status(env, old_env, registries, header, filter_uuids, filter_names; diff, ignore_indent, io, workspace, outdated, extensions, mode, hidden_upgrades_info, show_usagetips)
    end
    if is_manifest_current(env) === false
        tip = show_usagetips ? " It is recommended to `Pkg.resolve()` or consider `Pkg.update()` if necessary." : ""
        printpkgstyle(io, :Warning, "The project dependencies or compat requirements have changed since the manifest was last resolved.$tip",
            ignore_indent; color=Base.warn_color())
    end
end

function is_manifest_current(env::EnvCache)
    if haskey(env.manifest.other, "project_hash")
        recorded_hash = env.manifest.other["project_hash"]
        current_hash = Types.workspace_resolve_hash(env)
        return recorded_hash == current_hash
    else
        # Manifest doesn't have a hash of the source Project recorded
        return nothing
    end
end

function compat_line(io, pkg, uuid, compat_str, longest_dep_len; indent = "  ")
    iob = IOBuffer()
    ioc = IOContext(iob, :color => get(io, :color, false)::Bool)
    if isnothing(uuid)
        print(ioc, "$indent           ")
    else
        printstyled(ioc, "$indent[", string(uuid)[1:8], "] "; color = :light_black)
    end
    print(ioc, rpad(pkg, longest_dep_len))
    if isnothing(compat_str)
        printstyled(ioc, " none"; color = :light_black)
    else
        print(ioc, " ", compat_str)
    end
    return String(take!(iob))
end

function print_compat(ctx::Context, pkgs_in::Vector{PackageSpec} = PackageSpec[]; io = nothing)
    io = something(io, ctx.io)
    printpkgstyle(io, :Compat, pathrepr(ctx.env.project_file))
    names = [pkg.name for pkg in pkgs_in]
    pkgs = isempty(pkgs_in) ? ctx.env.project.deps : filter(pkg -> in(first(pkg), names), ctx.env.project.deps)
    add_julia = isempty(pkgs_in) || any(p->p.name == "julia", pkgs_in)
    longest_dep_len = isempty(pkgs) ? length("julia") : max(reduce(max, map(length, collect(keys(pkgs)))), length("julia"))
    if add_julia
        println(io, compat_line(io, "julia", nothing, get_compat_str(ctx.env.project, "julia"), longest_dep_len))
    end
    for (dep, uuid) in pkgs
        println(io, compat_line(io, dep, uuid, get_compat_str(ctx.env.project, dep), longest_dep_len))
    end
end
print_compat(pkg::String; kwargs...) = print_compat(Context(), pkg; kwargs...)
print_compat(; kwargs...) = print_compat(Context(); kwargs...)

function apply_force_latest_compatible_version!(ctx::Types.Context;
                                                target_name = nothing,
                                                allow_earlier_backwards_compatible_versions::Bool = true)
    deps_from_env = load_direct_deps(ctx.env)
    deps = [(; name = x.name, uuid = x.uuid) for x in deps_from_env]
    for dep in deps
        if !is_stdlib(dep.uuid)
            apply_force_latest_compatible_version!(
                ctx,
                dep;
                target_name,
                allow_earlier_backwards_compatible_versions,
            )
        end
    end
    return nothing
end

function apply_force_latest_compatible_version!(ctx::Types.Context,
                                                dep::NamedTuple{(:name, :uuid), Tuple{String, Base.UUID}};
                                                target_name = nothing,
                                                allow_earlier_backwards_compatible_versions::Bool = true)
    name, uuid = dep
    has_compat = haskey(ctx.env.project.compat, name)
    if !has_compat
        if name != target_name
            @warn(
                "Dependency does not have a [compat] entry",
                name, uuid, target_name,
            )
        end
        return nothing
    end
    old_compat_spec = ctx.env.project.compat[name].val
    latest_compatible_version = get_latest_compatible_version(
        ctx,
        uuid,
        old_compat_spec,
    )
    earliest_backwards_compatible_version = get_earliest_backwards_compatible_version(latest_compatible_version)
    if allow_earlier_backwards_compatible_versions
        version_for_intersect = only_major_minor_patch(earliest_backwards_compatible_version)
    else
        version_for_intersect = only_major_minor_patch(latest_compatible_version)
    end
    compat_for_intersect = Pkg.Types.semver_spec("≥ $(version_for_intersect)")
    new_compat_spec = Base.intersect(old_compat_spec, compat_for_intersect)
    ctx.env.project.compat[name].val = new_compat_spec
    return nothing
end

function only_major_minor_patch(ver::Base.VersionNumber)
    return Base.VersionNumber(ver.major, ver.minor, ver.patch)
end

function get_earliest_backwards_compatible_version(ver::Base.VersionNumber)
    (ver.major > 0) && return Base.VersionNumber(ver.major, 0, 0)
    (ver.minor > 0) && return Base.VersionNumber(0, ver.minor, 0)
    return Base.VersionNumber(0, 0, ver.patch)
end

function get_latest_compatible_version(ctx::Types.Context,
                                       uuid::Base.UUID,
                                       compat_spec::VersionSpec)
    all_registered_versions = get_all_registered_versions(ctx, uuid)
    compatible_versions = filter(in(compat_spec), all_registered_versions)
    latest_compatible_version = maximum(compatible_versions)
    return latest_compatible_version
end

function get_all_registered_versions(ctx::Types.Context,
                                     uuid::Base.UUID)
    versions = Set{VersionNumber}()
    for reg in ctx.registries
        pkg = get(reg, uuid, nothing)
        if pkg !== nothing
            info = Registry.registry_info(pkg)
            union!(versions, keys(info.version_info))
        end
    end
    return versions
end

end # module<|MERGE_RESOLUTION|>--- conflicted
+++ resolved
@@ -868,16 +868,12 @@
 function download_artifacts(ctx::Context;
                             platform::AbstractPlatform=HostPlatform(),
                             julia_version = VERSION,
-<<<<<<< HEAD
                             verbose::Bool=false,
                             io::IO=stderr_f(),
                             include_lazy::Bool=false)
-=======
-                            verbose::Bool=false)
     env = ctx.env
     io = ctx.io
     fancyprint = can_fancyprint(io)
->>>>>>> c93d6f09
     pkg_roots = String[]
     for (uuid, pkg) in env.manifest
         pkg = manifest_info(env.manifest, uuid)
@@ -885,14 +881,6 @@
         pkg_root === nothing || push!(pkg_roots, pkg_root)
     end
     push!(pkg_roots, dirname(env.project_file))
-<<<<<<< HEAD
-    for pkg_root in pkg_roots
-        for (artifacts_toml, artifacts) in collect_artifacts(pkg_root; platform, include_lazy)
-            # For each Artifacts.toml, install each artifact we've collected from it
-            for name in keys(artifacts)
-                ensure_artifact_installed(name, artifacts[name], artifacts_toml;
-                                            verbose, quiet_download=!(io isa Base.TTY), io=io)
-=======
     download_jobs = Dict{SHA1, Function}()
 
     print_lock = Base.ReentrantLock() # for non-fancyprint printing
@@ -908,7 +896,7 @@
     ansi_enablecursor = "\e[?25h"
     ansi_disablecursor = "\e[?25l"
 
-    all_collected_artifacts = reduce(vcat, map(pkg_root -> collect_artifacts(pkg_root; platform), pkg_roots))
+    all_collected_artifacts = reduce(vcat, map(pkg_root -> collect_artifacts(pkg_root; platform, include_lazy), pkg_roots))
     used_artifact_tomls = Set{String}(map(first, all_collected_artifacts))
     longest_name_length = maximum(all_collected_artifacts; init=0) do (artifacts_toml, artifacts)
         maximum(textwidth, keys(artifacts); init=0)
@@ -951,7 +939,6 @@
                             dstate.state = :done
                         end
                     end
->>>>>>> c93d6f09
             end
         end
     end
