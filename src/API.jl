--- conflicted
+++ resolved
@@ -894,7 +894,6 @@
     Operations.build(ctx, pkgs, verbose)
 end
 
-<<<<<<< HEAD
 function _is_stale(paths::Vector{String}, sourcepath::String, toml_c::Base.TOMLCache)
     for path_to_try in paths
         staledeps = Base.stale_cachefile(sourcepath, path_to_try, toml_c)
@@ -902,9 +901,8 @@
     end
     return true
 end
-=======
+
 _do_auto_precompile() = parse(Int, get(ENV, "JULIA_PKG_PRECOMPILE_AUTO", "0")) == 1
->>>>>>> 8f7afc9a
 
 precompile() = precompile(Context())
 function precompile(ctx::Context)
