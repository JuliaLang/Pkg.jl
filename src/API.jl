# This file is a part of Julia. License is MIT: https://julialang.org/license

module API

using UUIDs
using Printf
import Random
using Dates
import LibGit2
import Logging

import ..depots, ..depots1, ..logdir, ..devdir
import ..Operations, ..GitTools, ..Pkg, ..UPDATED_REGISTRY_THIS_SESSION
using ..Types, ..TOML
using ..Types: VersionTypes
using Base.BinaryPlatforms
using ..Artifacts: artifact_paths

include("generate.jl")

dependencies() = dependencies(Context())
function dependencies(ctx::Context)
    pkgs = Operations.load_all_deps(ctx)
    return Dict(pkg.uuid::UUID => Operations.package_info(ctx, pkg) for pkg in pkgs)
end
function dependencies(fn::Function, uuid::UUID)
    dep = get(dependencies(), uuid, nothing)
    if dep === nothing
        pkgerror("depenendency with UUID `$uuid` does not exist")
    end
    fn(dep)
end

project() = project(Context())
function project(ctx::Context)::ProjectInfo
    return ProjectInfo(
        name         = ctx.env.pkg === nothing ? nothing : ctx.env.pkg.name,
        uuid         = ctx.env.pkg === nothing ? nothing : ctx.env.pkg.uuid,
        version      = ctx.env.pkg === nothing ? nothing : ctx.env.pkg.version,
        ispackage    = ctx.env.pkg !== nothing,
        dependencies = ctx.env.project.deps,
        path         = ctx.env.project_file
    )
end

function check_package_name(x::AbstractString, mode=nothing)
    if !Base.isidentifier(x)
        message = "`$x` is not a valid package name"
        if mode !== nothing && any(occursin.(['\\','/'], x)) # maybe a url or a path
            message *= "\nThe argument appears to be a URL or path, perhaps you meant " *
                "`Pkg.$mode(url=\"...\")` or `Pkg.$mode(path=\"...\")`."
        end
        pkgerror(message)
    end
    return
end
check_package_name(::Nothing, ::Any) = nothing

function require_not_empty(pkgs, f::Symbol)
    isempty(pkgs) && pkgerror("$f requires at least one package")
end

# Provide some convenience calls
for f in (:develop, :add, :rm, :up, :pin, :free, :test, :build, :status)
    @eval begin
        $f(pkg::Union{AbstractString, PackageSpec}; kwargs...) = $f([pkg]; kwargs...)
        $f(pkgs::Vector{<:AbstractString}; kwargs...)          = $f([PackageSpec(pkg) for pkg in pkgs]; kwargs...)
        function $f(pkgs::Vector{PackageSpec}; kwargs...)
            ctx = Context()
            ret = $f(ctx, pkgs; kwargs...)
            $(f in (:develop, :add, :up, :pin, :free, :build)) && _auto_precompile(ctx)
            return ret
        end
        $f(ctx::Context; kwargs...) = $f(ctx, PackageSpec[]; kwargs...)
        function $f(; name::Union{Nothing,AbstractString}=nothing, uuid::Union{Nothing,String,UUID}=nothing,
                      version::Union{VersionNumber, String, VersionSpec, Nothing}=nothing,
                      url=nothing, rev=nothing, path=nothing, mode=PKGMODE_PROJECT, subdir=nothing, kwargs...)
            pkg = Package(name=name, uuid=uuid, version=version, url=url, rev=rev, path=path, mode=mode, subdir=subdir)
            # Pkg.status takes a mode argument as well which is a bit ambiguous with the
            # mode argument to the PackageSpec but probably not a problem in practice
            if $f === status
                kwargs = merge((;kwargs...), (:mode => mode,))
            end
            # Handle $f() case
            if pkg == Package()
                $f(PackageSpec[]; kwargs...)
            else
                $f(pkg; kwargs...)
            end
        end
        function $f(pkgs::Vector{<:NamedTuple}; kwargs...)
            $f([Package(;pkg...) for pkg in pkgs]; kwargs...)
        end
    end
end

function develop(ctx::Context, pkgs::Vector{PackageSpec}; shared::Bool=true,
                 preserve::PreserveLevel=PRESERVE_TIERED, platform::AbstractPlatform=HostPlatform(), kwargs...)
    require_not_empty(pkgs, :develop)
    foreach(pkg -> check_package_name(pkg.name, :develop), pkgs)
    pkgs = deepcopy(pkgs) # deepcopy for avoid mutating PackageSpec members
    Context!(ctx; kwargs...)

    for pkg in pkgs
        if pkg.name == "julia" # if julia is passed as a package the solver gets tricked
            pkgerror("`julia` is not a valid package name")
        end
        pkg.name === nothing || check_package_name(pkg.name, "develop")
        if pkg.name === nothing && pkg.uuid === nothing && pkg.repo.source === nothing
            pkgerror("name, UUID, URL, or filesystem path specification required when calling `develop`")
        end
        if pkg.repo.rev !== nothing
            pkgerror("rev argument not supported by `develop`; consider using `add` instead")
        end
        if pkg.version != VersionSpec()
            pkgerror("version specification invalid when calling `develop`:",
                     " `$(pkg.version)` specified for package $(err_rep(pkg))")
        end
        # not strictly necessary to check these fields early, but it is more efficient
        if pkg.name !== nothing && (length(findall(x -> x.name == pkg.name, pkgs)) > 1)
            pkgerror("it is invalid to specify multiple packages with the same name: $(err_rep(pkg))")
        end
        if pkg.uuid !== nothing && (length(findall(x -> x.uuid == pkg.uuid, pkgs)) > 1)
            pkgerror("it is invalid to specify multiple packages with the same UUID: $(err_rep(pkg))")
        end
    end

    new_git = handle_repos_develop!(ctx, pkgs, shared)

    for pkg in pkgs
        if Types.collides_with_project(ctx, pkg)
            pkgerror("package $(err_rep(pkg)) has the same name or UUID as the active project")
        end
        if length(findall(x -> x.uuid == pkg.uuid, pkgs)) > 1
            pkgerror("it is invalid to specify multiple packages with the same UUID: $(err_rep(pkg))")
        end
    end

    Operations.develop(ctx, pkgs, new_git; preserve=preserve, platform=platform)
    return
end

function add(ctx::Context, pkgs::Vector{PackageSpec}; preserve::PreserveLevel=PRESERVE_TIERED,
             platform::AbstractPlatform=HostPlatform(), kwargs...)
    require_not_empty(pkgs, :add)
    foreach(pkg -> check_package_name(pkg.name, :add), pkgs)
    pkgs = deepcopy(pkgs)  # deepcopy for avoid mutating PackageSpec members
    Context!(ctx; kwargs...)

    for pkg in pkgs
        if pkg.name == "julia" # if julia is passed as a package the solver gets tricked
            pkgerror("`julia` is not a valid package name")
        end
        if pkg.name === nothing && pkg.uuid === nothing && pkg.repo.source === nothing
            pkgerror("name, UUID, URL, or filesystem path specification required when calling `add`")
        end
        pkg.name === nothing || check_package_name(pkg.name, "add")
        if pkg.repo.source !== nothing || pkg.repo.rev !== nothing
            if pkg.version != VersionSpec()
                pkgerror("version specification invalid when tracking a repository:",
                         " `$(pkg.version)` specified for package $(err_rep(pkg))")
            end
        end
        # not strictly necessary to check these fields early, but it is more efficient
        if pkg.name !== nothing && (length(findall(x -> x.name == pkg.name, pkgs)) > 1)
            pkgerror("it is invalid to specify multiple packages with the same name: $(err_rep(pkg))")
        end
        if pkg.uuid !== nothing && (length(findall(x -> x.uuid == pkg.uuid, pkgs)) > 1)
            pkgerror("it is invalid to specify multiple packages with the same UUID: $(err_rep(pkg))")
        end
    end

    repo_pkgs = [pkg for pkg in pkgs if (pkg.repo.source !== nothing || pkg.repo.rev !== nothing)]
    new_git = handle_repos_add!(ctx, repo_pkgs)
    # repo + unpinned -> name, uuid, repo.rev, repo.source, tree_hash
    # repo + pinned -> name, uuid, tree_hash

    Types.update_registries(ctx)

    project_deps_resolve!(ctx, pkgs)
    registry_resolve!(ctx, pkgs)
    stdlib_resolve!(pkgs)
    ensure_resolved(ctx, pkgs, registry=true)

    for pkg in pkgs
        if Types.collides_with_project(ctx, pkg)
            pkgerror("package $(err_rep(pkg)) has same name or UUID as the active project")
        end
        if length(findall(x -> x.uuid == pkg.uuid, pkgs)) > 1
            pkgerror("it is invalid to specify multiple packages with the same UUID: $(err_rep(pkg))")
        end
    end

    Operations.add(ctx, pkgs, new_git; preserve, platform)
    return
end

function rm(ctx::Context, pkgs::Vector{PackageSpec}; mode=PKGMODE_PROJECT, kwargs...)
    require_not_empty(pkgs, :rm)
    pkgs = deepcopy(pkgs)  # deepcopy for avoid mutating PackageSpec members
    foreach(pkg -> pkg.mode = mode, pkgs)

    for pkg in pkgs
        if pkg.name === nothing && pkg.uuid === nothing
            pkgerror("name or UUID specification required when calling `rm`")
        end
        if !(pkg.version == VersionSpec() && pkg.pinned == false &&
             pkg.tree_hash === nothing && pkg.repo.source === nothing &&
             pkg.repo.rev === nothing && pkg.path === nothing)
            pkgerror("packages may only be specified by name or UUID when calling `rm`")
        end
    end

    Context!(ctx; kwargs...)

    project_deps_resolve!(ctx, pkgs)
    manifest_resolve!(ctx, pkgs)
    ensure_resolved(ctx, pkgs)

    Operations.rm(ctx, pkgs)
    return
end

function up(ctx::Context, pkgs::Vector{PackageSpec};
            level::UpgradeLevel=UPLEVEL_MAJOR, mode::PackageMode=PKGMODE_PROJECT,
            update_registry::Bool=true, kwargs...)
    pkgs = deepcopy(pkgs)  # deepcopy for avoid mutating PackageSpec members
    foreach(pkg -> pkg.mode = mode, pkgs)

    Context!(ctx; kwargs...)
    if update_registry
        Types.clone_default_registries(ctx)
        Types.update_registries(ctx; force=true)
    end
    Operations.prune_manifest(ctx)
    if isempty(pkgs)
        if mode == PKGMODE_PROJECT
            for (name::String, uuid::UUID) in ctx.env.project.deps
                push!(pkgs, PackageSpec(name=name, uuid=uuid))
            end
        elseif mode == PKGMODE_MANIFEST
            for (uuid, entry) in ctx.env.manifest
                push!(pkgs, PackageSpec(name=entry.name, uuid=uuid))
            end
        end
    else
        project_deps_resolve!(ctx, pkgs)
        manifest_resolve!(ctx, pkgs)
        ensure_resolved(ctx, pkgs)
    end
    Operations.up(ctx, pkgs, level)
    return
end

resolve(; kwargs...) = resolve(Context(); kwargs...)
function resolve(ctx::Context; kwargs...)
    up(ctx; level=UPLEVEL_FIXED, mode=PKGMODE_MANIFEST, update_registry=false, kwargs...)
    return nothing
end

function pin(ctx::Context, pkgs::Vector{PackageSpec}; kwargs...)
    require_not_empty(pkgs, :pin)
    pkgs = deepcopy(pkgs)  # deepcopy for avoid mutating PackageSpec members
    Context!(ctx; kwargs...)

    for pkg in pkgs
        if pkg.name === nothing && pkg.uuid === nothing
            pkgerror("name or UUID specification required when calling `pin`")
        end
        if pkg.repo.source !== nothing
            pkgerror("repository specification invalid when calling `pin`:",
                     " `$(pkg.repo.source)` specified for package $(err_rep(pkg))")
        end
        if pkg.repo.rev !== nothing
            pkgerror("git revision specification invalid when calling `pin`:",
                     " `$(pkg.repo.rev)` specified for package $(err_rep(pkg))")
        end
        if pkg.version.ranges[1].lower != pkg.version.ranges[1].upper # TODO test this
            pkgerror("pinning a package requires a single version, not a versionrange")
        end
    end

    foreach(pkg -> pkg.mode = PKGMODE_PROJECT, pkgs)
    project_deps_resolve!(ctx, pkgs)
    ensure_resolved(ctx, pkgs)
    Operations.pin(ctx, pkgs)
    return
end

function free(ctx::Context, pkgs::Vector{PackageSpec}; kwargs...)
    require_not_empty(pkgs, :free)
    pkgs = deepcopy(pkgs)  # deepcopy for avoid mutating PackageSpec members
    Context!(ctx; kwargs...)

    for pkg in pkgs
        if pkg.name === nothing && pkg.uuid === nothing
            pkgerror("name or UUID specification required when calling `free`")
        end
        if !(pkg.version == VersionSpec() && pkg.pinned == false &&
             pkg.tree_hash === nothing && pkg.repo.source === nothing &&
             pkg.repo.rev === nothing && pkg.path === nothing)
            pkgerror("packages may only be specified by name or UUID when calling `free`")
        end
    end

    foreach(pkg -> pkg.mode = PKGMODE_MANIFEST, pkgs)
    manifest_resolve!(ctx, pkgs)
    ensure_resolved(ctx, pkgs)

    find_registered!(ctx, UUID[pkg.uuid for pkg in pkgs])
    Operations.free(ctx, pkgs)
    return
end

function test(ctx::Context, pkgs::Vector{PackageSpec};
              coverage=false, test_fn=nothing,
              julia_args::Union{Cmd, AbstractVector{<:AbstractString}}=``,
              test_args::Union{Cmd, AbstractVector{<:AbstractString}}=``,
              kwargs...)
    julia_args = Cmd(julia_args)
    test_args = Cmd(test_args)
    pkgs = deepcopy(pkgs) # deepcopy for avoid mutating PackageSpec members
    Context!(ctx; kwargs...)
    if isempty(pkgs)
        ctx.env.pkg === nothing && pkgerror("trying to test unnamed project") #TODO Allow this?
        push!(pkgs, ctx.env.pkg)
    else
        project_resolve!(ctx, pkgs)
        project_deps_resolve!(ctx, pkgs)
        manifest_resolve!(ctx, pkgs)
        ensure_resolved(ctx, pkgs)
    end
    Operations.test(ctx, pkgs; coverage=coverage, test_fn=test_fn, julia_args=julia_args, test_args=test_args)
    return
end

const UsageDict = Dict{String,DateTime}
const UsageByDepotDict = Dict{String,UsageDict}

"""
    gc(ctx::Context=Context(); collect_delay::Period=Day(7), verbose=false, kwargs...)

Garbage-collect package and artifact installations by sweeping over all known
`Manifest.toml` and `Artifacts.toml` files, noting those that have been deleted, and then
finding artifacts and packages that are thereafter not used by any other projects,
marking them as "orphaned".  This method will only remove orphaned objects (package
versions, artifacts, and scratch spaces) that have been continually un-used for a period
of `collect_delay`; which defaults to seven days.

Use verbose mode (`verbose=true`) for detailed output.
"""
function gc(ctx::Context=Context(); collect_delay::Period=Day(7), verbose=false, kwargs...)
    Context!(ctx; kwargs...)
    env = ctx.env

    # First, we load in our `manifest_usage.toml` files which will tell us when our
    # "index files" (`Manifest.toml`, `Artifacts.toml`) were last used.  We will combine
    # this knowledge across depots, condensing it all down to a single entry per extant
    # index file, to manage index file growth with would otherwise continue unbounded. We
    # keep the lists of index files separated by depot so that we can write back condensed
    # versions that are only ever subsets of what we read out of them in the first place.

    # Collect last known usage dates of manifest and artifacts toml files, split by depot
    manifest_usage_by_depot = UsageByDepotDict()
    artifact_usage_by_depot = UsageByDepotDict()

    # Collect both last known usage dates, as well as parent projects for each scratch space
    scratch_usage_by_depot = UsageByDepotDict()
    scratch_parents_by_depot = Dict{String, Dict{String, Set{String}}}()

    # Load manifest files from all depots
    for depot in depots()
        # When a manifest/artifact.toml is installed/used, we log it within the
        # `manifest_usage.toml` files within `write_env_usage()` and `bind_artifact!()`
        function reduce_usage!(f::Function, usage_filepath)
            if !isfile(usage_filepath)
                return
            end

            for (filename, infos) in TOML.parsefile(usage_filepath)
                f.(Ref(filename), infos)
            end
        end

        # Extract usage data from this depot, (taking only the latest state for each
        # tracked manifest/artifact.toml), then merge the usage values from each file
        # into the overall list across depots to create a single, coherent view across
        # all depots.
        usage = UsageDict()
        reduce_usage!(joinpath(logdir(depot), "manifest_usage.toml")) do filename, info
            # For Manifest usage, store only the last DateTime for each filename found
            usage[filename] = max(get(usage, filename, DateTime(0)), DateTime(info["time"]))
        end
        manifest_usage_by_depot[depot] = usage

        usage = UsageDict()
        reduce_usage!(joinpath(logdir(depot), "artifact_usage.toml")) do filename, info
            # For Artifact usage, store only the last DateTime for each filename found
            usage[filename] = max(get(usage, filename, DateTime(0)), DateTime(info["time"]))
        end
        artifact_usage_by_depot[depot] = usage

        # track last-used
        usage = UsageDict()
        parents = Dict{String, Set{String}}()
        reduce_usage!(joinpath(logdir(depot), "scratch_usage.toml")) do filename, info
            # For Artifact usage, store only the last DateTime for each filename found
            usage[filename] = max(get(usage, filename, DateTime(0)), DateTime(info["time"]))
            if !haskey(parents, filename)
                parents[filename] = Set{String}()
            end
            for parent in info["parent_projects"]
                push!(parents[filename], parent)
            end
        end
        scratch_usage_by_depot[depot] = usage
        scratch_parents_by_depot[depot] = parents
    end

    # Next, figure out which files are still existent
    all_manifest_tomls = unique(f for (_, files) in manifest_usage_by_depot for f in keys(files))
    all_artifact_tomls = unique(f for (_, files) in artifact_usage_by_depot for f in keys(files))
    all_scratch_dirs = unique(f for (_, dirs) in scratch_usage_by_depot for f in keys(dirs))
    all_scratch_parents = Set{String}()
    for (depot, parents) in scratch_parents_by_depot
        for parent in values(parents)
            union!(all_scratch_parents, parent)
        end
    end

    all_manifest_tomls = Set(filter(Pkg.isfile_nothrow, all_manifest_tomls))
    all_artifact_tomls = Set(filter(Pkg.isfile_nothrow, all_artifact_tomls))
    all_scratch_dirs = Set(filter(Pkg.isdir_nothrow, all_scratch_dirs))
    all_scratch_parents = Set(filter(Pkg.isfile_nothrow, all_scratch_parents))

    # Immediately write these back as condensed toml files
    function write_condensed_toml(f::Function, usage_by_depot, fname)
        for (depot, usage) in usage_by_depot
            # Run through user-provided filter/condenser
            usage = f(depot, usage)

            # Write out the TOML file for this depot
            usage_path = joinpath(logdir(depot), fname)
            if !isempty(usage) || isfile(usage_path)
                open(usage_path, "w") do io
                    TOML.print(io, usage, sorted=true)
                end
            end
        end
    end

    # Write condensed Manifest usage
    write_condensed_toml(manifest_usage_by_depot, "manifest_usage.toml") do depot, usage
        # Keep only manifest usage markers that are still existent
        filter!(((k,v),) -> k in all_manifest_tomls, usage)

        # Expand it back into a dict-of-dicts
        return Dict(k => [Dict("time" => v)] for (k, v) in usage)
    end

    # Write condensed Artifact usage
    write_condensed_toml(artifact_usage_by_depot, "artifact_usage.toml") do depot, usage
        filter!(((k,v),) -> k in all_artifact_tomls, usage)
        return Dict(k => [Dict("time" => v)] for (k, v) in usage)
    end

    # Write condensed scratch space usage
    write_condensed_toml(scratch_usage_by_depot, "scratch_usage.toml") do depot, usage
        # Keep only scratch directories that still exist
        filter!(((k,v),) -> k in all_scratch_dirs, usage)

        # Expand it back into a dict-of-dicts
        expanded_usage = Dict{String,Vector{Dict}}()
        for (k, v) in usage
            # Drop scratch spaces whose parents are all non-existant
            parents = scratch_parents_by_depot[depot][k]
            filter!(p -> p in all_scratch_parents, parents)
            if isempty(parents)
                continue
            end

            expanded_usage[k] = [Dict(
                "time" => v,
                "parent_projects" => collect(parents),
            )]
        end
        return expanded_usage
    end

    function process_manifest_pkgs(path)
        # Read the manifest in
        manifest = try
            read_manifest(path)
        catch e
            @warn "Reading manifest file at $path failed with error" exception = e
            return nothing
        end

        # Collect the locations of every package referred to in this manifest
        pkg_dir(uuid, entry) = Operations.find_installed(entry.name, uuid, entry.tree_hash)
        return [pkg_dir(u, e) for (u, e) in manifest if e.tree_hash !== nothing]
    end

    # TODO: Merge with function above to not read manifest twice?
    function process_manifest_repos(path)
        # Read the manifest in
        manifest = try
            read_manifest(path)
        catch e
            # Do not warn here, assume that `process_manifest_pkgs` has already warned
            return nothing
        end

        # Collect the locations of every repo referred to in this manifest
        return [Types.add_repo_cache_path(e.repo.source) for (u, e) in manifest if e.repo.source !== nothing]
    end

    function process_artifacts_toml(path, packages_to_delete)
        # Not only do we need to check if this file doesn't exist, we also need to check
        # to see if it this artifact is contained within a package that is going to go
        # away.  This places an implicit ordering between marking packages and marking
        # artifacts; the package marking must be done first so that we can ensure that
        # all artifacts that are solely bound within such packages also get reaped.
        if any(startswith(path, package_dir) for package_dir in packages_to_delete)
            return nothing
        end

        artifact_dict = try
            parse_toml(path)
        catch e
            @warn "Reading artifacts file at $path failed with error" exception = e
            return nothing
        end

        artifact_path_list = String[]
        for name in keys(artifact_dict)
            getpaths(meta) = artifact_paths(SHA1(hex2bytes(meta["git-tree-sha1"])))
            if isa(artifact_dict[name], Vector)
                for platform_meta in artifact_dict[name]
                    append!(artifact_path_list, getpaths(platform_meta))
                end
            else
                append!(artifact_path_list, getpaths(artifact_dict[name]))
            end
        end
        return artifact_path_list
    end

    function process_scratchspace(path, packages_to_delete)
        # Find all parents of this path
        parents = String[]

        # It is slightly awkward that we need to reach out to our `*_by_depot`
        # datastructures here; that's because unlike Artifacts and Manifests we're not
        # parsing a TOML file to find paths within it here, we're actually doing the
        # inverse, finding files that point to this directory.
        for (depot, parent_map) in scratch_parents_by_depot
            if haskey(parent_map, path)
                append!(parents, parent_map[path])
            end
        end

        # Look to see if all parents are packages that will be removed, if so, filter
        # this scratchspace out by returning `nothing`
        if all(any(startswith(p, dir) for dir in packages_to_delete) for p in parents)
            return nothing
        end
        return [path]
    end

    # Mark packages/artifacts as active or not by calling the appropriate user function
    function mark(process_func::Function, index_files, ctx::Context; do_print=true, verbose=false, file_str=nothing)
        marked_paths = String[]
        active_index_files = Set{String}()
        for index_file in index_files
            # Check to see if it's still alive
            paths = process_func(index_file)
            if paths !== nothing
                # Mark found paths, and record the index_file for printing
                push!(active_index_files, index_file)
                append!(marked_paths, paths)
            end
        end

        if do_print
            @assert file_str !== nothing
            n = length(active_index_files)
            printpkgstyle(ctx, :Active, "$(file_str): $(n) found")
            if verbose
                foreach(active_index_files) do f
                    println(ctx.io, "        $(Types.pathrepr(f))")
                end
            end
        end
        # Return the list of marked paths
        return Set(marked_paths)
    end

    gc_time = now()
    function merge_orphanages!(new_orphanage, paths, deletion_list, old_orphanage = UsageDict())
        for path in paths
            free_time = something(
                get(old_orphanage, path, nothing),
                gc_time,
            )

            # No matter what, store the free time in the new orphanage. This allows
            # something terrible to go wrong while trying to delete the artifact/
            # package and it will still try to be deleted next time.  The only time
            # something is removed from an orphanage is when it didn't exist before
            # we even started the `gc` run.
            new_orphanage[path] = free_time

            # If this path was orphaned long enough ago, add it to the deletion list.
            # Otherwise, we continue to propagate its orphaning date but don't delete
            # it.  It will get cleaned up at some future `gc`, or it will be used
            # again during a future `gc` in which case it will not persist within the
            # orphanage list.
            if gc_time - free_time >= collect_delay
                push!(deletion_list, path)
            end
        end
    end


    # Scan manifests, parse them, read in all UUIDs listed and mark those as active
    # printpkgstyle(ctx, :Active, "manifests:")
    packages_to_keep = mark(process_manifest_pkgs, all_manifest_tomls, ctx,
        verbose=verbose, file_str="manifest files")

    # Do an initial scan of our depots to get a preliminary `packages_to_delete`.
    packages_to_delete = String[]
    for depot in depots()
        depot_orphaned_packages = String[]
        packagedir = abspath(depot, "packages")
        if isdir(packagedir)
            for name in readdir(packagedir)
                !isdir(joinpath(packagedir, name)) && continue

                for slug in readdir(joinpath(packagedir, name))
                    pkg_dir = joinpath(packagedir, name, slug)
                    !isdir(pkg_dir) && continue

                    if !(pkg_dir in packages_to_keep)
                        push!(depot_orphaned_packages, pkg_dir)
                    end
                end
            end
        end
        merge_orphanages!(UsageDict(), depot_orphaned_packages, packages_to_delete)
    end


    # Next, do the same for artifacts.  Note that we MUST do this after calculating
    # `packages_to_delete`, as `process_artifacts_toml()` uses it internally to discount
    # `Artifacts.toml` files that will be deleted by the future culling operation.
    # printpkgstyle(ctx, :Active, "artifacts:")
    artifacts_to_keep = mark(x -> process_artifacts_toml(x, packages_to_delete),
        all_artifact_tomls, ctx; verbose=verbose, file_str="artifact files")
    repos_to_keep = mark(process_manifest_repos, all_manifest_tomls, ctx; do_print=false)
    # printpkgstyle(ctx, :Active, "scratchspaces:")
    spaces_to_keep = mark(x -> process_scratchspace(x, packages_to_delete),
        all_scratch_dirs, ctx; verbose=verbose, file_str="scratchspaces")

    # Collect all orphaned paths (packages, artifacts and repos that are not reachable).  These
    # are implicitly defined in that we walk all packages/artifacts installed, then if
    # they were not marked in the above steps, we reap them.
    packages_to_delete = String[]
    artifacts_to_delete = String[]
    repos_to_delete = String[]
    spaces_to_delete = String[]

    for depot in depots()
        # We track orphaned objects on a per-depot basis, writing out our `orphaned.toml`
        # tracking file immediately, only pushing onto the overall `*_to_delete` lists if
        # the package has been orphaned for at least a period of `collect_delay`
        depot_orphaned_packages = String[]
        depot_orphaned_artifacts = String[]
        depot_orphaned_repos = String[]
        depot_orphaned_scratchspaces = String[]

        packagedir = abspath(depot, "packages")
        if isdir(packagedir)
            for name in readdir(packagedir)
                !isdir(joinpath(packagedir, name)) && continue

                for slug in readdir(joinpath(packagedir, name))
                    pkg_dir = joinpath(packagedir, name, slug)
                    !isdir(pkg_dir) && continue

                    if !(pkg_dir in packages_to_keep)
                        push!(depot_orphaned_packages, pkg_dir)
                    end
                end
            end
        end

        reposdir = abspath(depot, "clones")
        if isdir(reposdir)
            for repo in readdir(reposdir)
                repo_dir = joinpath(reposdir, repo)
                !isdir(repo_dir) && continue
                if !(repo_dir in repos_to_keep)
                    push!(depot_orphaned_repos, repo_dir)
                end
            end
        end

        artifactsdir = abspath(depot, "artifacts")
        if isdir(artifactsdir)
            for hash in readdir(artifactsdir)
                artifact_path = joinpath(artifactsdir, hash)
                !isdir(artifact_path) && continue

                if !(artifact_path in artifacts_to_keep)
                    push!(depot_orphaned_artifacts, artifact_path)
                end
            end
        end

        scratchdir = abspath(depot, "scratchspaces")
        if isdir(scratchdir)
            for uuid in readdir(scratchdir)
                uuid_dir = joinpath(scratchdir, uuid)
                !isdir(uuid_dir) && continue
                for space in readdir(uuid_dir)
                    space_dir = joinpath(uuid_dir, space)
                    !isdir(space_dir) && continue
                    if !(space_dir in spaces_to_keep)
                        push!(depot_orphaned_scratchspaces, space_dir)
                    end
                end
            end
        end

        # Read in this depot's `orphaned.toml` file:
        orphanage_file = joinpath(logdir(depot), "orphaned.toml")
        new_orphanage = UsageDict()
        old_orphanage = try
            TOML.parse(String(read(orphanage_file)))
        catch
            UsageDict()
        end

        # Update the package and artifact lists of things to delete, and
        # create the `new_orphanage` list for this depot.
        merge_orphanages!(new_orphanage, depot_orphaned_packages, packages_to_delete, old_orphanage)
        merge_orphanages!(new_orphanage, depot_orphaned_artifacts, artifacts_to_delete, old_orphanage)
        merge_orphanages!(new_orphanage, depot_orphaned_repos, repos_to_delete, old_orphanage)
        merge_orphanages!(new_orphanage, depot_orphaned_scratchspaces, spaces_to_delete, old_orphanage)

        # Write out the `new_orphanage` for this depot
        if !isempty(new_orphanage) || isfile(orphanage_file)
            mkpath(dirname(orphanage_file))
            open(orphanage_file, "w") do io
                TOML.print(io, new_orphanage, sorted=true)
            end
        end
    end

    # Next, we calculate the space savings we're about to gain!
    pretty_byte_str = (size) -> begin
        bytes, mb = Base.prettyprint_getunits(size, length(Base._mem_units), Int64(1024))
        return @sprintf("%.3f %s", bytes, Base._mem_units[mb])
    end

    function recursive_dir_size(path)
        size = 0
        for (root, dirs, files) in walkdir(path)
            for file in files
                path = joinpath(root, file)
                try
                    size += lstat(path).size
                catch
                    @warn "Failed to calculate size of $path"
                end
            end
        end
        return size
    end

    # Fix issues where we can't delete directories because we don't have write permissions to it.
    function prepare_for_deletion(path)
        try chmod(path, 0o755)
        catch; end
        for (root, dirs, files) in walkdir(path)
            for dir in dirs
                try chmod(joinpath(root, dir), 0o755)
                catch; end
            end
        end
    end

    # Delete paths for unreachable package versions and artifacts, and computing size saved
    function delete_path(path)
        path_size = recursive_dir_size(path)
        try
            prepare_for_deletion(path)
            Base.rm(path; recursive=true, force=true)
        catch e
            @warn("Failed to delete $path", exception=e)
        end
        if verbose
            printpkgstyle(ctx, :Deleted, Types.pathrepr(path) * " (" *
                pretty_byte_str(path_size) * ")")
        end
        return path_size
    end

    package_space_freed = 0
    repo_space_freed = 0
    artifact_space_freed = 0
    scratch_space_freed = 0
    for path in packages_to_delete
        package_space_freed += delete_path(path)
    end
    for path in repos_to_delete
        repo_space_freed += delete_path(path)
    end
    for path in artifacts_to_delete
        artifact_space_freed += delete_path(path)
    end
    for path in spaces_to_delete
        scratch_space_freed += delete_path(path)
    end

    # Prune package paths that are now empty
    for depot in depots()
        packagedir = abspath(depot, "packages")
        !isdir(packagedir) && continue

        for name in readdir(packagedir)
            name_path = joinpath(packagedir, name)
            !isdir(name_path) && continue
            !isempty(readdir(name_path)) && continue

            Base.rm(name_path)
        end
    end

    # Prune scratch space UUID folders that are now empty
    for depot in depots()
        scratch_dir = abspath(depot, "scratchspaces")
        !isdir(scratch_dir) && continue

        for uuid in readdir(scratch_dir)
            uuid_dir = joinpath(scratch_dir, uuid)
            !isdir(uuid_dir) && continue
            if isempty(readdir(uuid_dir))
                Base.rm(uuid_dir)
            end
        end
    end

    ndel_pkg = length(packages_to_delete)
    ndel_repo = length(repos_to_delete)
    ndel_art = length(artifacts_to_delete)
    ndel_space = length(spaces_to_delete)

    function print_deleted(ndel, freed, name)
        if ndel <= 0
            return
        end

        s = ndel == 1 ? "" : "s"
        bytes_saved_string = pretty_byte_str(freed)
        printpkgstyle(ctx, :Deleted, "$(ndel) $(name)$(s) ($bytes_saved_string)")
    end
    print_deleted(ndel_pkg, package_space_freed, "package installation")
    print_deleted(ndel_repo, repo_space_freed, "repo")
    print_deleted(ndel_art, artifact_space_freed, "artifact installation")
    print_deleted(ndel_space, scratch_space_freed, "scratchspace")

    if ndel_pkg == 0 && ndel_art == 0 && ndel_repo == 0 && ndel_space == 0
        printpkgstyle(ctx, :Deleted, "no artifacts, repos, packages or scratchspaces")
    end

    return
end

function build(ctx::Context, pkgs::Vector{PackageSpec}; verbose=false, kwargs...)
    pkgs = deepcopy(pkgs)  # deepcopy for avoid mutating PackageSpec members
    Context!(ctx; kwargs...)

    if isempty(pkgs)
        if ctx.env.pkg !== nothing
            push!(pkgs, ctx.env.pkg)
        else
            for (uuid, entry) in ctx.env.manifest
                push!(pkgs, PackageSpec(entry.name, uuid))
            end
        end
    end
    project_resolve!(ctx, pkgs)
    foreach(pkg -> pkg.mode = PKGMODE_MANIFEST, pkgs)
    manifest_resolve!(ctx, pkgs)
    ensure_resolved(ctx, pkgs)
    Operations.build(ctx, pkgs, verbose)
end

function _is_stale(paths::Vector{String}, sourcepath::String)
    for path_to_try in paths
        staledeps = Base.stale_cachefile(sourcepath, path_to_try)
        staledeps === true ? continue : return false
    end
    return true
end

function _auto_precompile(ctx::Context)
    if parse(Int, get(ENV, "JULIA_PKG_PRECOMPILE_AUTO", "1")) == 1
        Pkg.precompile(ctx, internal_call=true)
    end
end

precompile(; kwargs...) = precompile(Context(); kwargs...)
function precompile(ctx::Context; internal_call::Bool=false, io::IO=stderr)
    num_tasks = parse(Int, get(ENV, "JULIA_NUM_PRECOMPILE_TASKS", string(Sys.CPU_THREADS + 1)))
    parallel_limiter = Base.Semaphore(num_tasks)
    fancy_print = (io isa Base.TTY) && (get(ENV, "CI", nothing) != "true")

    # when manually called, unsuspend all packages that were suspended due to precomp errors
    !internal_call && Operations.precomp_unsuspend!()
    action_help = internal_call ? " (tip: to disable auto-precompilation set ENV[\"JULIA_PKG_PRECOMPILE_AUTO\"]=0)" : ""
    
    direct_deps = [
        Base.PkgId(uuid, name) 
        for (name, uuid) in ctx.env.project.deps if !Base.in_sysimage(Base.PkgId(uuid, name))
    ]

    man = Pkg.Types.read_manifest(ctx.env.manifest_file)
    deps_pair_or_nothing = Iterators.map(man) do dep
        pkg = Base.PkgId(first(dep), last(dep).name)
        Base.in_sysimage(pkg) && return nothing
        deps = [Base.PkgId(last(x), first(x)) for x in last(dep).deps]
        return pkg => filter!(!Base.in_sysimage, deps)
    end
    depsmap = Dict(Iterators.filter(!isnothing, deps_pair_or_nothing)) #flat map of each dep and its deps
    
    if ctx.env.pkg !== nothing && isfile( joinpath( dirname(ctx.env.project_file), "src", ctx.env.pkg.name * ".jl") )
        depsmap[Base.PkgId(ctx.env.pkg.uuid, ctx.env.pkg.name)] = [
            Base.PkgId(last(x), first(x)) 
            for x in ctx.env.project.deps if !Base.in_sysimage(Base.PkgId(last(x), first(x)))
        ]
    end

    started = Dict{Base.PkgId,Bool}()
    was_processed = Dict{Base.PkgId,Base.Event}()
    was_recompiled = Dict{Base.PkgId,Bool}()
    for pkgid in keys(depsmap)
        started[pkgid] = false
        was_processed[pkgid] = Base.Event()
        was_recompiled[pkgid] = false
    end
    
    # guarding against circular deps
    circular_deps = Base.PkgId[]
    function in_deps(pkgs, deps, dmap)
        isempty(deps) && return false
        !isempty(intersect(pkgs,deps)) && return true 
        return any(dep->in_deps(vcat(pkgs, dep), dmap[dep], dmap), deps)
    end
    for (pkg, deps) in depsmap
        if in_deps([pkg], deps, depsmap)
            push!(circular_deps, pkg)
            notify(was_processed[pkg])
            Operations.precomp_suspend!(pkg)
            !internal_call && @warn "Circular dependency detected. Precompilation skipped for $pkg"
        end
    end

    pkg_queue = Base.PkgId[]
    failed_deps = Base.PkgId[]
    skipped_deps = Base.PkgId[]

    print_lock = stdout isa Base.LibuvStream ? stdout.lock : ReentrantLock()
    first_started = Base.Event()
    finished = false
    should_exit = !fancy_print # exit print loop immediately if not fancy printing
    interrupted = false

    function color_string(str::String, col::Symbol)
        enable_ansi  = get(Base.text_colors, col, Base.text_colors[:default])
        disable_ansi = get(Base.disable_text_style, col, Base.text_colors[:default])
        return string(enable_ansi, str, disable_ansi)
    end
    ansi_moveup(n::Int) = string("\e[", n, "A")
    ansi_movecol1 = "\e[1G"
    ansi_cleartoend = "\e[0J"
    show_report = true

    t_print = @async begin # fancy print loop
        try
            wait(first_started)
            isempty(pkg_queue) && return
            fancy_print && lock(print_lock) do 
                printpkgstyle(io, :Precompiling, "project...$action_help")
            end
            t = Timer(0; interval=1/10)
            anim_chars = ["◐","◓","◑","◒"]
            i = 1
            last_length = 0
            while !should_exit && !interrupted
                lock(print_lock) do
                    term_size = Base.displaysize(stdout)::Tuple{Int,Int}
                    num_deps_show = term_size[1] - 2
                    pkg_queue_show = if !finished && length(pkg_queue) > num_deps_show 
                        last(pkg_queue, num_deps_show)
                    else
                        pkg_queue
                    end
                    str = ""
                    if i > 1
                        str *= string(ansi_moveup(last_length), ansi_movecol1, ansi_cleartoend)
                    end
                    for dep in pkg_queue_show
                        name = dep in direct_deps ? "  $(dep.name)" : string("  ", color_string(dep.name, :light_black))
                        if dep in failed_deps
                            str *= string(color_string("✗", Base.error_color()), " $name", "\n")
                        elseif was_recompiled[dep]
                            finished && continue
                            str *= string(color_string("✓", :green), "$ name", "\n")
                            @async begin # keep successful deps visible for short period 
                                sleep(1);
                                filter!(!isequal(dep), pkg_queue)
                            end
                        elseif started[dep]
                            finished && continue
                            anim_char = anim_chars[i % length(anim_chars) + 1]
                            anim_char_colored = dep in direct_deps ? anim_char : color_string(anim_char, :light_black)
<<<<<<< HEAD
                            str *= string("$anim_char_colored", name, "\n")
=======
                            str *= string(" $anim_char_colored", name, "\n")
>>>>>>> f1c0c095
                        else
                            finished && continue
                            str *= name * "\n"
                        end
                    end
                    last_length = length(pkg_queue_show)
                    print(io, str)
                end
                should_exit = finished
                i += 1
                wait(t)
            end
            ndeps = count(values(was_recompiled))
            plural = ndeps == 1 ? "y" : "ies"
            str = "$(ndeps) dependenc$(plural) successfully precompiled"
            !isempty(failed_deps) && (str *= ", $(length(failed_deps)) errored")
            n_already = length(depsmap) - ndeps - length(failed_deps)
            if n_already > 0  || !isempty(skipped_deps) 
                str *= " ("
                n_already > 0 && (str *= "$n_already already precompiled")
                !isempty(circular_deps) && (str *= ", $(length(circular_deps)) skipped due to circular dependency")
                !isempty(skipped_deps) && (str *= ", $(length(skipped_deps)) skipped during auto due to previous errors")
                str *= ")"
            end
            show_report && lock(print_lock) do
                println(io, str, "\n")
            end
        catch err
            if err isa InterruptException
                interrupted = true
            end
        end
    end
    @sync for (pkg, deps) in depsmap # precompilation loop
        paths = Base.find_all_in_cache_path(pkg)
        sourcepath = Base.locate_package(pkg)
        sourcepath === nothing && continue
        # Heuristic for when precompilation is disabled
        if occursin(r"\b__precompile__\(\s*false\s*\)", read(sourcepath, String))
            notify(was_processed[pkg])
            continue
        end
        
        @async begin
            for dep in deps # wait for deps to finish
                wait(was_processed[dep])
            end
            
            # skip stale checking and force compilation if any dep was recompiled in this session
            any_dep_recompiled = any(map(dep->was_recompiled[dep], deps))
            if !Operations.precomp_suspended(pkg)
                if (any_dep_recompiled || _is_stale(paths, sourcepath))
                    Base.acquire(parallel_limiter)
                    is_direct_dep = pkg in direct_deps
                    try
                        !fancy_print && lock(print_lock) do
                            isempty(pkg_queue) && printpkgstyle(io, :Precompiling, "project...$action_help")
                        end
                        push!(pkg_queue, pkg)
                        started[pkg] = true
                        fancy_print && notify(first_started)
                        if interrupted
                            notify(was_processed[pkg])
                            return
                        end
                        Logging.with_logger(Logging.NullLogger()) do
                            Base.compilecache(pkg, sourcepath, false) # don't print errors from indirect deps
                        end
                        !fancy_print && lock(print_lock) do 
                            str = string(pkg.name, color_string(" ✓", :green))
                            println(io, "  ", is_direct_dep ? str : color_string(str, :light_black))
                        end
                        was_recompiled[pkg] = true
                    catch err
                        if err isa InterruptException
                            interrupted = true
                            show_report = false
                            notify(was_processed[pkg])
                        else
                            !fancy_print && lock(print_lock) do 
                                str = string(pkg.name, color_string(" ✗", Base.error_color()))
                                println(io, "  ", is_direct_dep ? str : color_string(str, :light_black))
                            end
                            Operations.precomp_suspend!(pkg)
                            push!(failed_deps, pkg)
                        end
                    finally
                        Base.release(parallel_limiter)
                    end
                end
            else
                !in(pkg, circular_deps) && push!(skipped_deps, pkg)
            end
            notify(was_processed[pkg])
        end
    end
    finished = true
    notify(first_started) # in cases of no-op or !fancy_print
    wait(t_print)
    failed_direct = filter(in(direct_deps), failed_deps)
    if !isempty(failed_direct)
        failed_list = ""
        for d in failed_direct
            failed_list *= "  $d\n"
        end
        pkgerror("The following direct dependencies failed to precompile:\n$(failed_list)")
    end
    nothing
end

function tree_hash(repo::LibGit2.GitRepo, tree_hash::String)
    try
        return LibGit2.GitObject(repo, tree_hash)
    catch err
        err isa LibGit2.GitError && err.code == LibGit2.Error.ENOTFOUND || rethrow()
    end
    return nothing
end

instantiate(; kwargs...) = instantiate(Context(); kwargs...)
function instantiate(ctx::Context; manifest::Union{Bool, Nothing}=nothing,
                     update_registry::Bool=true, verbose::Bool=false,
                     platform::AbstractPlatform=HostPlatform(), kwargs...)
    Context!(ctx; kwargs...)
    if !isfile(ctx.env.project_file) && isfile(ctx.env.manifest_file)
        _manifest = Pkg.Types.read_manifest(ctx.env.manifest_file)
        deps = Dict{String,String}()
        for (uuid, pkg) in _manifest
            if pkg.name in keys(deps)
                # TODO, query what package to put in Project when in interactive mode?
                pkgerror("cannot instantiate a manifest without project file when the manifest has multiple packages with the same name ($(pkg.name))")
            end
            deps[pkg.name] = string(uuid)
        end
        Types.write_project(Dict("deps" => deps), ctx.env.project_file)
        return instantiate(Context(); manifest=manifest, update_registry=update_registry, verbose=verbose, kwargs...)
    end
    if (!isfile(ctx.env.manifest_file) && manifest === nothing) || manifest == false
        up(ctx; update_registry=update_registry)
        return
    end
    if !isfile(ctx.env.manifest_file) && manifest == true
        pkgerror("expected manifest file at `$(ctx.env.manifest_file)` but it does not exist")
    end
    Operations.prune_manifest(ctx)
    for (name, uuid) in ctx.env.project.deps
        get(ctx.env.manifest, uuid, nothing) === nothing || continue
        pkgerror("`$name` is a direct dependency, but does not appear in the manifest.",
                 " If you intend `$name` to be a direct dependency, run `Pkg.resolve()` to populate the manifest.",
                 " Otherwise, remove `$name` with `Pkg.rm(\"$name\")`.",
                 " Finally, run `Pkg.instantiate()` again.")
    end
    # TODO: seems to be a bug in is_instantiated on the line below so we have to download
    # artifacts here even though we do the same at the end of this function
    Operations.download_artifacts(ctx, [dirname(ctx.env.manifest_file)]; platform=platform, verbose=verbose)
    # check if all source code and artifacts are downloaded to exit early
    if Operations.is_instantiated(ctx) 
        _auto_precompile(ctx)
        return
    end

    pkgs = Operations.load_all_deps(ctx)
    try
        # First try without updating the registry
        Operations.check_registered(ctx, pkgs)
    catch e
        if !(e isa PkgError) || update_registry == false
            rethrow(e)
        end
        Types.update_registries(ctx)
        Operations.check_registered(ctx, pkgs)
    end
    new_git = UUID[]
    # Handling packages tracking repos
    for pkg in pkgs
        pkg.repo.source !== nothing || continue
        sourcepath = Operations.source_path(ctx, pkg)
        isdir(sourcepath) && continue
        ## Download repo at tree hash
        # determine canonical form of repo source
        if isurl(pkg.repo.source)
            repo_source = pkg.repo.source
        else
            repo_source = normpath(joinpath(dirname(ctx.env.project_file), pkg.repo.source))
        end
        if !isurl(repo_source) && !isdir(repo_source)
            pkgerror("Did not find path `$(repo_source)` for $(err_rep(pkg))")
        end
        repo_path = Types.add_repo_cache_path(repo_source)
        LibGit2.with(GitTools.ensure_clone(ctx, repo_path, pkg.repo.source; isbare=true)) do repo
            # We only update the clone if the tree hash can't be found
            tree_hash_object = tree_hash(repo, string(pkg.tree_hash))
            if tree_hash_object === nothing
                GitTools.fetch(ctx, repo, pkg.repo.source; refspecs=Types.refspecs)
                tree_hash_object = tree_hash(repo, string(pkg.tree_hash))
            end
            if tree_hash_object === nothing
                 pkgerror("Did not find tree_hash $(pkg.tree_hash) for $(err_rep(pkg))")
            end
            mkpath(sourcepath)
            GitTools.checkout_tree_to_path(repo, tree_hash_object, sourcepath)
            push!(new_git, pkg.uuid)
        end
    end

    # Install all packages
    new_apply = Operations.download_source(ctx, pkgs)
    # Install all artifacts
    Operations.download_artifacts(ctx, pkgs; platform=platform, verbose=verbose)
    # Run build scripts
    Operations.build_versions(ctx, union(UUID[pkg.uuid for pkg in new_apply], new_git); verbose=verbose)
    
    _auto_precompile(ctx)
end


@deprecate status(mode::PackageMode) status(mode=mode)

function status(ctx::Context, pkgs::Vector{PackageSpec}; diff::Bool=false, mode=PKGMODE_PROJECT,
                io::IO=stdout, kwargs...)
    Context!(ctx; io=io, kwargs...)
    Operations.status(ctx, pkgs, mode=mode, git_diff=diff)
    return nothing
end


function activate(;temp=false,shared=false)
    shared && pkgerror("Must give a name for a shared environment")
    temp && return activate(mktempdir())
    Base.ACTIVE_PROJECT[] = nothing
    p = Base.active_project()
    p === nothing || printpkgstyle(Context(), :Activating, "environment at $(pathrepr(p))")
    add_snapshot_to_undo()
    return nothing
end
function _activate_dep(dep_name::AbstractString)
    Base.active_project() === nothing && return
    ctx = nothing
    try
        ctx = Context()
    catch err
        err isa PkgError || rethrow()
        return
    end
    uuid = get(ctx.env.project.deps, dep_name, nothing)
    if uuid !== nothing
        entry = manifest_info(ctx, uuid)
        if entry.path !== nothing
            return joinpath(dirname(ctx.env.project_file), entry.path)
        end
    end
end
function activate(path::AbstractString; shared::Bool=false, temp::Bool=false)
    temp && pkgerror("Can not give `path` argument when creating a temporary environment")
    if !shared
        # `pkg> activate path`/`Pkg.activate(path)` does the following
        # 1. if path exists, activate that
        # 2. if path exists in deps, and the dep is deved, activate that path (`devpath` above)
        # 3. activate the non-existing directory (e.g. as in `pkg> activate .` for initing a new env)
        if Pkg.isdir_nothrow(path)
            fullpath = abspath(path)
        else
            fullpath = _activate_dep(path)
            if fullpath === nothing
                fullpath = abspath(path)
            end
        end
    else
        # initialize `fullpath` in case of empty `Pkg.depots()`
        fullpath = ""
        # loop over all depots to check if the shared environment already exists
        for depot in Pkg.depots()
            fullpath = joinpath(Pkg.envdir(depot), path)
            isdir(fullpath) && break
        end
        # this disallows names such as "Foo/bar", ".", "..", etc
        if basename(abspath(fullpath)) != path
            pkgerror("not a valid name for a shared environment: $(path)")
        end
        # unless the shared environment already exists, place it in the first depots
        if !isdir(fullpath)
            fullpath = joinpath(Pkg.envdir(Pkg.depots1()), path)
        end
    end
    Base.ACTIVE_PROJECT[] = Base.load_path_expand(fullpath)
    p = Base.active_project()
    if p !== nothing
        n = ispath(p) ? "" : "new "
        printpkgstyle(Context(), :Activating, "$(n)environment at $(pathrepr(p))")
    end
    add_snapshot_to_undo()
    return nothing
end
function activate(f::Function, new_project::AbstractString)
    old = Base.ACTIVE_PROJECT[]
    Base.ACTIVE_PROJECT[] = new_project
    try
        f()
    finally
        Base.ACTIVE_PROJECT[] = old
    end
end

########
# Undo #
########

struct UndoSnapshot
    date::DateTime
    project::Types.Project
    manifest::Types.Manifest
end
mutable struct UndoState
    idx::Int
    entries::Vector{UndoSnapshot}
end
UndoState() = UndoState(0, UndoState[])
const undo_entries = Dict{String, UndoState}()
const max_undo_limit = 50
const saved_initial_snapshot = Ref(false)

function add_snapshot_to_undo(env=nothing)
    # only attempt to take a snapshot if there is
    # an active project to be found
    if env === nothing
        if Base.active_project() === nothing
            return
        else
            env = EnvCache()
        end
    end
    state = get!(undo_entries, env.project_file) do
        UndoState()
    end
    # Is the current state the same as the previous one, do nothing
    if !isempty(state.entries) && env.project == env.original_project && env.manifest == env.original_manifest
        return
    end
    snapshot = UndoSnapshot(now(), env.project, env.manifest)
    deleteat!(state.entries, 1:(state.idx-1))
    pushfirst!(state.entries, snapshot)
    state.idx = 1

    resize!(state.entries, min(length(state.entries), max_undo_limit))
end

undo(ctx = Context()) = redo_undo(ctx, :undo,  1)
redo(ctx = Context()) = redo_undo(ctx, :redo, -1)
function redo_undo(ctx, mode::Symbol, direction::Int)
    @assert direction == 1 || direction == -1
    state = get(undo_entries, ctx.env.project_file, nothing)
    state === nothing && pkgerror("no undo state for current project")
    state.idx == (mode === :redo ? 1 : length(state.entries)) && pkgerror("$mode: no more states left")

    state.idx += direction
    snapshot = state.entries[state.idx]
    ctx.env.manifest, ctx.env.project = snapshot.manifest, snapshot.project
    write_env(ctx.env; update_undo=false)
    Operations.show_update(ctx)
end


function setprotocol!(;
    domain::AbstractString="github.com",
    protocol::Union{Nothing, AbstractString}=nothing
)
    GitTools.setprotocol!(domain=domain, protocol=protocol)
    return nothing
end

@deprecate setprotocol!(proto::Union{Nothing, AbstractString}) setprotocol!(protocol = proto) false

# API constructor
function Package(;name::Union{Nothing,AbstractString} = nothing,
                 uuid::Union{Nothing,String,UUID} = nothing,
                 version::Union{VersionNumber, String, VersionSpec, Nothing} = nothing,
                 url = nothing, rev = nothing, path=nothing, mode::PackageMode = PKGMODE_PROJECT,
                 subdir = nothing)
    if path !== nothing && url !== nothing
        pkgerror("`path` and `url` are conflicting specifications")
    end
    repo = Types.GitRepo(rev = rev, source = url !== nothing ? url : path, subdir = subdir)
    version = version === nothing ? VersionSpec() : VersionSpec(version)
    uuid = uuid isa String ? UUID(uuid) : uuid
    PackageSpec(;name=name, uuid=uuid, version=version, mode=mode, path=nothing,
                repo=repo, tree_hash=nothing)
end
Package(name::AbstractString) = PackageSpec(name)
Package(name::AbstractString, uuid::UUID) = PackageSpec(name, uuid)
Package(name::AbstractString, uuid::UUID, version::VersionTypes) = PackageSpec(name, uuid, version)

end # module<|MERGE_RESOLUTION|>--- conflicted
+++ resolved
@@ -1018,7 +1018,7 @@
                             str *= string(color_string("✗", Base.error_color()), " $name", "\n")
                         elseif was_recompiled[dep]
                             finished && continue
-                            str *= string(color_string("✓", :green), "$ name", "\n")
+                            str *= string(color_string("✓", :green), " $name", "\n")
                             @async begin # keep successful deps visible for short period 
                                 sleep(1);
                                 filter!(!isequal(dep), pkg_queue)
@@ -1027,11 +1027,7 @@
                             finished && continue
                             anim_char = anim_chars[i % length(anim_chars) + 1]
                             anim_char_colored = dep in direct_deps ? anim_char : color_string(anim_char, :light_black)
-<<<<<<< HEAD
-                            str *= string("$anim_char_colored", name, "\n")
-=======
-                            str *= string(" $anim_char_colored", name, "\n")
->>>>>>> f1c0c095
+                            str *= string("$anim_char_colored ", name, "\n")
                         else
                             finished && continue
                             str *= name * "\n"
