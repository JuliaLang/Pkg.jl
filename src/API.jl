--- conflicted
+++ resolved
@@ -565,17 +565,11 @@
 
             # Write out the TOML file for this depot
             usage_path = joinpath(logdir(depot), fname)
-<<<<<<< HEAD
-            if !isempty(usage) || isfile(usage_path)
+            if !(isempty(usage)::Bool) || isfile(usage_path)
                 let usage=usage
                     open(usage_path, "w") do io
                         TOML.print(io, usage, sorted=true)
                     end
-=======
-            if !(isempty(usage)::Bool) || isfile(usage_path)
-                open(usage_path, "w") do io
-                    TOML.print(io, usage, sorted=true)
->>>>>>> aa3704d3
                 end
             end
         end
