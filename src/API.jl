module API

using UUIDs
using Printf
import Random
import Dates
import LibGit2

import ..depots, ..logdir, ..devdir
import ..Operations, ..Display, ..GitTools, ..Pkg, ..UPDATED_REGISTRY_THIS_SESSION
using ..Types, ..TOML


preview_info() = printstyled("───── Preview mode ─────\n"; color=Base.info_color(), bold=true)

include("generate.jl")

function check_package_name(x::String)
    if !(occursin(Pkg.REPLMode.name_re, x))
         cmderror("$x is not a valid packagename")
    end
    return PackageSpec(x)
end

add_or_develop(pkg::Union{String, PackageSpec}; kwargs...) = add_or_develop([pkg]; kwargs...)
add_or_develop(pkgs::Vector{String}; kwargs...)            = add_or_develop([check_package_name(pkg) for pkg in pkgs]; kwargs...)
add_or_develop(pkgs::Vector{PackageSpec}; kwargs...)       = add_or_develop(Context(), pkgs; kwargs...)

function add_or_develop(ctx::Context, pkgs::Vector{PackageSpec}; mode::Symbol, kwargs...)
    Context!(ctx; kwargs...)

    # All developed packages should go through handle_repos_develop so just give them an empty repo
    for pkg in pkgs
        mode == :develop && pkg.repo == nothing && (pkg.repo = Types.GitRepo())
    end

    # if julia is passed as a package the solver gets tricked;
    # this catches the error early on
    any(pkg->(pkg.name == "julia"), pkgs) &&
        cmderror("Trying to $mode julia as a package")

    ctx.preview && preview_info()
    if !UPDATED_REGISTRY_THIS_SESSION[]
        update_registry(ctx)
    end
    if mode == :develop
        new_git = handle_repos_develop!(ctx, pkgs)
    else
        new_git = handle_repos_add!(ctx, pkgs; upgrade_or_add=true)
    end
    project_deps_resolve!(ctx.env, pkgs)
    registry_resolve!(ctx.env, pkgs)
    stdlib_resolve!(ctx, pkgs)
    ensure_resolved(ctx.env, pkgs, registry=true)

    any(pkg -> Types.collides_with_project(ctx.env, pkg), pkgs) &&
        cmderror("Cannot $mode package with the same name or uuid as the project")

    Operations.add_or_develop(ctx, pkgs; new_git=new_git)
    ctx.preview && preview_info()
    return
end

add(args...; kwargs...) = add_or_develop(args...; mode = :add, kwargs...)
develop(args...; kwargs...) = add_or_develop(args...; mode = :develop, kwargs...)

rm(pkg::Union{String, PackageSpec}; kwargs...) = rm([pkg]; kwargs...)
rm(pkgs::Vector{String}; kwargs...)            = rm([PackageSpec(pkg) for pkg in pkgs]; kwargs...)
rm(pkgs::Vector{PackageSpec}; kwargs...)       = rm(Context(), pkgs; kwargs...)

<<<<<<< HEAD
function rm(ctx::Context, pkgs::Vector{PackageSpec}; mode=PKGMODE_PROJECT, kwargs...)
    for pkg in pkgs
        #TODO only overwrite pkg.mode is default value ?
        pkg.mode = mode
    end

    print_first_command_header()
=======
function rm(ctx::Context, pkgs::Vector{PackageSpec}; kwargs...)
>>>>>>> 7c2880df
    Context!(ctx; kwargs...)
    ctx.preview && preview_info()
    project_deps_resolve!(ctx.env, pkgs)
    manifest_resolve!(ctx.env, pkgs)
    Operations.rm(ctx, pkgs)
    ctx.preview && preview_info()
    return
end


function update_registry(ctx)
    # Update the registry
    errors = Tuple{String, String}[]
    if ctx.preview
        @info("Skipping updating registry in preview mode")
    else
        for reg in registries()
            if isdir(joinpath(reg, ".git"))
                regpath = pathrepr(ctx, reg)
                printpkgstyle(ctx, :Updating, "registry at " * regpath)
                LibGit2.with(LibGit2.GitRepo, reg) do repo
                    if LibGit2.isdirty(repo)
                        push!(errors, (regpath, "registry dirty"))
                        return
                    end
                    if !LibGit2.isattached(repo)
                        push!(errors, (regpath, "registry detached"))
                        return
                    end
                    branch = LibGit2.headname(repo)
                    try
                        GitTools.fetch(repo; refspecs=["+refs/heads/$branch:refs/remotes/origin/$branch"])
                    catch e
                        e isa CommandError || rethrow(e)
                        push!(errors, (reg, "failed to fetch from repo"))
                        return
                    end
                    ff_succeeded = try
                        LibGit2.merge!(repo; branch="refs/remotes/origin/$branch", fastforward=true)
                    catch e
                        e isa LibGit2.GitError && e.code == LibGit2.Error.ENOTFOUND || rethrow(e)
                        push!(errors, (reg, "branch origin/$branch not found"))
                        return
                    end

                    if !ff_succeeded
                        try LibGit2.rebase!(repo, "origin/$branch")
                        catch e
                            e isa LibGit2.GitError || rethrow(e)
                            push!(errors, (reg, "registry failed to rebase on origin/$branch"))
                            return
                        end
                    end
                end
            end
        end
    end
    if !isempty(errors)
        warn_str = "Some registries failed to update:"
        for (reg, err) in errors
            warn_str *= "\n    — $reg — $err"
        end
        @warn warn_str
    end
    UPDATED_REGISTRY_THIS_SESSION[] = true
    return
end

up(ctx::Context; kwargs...)                    = up(ctx, PackageSpec[]; kwargs...)
up(; kwargs...)                                = up(PackageSpec[]; kwargs...)
up(pkg::Union{String, PackageSpec}; kwargs...) = up([pkg]; kwargs...)
up(pkgs::Vector{String}; kwargs...)            = up([PackageSpec(pkg) for pkg in pkgs]; kwargs...)
up(pkgs::Vector{PackageSpec}; kwargs...)       = up(Context(), pkgs; kwargs...)

function up(ctx::Context, pkgs::Vector{PackageSpec};
            level::UpgradeLevel=UPLEVEL_MAJOR, mode::PackageMode=PKGMODE_PROJECT, do_update_registry=true, kwargs...)
<<<<<<< HEAD
    for pkg in pkgs
        # TODO only override if they are not already set
        pkg.mode = mode
        pkg.version = level
    end

    print_first_command_header()
=======
>>>>>>> 7c2880df
    Context!(ctx; kwargs...)
    ctx.preview && preview_info()
    do_update_registry && update_registry(ctx)
    if isempty(pkgs)
        if mode == PKGMODE_PROJECT
            for (name::String, uuidstr::String) in ctx.env.project["deps"]
                uuid = UUID(uuidstr)
                push!(pkgs, PackageSpec(name, uuid, level))
            end
        elseif mode == PKGMODE_MANIFEST
            for (name, infos) in ctx.env.manifest, info in infos
                uuid = UUID(info["uuid"])
                push!(pkgs, PackageSpec(name, uuid, level))
            end
        end
    else
        project_deps_resolve!(ctx.env, pkgs)
        manifest_resolve!(ctx.env, pkgs)
        ensure_resolved(ctx.env, pkgs)
    end
    Operations.up(ctx, pkgs)
    ctx.preview && preview_info()
    return
end

resolve(ctx::Context=Context()) =
    up(ctx, level=UPLEVEL_FIXED, mode=PKGMODE_MANIFEST, do_update_registry=false)

pin(pkg::Union{String, PackageSpec}; kwargs...) = pin([pkg]; kwargs...)
pin(pkgs::Vector{String}; kwargs...)            = pin([PackageSpec(pkg) for pkg in pkgs]; kwargs...)
pin(pkgs::Vector{PackageSpec}; kwargs...)       = pin(Context(), pkgs; kwargs...)

function pin(ctx::Context, pkgs::Vector{PackageSpec}; kwargs...)
    Context!(ctx; kwargs...)
    ctx.preview && preview_info()
    project_deps_resolve!(ctx.env, pkgs)
    ensure_resolved(ctx.env, pkgs)
    Operations.pin(ctx, pkgs)
    return
end


free(pkg::Union{String, PackageSpec}; kwargs...) = free([pkg]; kwargs...)
free(pkgs::Vector{String}; kwargs...)            = free([PackageSpec(pkg) for pkg in pkgs]; kwargs...)
free(pkgs::Vector{PackageSpec}; kwargs...)       = free(Context(), pkgs; kwargs...)

function free(ctx::Context, pkgs::Vector{PackageSpec}; kwargs...)
    Context!(ctx; kwargs...)
    ctx.preview && preview_info()
    registry_resolve!(ctx.env, pkgs)
    uuids_in_registry = UUID[]
    for pkg in pkgs
        pkg.mode = PKGMODE_MANIFEST
    end
    for pkg in pkgs
        has_uuid(pkg) && push!(uuids_in_registry, pkg.uuid)
    end
    manifest_resolve!(ctx.env, pkgs)
    ensure_resolved(ctx.env, pkgs)
    # Every non pinned package that is freed need to be in a registry
    for pkg in pkgs
        info = manifest_info(ctx.env, pkg.uuid)
        if !get(info, "pinned", false) && !(pkg.uuid in uuids_in_registry)
            cmderror("cannot free an unpinned package that does not exist in a registry")
        end
    end
    Operations.free(ctx, pkgs)
    return
end



test(;kwargs...)                                  = test(PackageSpec[]; kwargs...)
test(pkg::Union{String, PackageSpec}; kwargs...)  = test([pkg]; kwargs...)
test(pkgs::Vector{String}; kwargs...)             = test([PackageSpec(pkg) for pkg in pkgs]; kwargs...)
test(pkgs::Vector{PackageSpec}; kwargs...)        = test(Context(), pkgs; kwargs...)

function test(ctx::Context, pkgs::Vector{PackageSpec}; coverage=false, kwargs...)
    Context!(ctx; kwargs...)
    ctx.preview && preview_info()
    if isempty(pkgs)
        # TODO: Allow this?
        ctx.env.pkg == nothing && cmderror("trying to test unnamed project")
        push!(pkgs, ctx.env.pkg)
    end
    project_resolve!(ctx.env, pkgs)
    project_deps_resolve!(ctx.env, pkgs)
    manifest_resolve!(ctx.env, pkgs)
    ensure_resolved(ctx.env, pkgs)
    if !ctx.preview && (Operations.any_package_not_installed(ctx) || !isfile(ctx.env.manifest_file))
        Pkg.instantiate(ctx)
    end
    Operations.test(ctx, pkgs; coverage=coverage)
    return
end


function installed(mode::PackageMode=PKGMODE_MANIFEST)
    diffs = Display.status(Context(), mode, #=use_as_api=# true)
    version_status = Dict{String, Union{VersionNumber,Nothing}}()
    diffs == nothing && return version_status
    for entry in diffs
        version_status[entry.name] = entry.new.ver
    end
    return version_status
end

function gc(ctx::Context=Context(); kwargs...)
    function recursive_dir_size(path)
        size = 0
        for (root, dirs, files) in walkdir(path)
            for file in files
                size += stat(joinpath(root, file)).size
            end
        end
        return size
    end

    Context!(ctx; kwargs...)
    ctx.preview && preview_info()
    env = ctx.env

    # If the manifest was not used
    usage_file = joinpath(logdir(), "manifest_usage.toml")

    # Collect only the manifest that is least recently used
    manifest_date = Dict{String, Dates.DateTime}()
    for (manifest_file, infos) in TOML.parse(String(read(usage_file)))
        for info in infos
            date = info["time"]
            manifest_date[manifest_file] = haskey(manifest_date, date) ? max(manifest_date[date], date) : date
        end
    end

    # Find all reachable packages through manifests recently used
    new_usage = Dict{String, Any}()
    paths_to_keep = String[]
    printpkgstyle(ctx, :Active, "manifests at:")
    for (manifestfile, date) in manifest_date
        !isfile(manifestfile) && continue
        println("        `$manifestfile`")
        manifest = try
            read_manifest(manifestfile)
        catch e
            @warn "Reading manifest file at $manifestfile failed with error" exception = e
            nothing
        end
        manifest == nothing && continue
        new_usage[manifestfile] = [Dict("time" => date)]
        for (name, infos) in manifest
            for info in infos
                if haskey(info, "uuid") && haskey(info, "git-tree-sha1")
                    push!(paths_to_keep,
                          Operations.find_installed(name, UUID(info["uuid"]), SHA1(info["git-tree-sha1"])))
                end
            end
        end
    end

    # Collect the paths to delete (everything that is not reachable)
    paths_to_delete = String[]
    for depot in depots()
        packagedir = abspath(depot, "packages")
        if isdir(packagedir)
            for name in readdir(packagedir)
                for slug in readdir(joinpath(packagedir, name))
                    versiondir = joinpath(packagedir, name, slug)
                    if !(versiondir in paths_to_keep)
                        push!(paths_to_delete, versiondir)
                    end
                end
            end
        end
    end

    pretty_byte_str = (size) -> begin
        bytes, mb = Base.prettyprint_getunits(size, length(Base._mem_units), Int64(1024))
        return @sprintf("%.3f %s", bytes, Base._mem_units[mb])
    end

    # Delete paths for noreachable package versions and compute size saved
    sz = 0
    for path in paths_to_delete
        sz_pkg = recursive_dir_size(path)
        if !ctx.preview
            try
                Base.rm(path; recursive=true)
            catch
                @warn "Failed to delete $path"
            end
        end
        printpkgstyle(ctx, :Deleted, "$path:" * " " * pretty_byte_str(sz_pkg))
        sz += sz_pkg
    end

    # Delete package paths that are now empty
    for depot in depots()
        packagedir = abspath(depot, "packages")
        if isdir(packagedir)
            for name in readdir(packagedir)
                name_path = joinpath(packagedir, name)
                if isempty(readdir(name_path))
                    !ctx.preview && Base.rm(name_path)
                end
            end
        end
    end

    # Write the new condensed usage file
    if !ctx.preview
        open(usage_file, "w") do io
            TOML.print(io, new_usage, sorted=true)
        end
    end
    byte_save_str = length(paths_to_delete) == 0 ? "" : (": " * pretty_byte_str(sz))
    printpkgstyle(ctx, :Deleted, "$(length(paths_to_delete)) package installations $byte_save_str")

    ctx.preview && preview_info()
    return
end


function _get_deps!(ctx::Context, pkgs::Vector{PackageSpec}, uuids::Vector{UUID})
    for pkg in pkgs
        pkg.uuid in keys(ctx.stdlibs) && continue
        pkg.uuid in uuids && continue
        push!(uuids, pkg.uuid)
        if Types.is_project(ctx.env, pkg)
            pkgs = [PackageSpec(name, UUID(uuid)) for (name, uuid) in ctx.env.project["deps"]]
        else
            info = manifest_info(ctx.env, pkg.uuid)
            if haskey(info, "deps")
                pkgs = [PackageSpec(name, UUID(uuid)) for (name, uuid) in info["deps"]]
            end
        end
        _get_deps!(ctx, pkgs, uuids)
    end
    return
end


build(pkgs...) = build([PackageSpec(pkg) for pkg in pkgs])
build(pkg::Array{Union{}, 1}) = build(PackageSpec[])
build(pkg::PackageSpec) = build([pkg])
build(pkgs::Vector{PackageSpec}) = build(Context(), pkgs)
function build(ctx::Context, pkgs::Vector{PackageSpec}; kwargs...)
    Context!(ctx; kwargs...)

    ctx.preview && preview_info()
    if isempty(pkgs)
        if ctx.env.pkg !== nothing
            push!(pkgs, ctx.env.pkg)
        else
            for (name, infos) in ctx.env.manifest, info in infos
                uuid = UUID(info["uuid"])
                push!(pkgs, PackageSpec(name, uuid))
            end
        end
    end
    for pkg in pkgs
        pkg.mode = PKGMODE_MANIFEST
    end
    project_resolve!(ctx.env, pkgs)
    manifest_resolve!(ctx.env, pkgs)
    ensure_resolved(ctx.env, pkgs)
    if !ctx.preview && (Operations.any_package_not_installed(ctx) || !isfile(ctx.env.manifest_file))
        Pkg.instantiate(ctx)
    end
    uuids = UUID[]
    _get_deps!(ctx, pkgs, uuids)
    length(uuids) == 0 && (@info("no packages to build"); return)
    Operations.build_versions(ctx, uuids; might_need_to_resolve=true)
    ctx.preview && preview_info()
    return
end

#####################################
# Backwards compatibility with Pkg2 #
#####################################
function clone(url::String, name::String = "")
    @warn "Pkg.clone is only kept for legacy CI script reasons, please use `add`" maxlog=1
    ctx = Context()
    if !isempty(name)
        ctx.old_pkg2_clone_name = name
    end
    develop(ctx, [Pkg.REPLMode.parse_package(url; add_or_develop=true)])
end

function dir(pkg::String, paths::String...)
    @warn "Pkg.dir is only kept for legacy CI script reasons" maxlog=1
    pkgid = Base.identify_package(pkg)
    pkgid == nothing && return nothing
    path = Base.locate_package(pkgid)
    pkgid == nothing && return nothing
    return joinpath(abspath(path, "..", "..", paths...))
end

precompile() = precompile(Context())
function precompile(ctx::Context)
    printpkgstyle(ctx, :Precompiling, "project...")

    pkgids = [Base.PkgId(UUID(uuid), name) for (name, uuid) in ctx.env.project["deps"] if !(UUID(uuid) in  keys(ctx.stdlibs))]
    if ctx.env.pkg !== nothing && isfile( joinpath( dirname(ctx.env.project_file), "src", ctx.env.pkg.name * ".jl"))
        push!(pkgids, Base.PkgId(ctx.env.pkg.uuid, ctx.env.pkg.name))
    end

    needs_to_be_precompiled = String[]
    for pkg in pkgids
        paths = Base.find_all_in_cache_path(pkg)
        sourcepath = Base.locate_package(pkg)
        if sourcepath == nothing
            cmderror("couldn't find path to $(pkg.name) when trying to precompilie project")
        end
        found_matching_precompile = false
        for path_to_try in paths::Vector{String}
            staledeps = Base.stale_cachefile(sourcepath, path_to_try)
            if !(staledeps isa Bool)
                found_matching_precompile = true
            end
        end
        if !found_matching_precompile
            # Only precompile packages that has contains `__precompile__` or `__precompile__(true)`
            source = read(sourcepath, String)
            if occursin(r"__precompile__\(\)|__precompile__\(true\)", source)
                push!(needs_to_be_precompiled, pkg.name)
            end
        end
    end

    # Perhaps running all the imports in the same process would avoid some overheda.
    # Julia starts pretty fast though (0.3 seconds)
    code = join(["import " * pkg for pkg in needs_to_be_precompiled], '\n') * "\nexit(0)"
    for (i, pkg) in enumerate(needs_to_be_precompiled)
        code = """
            empty!(Base.DEPOT_PATH)
            append!(Base.DEPOT_PATH, $(repr(map(abspath, DEPOT_PATH))))
            empty!(Base.DL_LOAD_PATH)
            append!(Base.DL_LOAD_PATH, $(repr(map(abspath, Base.DL_LOAD_PATH))))
            empty!(Base.LOAD_PATH)
            append!(Base.LOAD_PATH, $(repr(Base.LOAD_PATH)))
            import $pkg
        """
        printpkgstyle(ctx, :Precompiling, pkg * " [$i of $(length(needs_to_be_precompiled))]")
        run(pipeline(ignorestatus(```
        $(Base.julia_cmd()) -O$(Base.JLOptions().opt_level) --color=no --history-file=no
        --startup-file=$(Base.JLOptions().startupfile == 1 ? "yes" : "no")
        --compiled-modules="yes"
        --depwarn=no
        --eval $code
        ```)))
    end
    return nothing
end


function read_package_from_manifest!(pkg::PackageSpec, info::Dict)
    pkg.uuid = UUID(info["uuid"])
    pkg.path = get(info, "path", nothing)
    if haskey(info, "repo-url")
        pkg.repo = Types.GitRepo(info["repo-url"], info["repo-rev"])
    end
    haskey(info, "version") && (pkg.version = VersionNumber(info["version"]))
end

instantiate(; kwargs...) = instantiate(Context(); kwargs...)
function instantiate(ctx::Context; manifest::Union{Bool, Nothing}=nothing, kwargs...)
    Context!(ctx; kwargs...)
    if (!isfile(ctx.env.manifest_file) && manifest == nothing) || manifest == false
        up(ctx)
        return
    end
    if !isfile(ctx.env.manifest_file) && manifest == true
        cmderror("manifest at $(ctx.env.manifest) does not exist")
    end
    update_registry(ctx)
    urls = Dict{}
    hashes = Dict{UUID,SHA1}()
    urls = Dict{UUID,Vector{String}}()
    pkgs = PackageSpec[]
    for (pkg_name, pkg_info) in ctx.env.manifest
        for info in pkg_info
            pkg = PackageSpec(pkg_name)
            read_package_from_manifest!(pkg, info)
            push!(pkgs, pkg)
            pkg.uuid in keys(ctx.stdlibs) && continue
            pkg.path !== nothing && continue
            urls[pkg.uuid] = String[]
            hashes[pkg.uuid] = SHA1(info["git-tree-sha1"])

            if haskey(info, "repo-url")
                pkg.repo = Types.GitRepo(
                    info["repo-url"],
                    info["repo-rev"],
                    SHA1(info["git-tree-sha1"]))
            end
        end
    end
    _, urls_ref = Operations.version_data!(ctx, pkgs)
    for (uuid, url) in urls_ref
        append!(urls[uuid], url)
        urls[uuid] = unique(urls[uuid])
    end
    new_git = handle_repos_add!(ctx, pkgs; upgrade_or_add=false)
    new_apply = Operations.apply_versions(ctx, pkgs, hashes, urls)
    Operations.build_versions(ctx, union(new_apply, new_git))
end


status(mode=PKGMODE_PROJECT) = status(Context(), mode)
function status(ctx::Context, mode=PKGMODE_PROJECT)
    Pkg.Display.status(ctx, mode)
    return
end

function activate(path::Union{String,Nothing}=nothing)
    Base.ACTIVE_PROJECT[] = Base.load_path_expand(path)
end

"""
    setprotocol!(proto::Union{Nothing, AbstractString}=nothing)

Set the protocol used to access GitHub-hosted packages when `add`ing a url or `develop`ing a package.
Defaults to delegating the choice to the package developer (`proto == nothing`).
Other choices for `proto` are `"https` or `git`.
"""
setprotocol!(proto::Union{Nothing, AbstractString}=nothing) = GitTools.setprotocol!(proto)

end # module<|MERGE_RESOLUTION|>--- conflicted
+++ resolved
@@ -68,17 +68,12 @@
 rm(pkgs::Vector{String}; kwargs...)            = rm([PackageSpec(pkg) for pkg in pkgs]; kwargs...)
 rm(pkgs::Vector{PackageSpec}; kwargs...)       = rm(Context(), pkgs; kwargs...)
 
-<<<<<<< HEAD
 function rm(ctx::Context, pkgs::Vector{PackageSpec}; mode=PKGMODE_PROJECT, kwargs...)
     for pkg in pkgs
         #TODO only overwrite pkg.mode is default value ?
         pkg.mode = mode
     end
 
-    print_first_command_header()
-=======
-function rm(ctx::Context, pkgs::Vector{PackageSpec}; kwargs...)
->>>>>>> 7c2880df
     Context!(ctx; kwargs...)
     ctx.preview && preview_info()
     project_deps_resolve!(ctx.env, pkgs)
@@ -155,7 +150,6 @@
 
 function up(ctx::Context, pkgs::Vector{PackageSpec};
             level::UpgradeLevel=UPLEVEL_MAJOR, mode::PackageMode=PKGMODE_PROJECT, do_update_registry=true, kwargs...)
-<<<<<<< HEAD
     for pkg in pkgs
         # TODO only override if they are not already set
         pkg.mode = mode
@@ -163,8 +157,6 @@
     end
 
     print_first_command_header()
-=======
->>>>>>> 7c2880df
     Context!(ctx; kwargs...)
     ctx.preview && preview_info()
     do_update_registry && update_registry(ctx)
