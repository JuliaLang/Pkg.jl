# This file is a part of Julia. License is MIT: https://julialang.org/license

module API

using UUIDs
using Printf
import Random
using Dates
import LibGit2
import Logging
using Serialization
using REPL.TerminalMenus

import ..depots, ..depots1, ..logdir, ..devdir, ..printpkgstyle
import ..Operations, ..GitTools, ..Pkg, ..Registry
import ..can_fancyprint, ..pathrepr, ..isurl, ..PREV_ENV_PATH
using ..Types, ..TOML
using ..Types: VersionTypes
using Base.BinaryPlatforms
import ..stderr_f, ..stdout_f
using ..Artifacts: artifact_paths
using ..MiniProgressBars
import ..Resolve: ResolverError

include("generate.jl")

Base.@kwdef struct PackageInfo
    name::String
    version::Union{Nothing,VersionNumber}
    tree_hash::Union{Nothing,String}
    is_direct_dep::Bool
    is_pinned::Bool
    is_tracking_path::Bool
    is_tracking_repo::Bool
    is_tracking_registry::Bool
    git_revision::Union{Nothing,String}
    git_source::Union{Nothing,String}
    source::String
    dependencies::Dict{String,UUID}
end

function Base.:(==)(a::PackageInfo, b::PackageInfo)
    return a.name == b.name && a.version == b.version && a.tree_hash == b.tree_hash &&
        a.is_direct_dep == b.is_direct_dep &&
        a.is_pinned == b.is_pinned && a.is_tracking_path == b.is_tracking_path &&
        a.is_tracking_repo == b.is_tracking_repo &&
        a.is_tracking_registry == b.is_tracking_registry &&
        a.git_revision == b.git_revision && a.git_source == b.git_source &&
        a.source == b.source && a.dependencies == b.dependencies
end

function package_info(env::EnvCache, pkg::PackageSpec)::PackageInfo
    entry = manifest_info(env.manifest, pkg.uuid)
    if entry === nothing
        pkgerror("expected package $(err_rep(pkg)) to exist in the manifest",
                 " (use `resolve` to populate the manifest)")
    end
    package_info(env, pkg, entry)
end

function package_info(env::EnvCache, pkg::PackageSpec, entry::PackageEntry)::PackageInfo
    git_source = pkg.repo.source === nothing ? nothing :
        isurl(pkg.repo.source::String) ? pkg.repo.source::String :
        Operations.project_rel_path(env, pkg.repo.source::String)
    info = PackageInfo(
        name                 = pkg.name,
        version              = pkg.version != VersionSpec() ? pkg.version : nothing,
        tree_hash            = pkg.tree_hash === nothing ? nothing : string(pkg.tree_hash), # TODO or should it just be a SHA?
        is_direct_dep        = pkg.uuid in values(env.project.deps),
        is_pinned            = pkg.pinned,
        is_tracking_path     = pkg.path !== nothing,
        is_tracking_repo     = pkg.repo.rev !== nothing || pkg.repo.source !== nothing,
        is_tracking_registry = Operations.is_tracking_registry(pkg),
        git_revision         = pkg.repo.rev,
        git_source           = git_source,
        source               = Operations.project_rel_path(env, Operations.source_path(env.manifest_file, pkg)),
        dependencies         = copy(entry.deps), #TODO is copy needed?
    )
    return info
end

dependencies() = dependencies(EnvCache())
function dependencies(env::EnvCache)
    pkgs = Operations.load_all_deps(env)
    return Dict(pkg.uuid::UUID => package_info(env, pkg) for pkg in pkgs)
end
function dependencies(fn::Function, uuid::UUID)
    dep = get(dependencies(), uuid, nothing)
    if dep === nothing
        pkgerror("dependency with UUID `$uuid` does not exist")
    end
    fn(dep)
end


Base.@kwdef struct ProjectInfo
    name::Union{Nothing,String}
    uuid::Union{Nothing,UUID}
    version::Union{Nothing,VersionNumber}
    ispackage::Bool
    dependencies::Dict{String,UUID}
    path::String
end

project() = project(EnvCache())
function project(env::EnvCache)::ProjectInfo
    pkg = env.pkg
    return ProjectInfo(
        name         = pkg === nothing ? nothing : pkg.name,
        uuid         = pkg === nothing ? nothing : pkg.uuid,
        version      = pkg === nothing ? nothing : pkg.version::VersionNumber,
        ispackage    = pkg !== nothing,
        dependencies = env.project.deps,
        path         = env.project_file
    )
end

function check_package_name(x::AbstractString, mode::Union{Nothing,String,Symbol}=nothing)
    if !Base.isidentifier(x)
        message = sprint() do iostr
            print(iostr, "`$x` is not a valid package name")
            if endswith(lowercase(x), ".jl")
                print(iostr, ". Perhaps you meant `$(chop(x; tail=3))`")
            end
            if mode !== nothing && any(occursin.(['\\','/'], x)) # maybe a url or a path
                print(iostr, "\nThe argument appears to be a URL or path, perhaps you meant ",
                    "`Pkg.$mode(url=\"...\")` or `Pkg.$mode(path=\"...\")`.")
            end
        end
        pkgerror(message)
    end
    return
end
check_package_name(::Nothing, ::Any) = nothing

function require_not_empty(pkgs, f::Symbol)
    isempty(pkgs) && pkgerror("$f requires at least one package")
end

# Provide some convenience calls
for f in (:develop, :add, :rm, :up, :pin, :free, :test, :build, :status, :why, :precompile)
    @eval begin
        $f(pkg::Union{AbstractString, PackageSpec}; kwargs...) = $f([pkg]; kwargs...)
        $f(pkgs::Vector{<:AbstractString}; kwargs...)          = $f([PackageSpec(pkg) for pkg in pkgs]; kwargs...)
        function $f(pkgs::Vector{PackageSpec}; io::IO=$(f === :status ? :stdout_f : :stderr_f)(), kwargs...)
            $(f != :precompile) && Registry.download_default_registries(io)
            ctx = Context()
            # Save initial environment for undo/redo functionality
            if $(f != :precompile) && !saved_initial_snapshot[]
                add_snapshot_to_undo(ctx.env)
                saved_initial_snapshot[] = true
            end
            kwargs = merge((;kwargs...), (:io => io,))
            pkgs = deepcopy(pkgs) # don't mutate input
            foreach(handle_package_input!, pkgs)
            ret = $f(ctx, pkgs; kwargs...)
            $(f in (:add, :up, :pin, :free, :build)) && Pkg._auto_precompile(ctx)
            $(f in (:up, :pin, :free, :rm)) && Pkg._auto_gc(ctx)
            return ret
        end
        $f(ctx::Context; kwargs...) = $f(ctx, PackageSpec[]; kwargs...)
        function $f(; name::Union{Nothing,AbstractString}=nothing, uuid::Union{Nothing,String,UUID}=nothing,
                      version::Union{VersionNumber, String, VersionSpec, Nothing}=nothing,
                      url=nothing, rev=nothing, path=nothing, mode=PKGMODE_PROJECT, subdir=nothing, kwargs...)
            pkg = PackageSpec(; name, uuid, version, url, rev, path, subdir)
            if $f === status || $f === rm || $f === up
                kwargs = merge((;kwargs...), (:mode => mode,))
            end
            # Handle $f() case
            if all(isnothing, [name,uuid,version,url,rev,path,subdir])
                $f(PackageSpec[]; kwargs...)
            else
                $f(pkg; kwargs...)
            end
        end
        function $f(pkgs::Vector{<:NamedTuple}; kwargs...)
            $f([PackageSpec(;pkg...) for pkg in pkgs]; kwargs...)
        end
    end
end

function develop(ctx::Context, pkgs::Vector{PackageSpec}; shared::Bool=true,
                 preserve::PreserveLevel=PRESERVE_TIERED, platform::AbstractPlatform=HostPlatform(), kwargs...)
    require_not_empty(pkgs, :develop)
    Context!(ctx; kwargs...)

    for pkg in pkgs
        check_package_name(pkg.name, "develop")
        if pkg.name == "julia" # if julia is passed as a package the solver gets tricked
            pkgerror("`julia` is not a valid package name")
        end
        if pkg.name === nothing && pkg.uuid === nothing && pkg.repo.source === nothing
            pkgerror("name, UUID, URL, or filesystem path specification required when calling `develop`")
        end
        if pkg.repo.rev !== nothing
            pkgerror("rev argument not supported by `develop`; consider using `add` instead")
        end
        if pkg.version != VersionSpec()
            pkgerror("version specification invalid when calling `develop`:",
                     " `$(pkg.version)` specified for package $(err_rep(pkg))")
        end
        # not strictly necessary to check these fields early, but it is more efficient
        if pkg.name !== nothing && (length(findall(x -> x.name == pkg.name, pkgs)) > 1)
            pkgerror("it is invalid to specify multiple packages with the same name: $(err_rep(pkg))")
        end
        if pkg.uuid !== nothing && (length(findall(x -> x.uuid == pkg.uuid, pkgs)) > 1)
            pkgerror("it is invalid to specify multiple packages with the same UUID: $(err_rep(pkg))")
        end
    end

    new_git = handle_repos_develop!(ctx, pkgs, shared)

    for pkg in pkgs
        if Types.collides_with_project(ctx.env, pkg)
            pkgerror("package $(err_rep(pkg)) has the same name or UUID as the active project")
        end
        if length(findall(x -> x.uuid == pkg.uuid, pkgs)) > 1
            pkgerror("it is invalid to specify multiple packages with the same UUID: $(err_rep(pkg))")
        end
    end

    Operations.develop(ctx, pkgs, new_git; preserve=preserve, platform=platform)
    return
end

function add(ctx::Context, pkgs::Vector{PackageSpec}; preserve::PreserveLevel=PRESERVE_TIERED,
             platform::AbstractPlatform=HostPlatform(), kwargs...)
    require_not_empty(pkgs, :add)
    Context!(ctx; kwargs...)

    for pkg in pkgs
        check_package_name(pkg.name, "add")
        if pkg.name == "julia" # if julia is passed as a package the solver gets tricked
            pkgerror("`julia` is not a valid package name")
        end
        if pkg.name === nothing && pkg.uuid === nothing && pkg.repo.source === nothing
            pkgerror("name, UUID, URL, or filesystem path specification required when calling `add`")
        end
        if pkg.repo.source !== nothing || pkg.repo.rev !== nothing
            if pkg.version != VersionSpec()
                pkgerror("version specification invalid when tracking a repository:",
                         " `$(pkg.version)` specified for package $(err_rep(pkg))")
            end
        end
        # not strictly necessary to check these fields early, but it is more efficient
        if pkg.name !== nothing && (length(findall(x -> x.name == pkg.name, pkgs)) > 1)
            pkgerror("it is invalid to specify multiple packages with the same name: $(err_rep(pkg))")
        end
        if pkg.uuid !== nothing && (length(findall(x -> x.uuid == pkg.uuid, pkgs)) > 1)
            pkgerror("it is invalid to specify multiple packages with the same UUID: $(err_rep(pkg))")
        end
    end

    repo_pkgs = [pkg for pkg in pkgs if (pkg.repo.source !== nothing || pkg.repo.rev !== nothing)]
    new_git = handle_repos_add!(ctx, repo_pkgs)
    # repo + unpinned -> name, uuid, repo.rev, repo.source, tree_hash
    # repo + pinned -> name, uuid, tree_hash

    Operations.update_registries(ctx; force=false)

    project_deps_resolve!(ctx.env, pkgs)
    registry_resolve!(ctx.registries, pkgs)
    stdlib_resolve!(pkgs)
    ensure_resolved(ctx, ctx.env.manifest, pkgs, registry=true)

    for pkg in pkgs
        if Types.collides_with_project(ctx.env, pkg)
            pkgerror("package $(err_rep(pkg)) has same name or UUID as the active project")
        end
        if length(findall(x -> x.uuid == pkg.uuid, pkgs)) > 1
            pkgerror("it is invalid to specify multiple packages with the same UUID: $(err_rep(pkg))")
        end
    end

    Operations.add(ctx, pkgs, new_git; preserve, platform)
    return
end

function rm(ctx::Context, pkgs::Vector{PackageSpec}; mode=PKGMODE_PROJECT, all_pkgs::Bool=false, kwargs...)
    Context!(ctx; kwargs...)
    if all_pkgs
        !isempty(pkgs) && pkgerror("cannot specify packages when operating on all packages")
        append_all_pkgs!(pkgs, ctx, mode)
    else
        require_not_empty(pkgs, :rm)
    end

    for pkg in pkgs
        if pkg.name === nothing && pkg.uuid === nothing
            pkgerror("name or UUID specification required when calling `rm`")
        end
        if !(pkg.version == VersionSpec() && pkg.pinned == false &&
             pkg.tree_hash === nothing && pkg.repo.source === nothing &&
             pkg.repo.rev === nothing && pkg.path === nothing)
            pkgerror("packages may only be specified by name or UUID when calling `rm`")
        end
    end

    mode == PKGMODE_PROJECT && project_deps_resolve!(ctx.env, pkgs)
    mode == PKGMODE_MANIFEST && manifest_resolve!(ctx.env.manifest, pkgs)
    ensure_resolved(ctx, ctx.env.manifest, pkgs)

    Operations.rm(ctx, pkgs; mode)

    return
end


function append_all_pkgs!(pkgs, ctx, mode)
    if mode == PKGMODE_PROJECT || mode == PKGMODE_COMBINED
        for (name::String, uuid::UUID) in ctx.env.project.deps
            push!(pkgs, PackageSpec(name=name, uuid=uuid))
        end
    end
    if mode == PKGMODE_MANIFEST || mode == PKGMODE_COMBINED
        for (uuid, entry) in ctx.env.manifest
            push!(pkgs, PackageSpec(name=entry.name, uuid=uuid))
        end
    end
    return
end

function up(ctx::Context, pkgs::Vector{PackageSpec};
            level::UpgradeLevel=UPLEVEL_MAJOR, mode::PackageMode=PKGMODE_PROJECT,
            preserve::Union{Nothing,PreserveLevel}= isempty(pkgs) ? nothing : PRESERVE_ALL,
            update_registry::Bool=true,
            skip_writing_project::Bool=false,
            kwargs...)
    Context!(ctx; kwargs...)
    if update_registry
        Registry.download_default_registries(ctx.io)
        Operations.update_registries(ctx; force=true)
    end
    Operations.prune_manifest(ctx.env)
    if isempty(pkgs)
        append_all_pkgs!(pkgs, ctx, mode)
    else
        mode == PKGMODE_PROJECT && project_deps_resolve!(ctx.env, pkgs)
        mode == PKGMODE_MANIFEST && manifest_resolve!(ctx.env.manifest, pkgs)
        project_deps_resolve!(ctx.env, pkgs)
        manifest_resolve!(ctx.env.manifest, pkgs)
        ensure_resolved(ctx, ctx.env.manifest, pkgs)
    end
    Operations.up(ctx, pkgs, level; skip_writing_project, preserve)
    return
end

resolve(; io::IO=stderr_f(), kwargs...) = resolve(Context(;io); kwargs...)
function resolve(ctx::Context; skip_writing_project::Bool=false, kwargs...)
    up(ctx; level=UPLEVEL_FIXED, mode=PKGMODE_MANIFEST, update_registry=false, skip_writing_project, kwargs...)
    return nothing
end

function pin(ctx::Context, pkgs::Vector{PackageSpec}; all_pkgs::Bool=false, kwargs...)
    Context!(ctx; kwargs...)
    if all_pkgs
        !isempty(pkgs) && pkgerror("cannot specify packages when operating on all packages")
        append_all_pkgs!(pkgs, ctx, PKGMODE_PROJECT)
    else
        require_not_empty(pkgs, :pin)
    end

    for pkg in pkgs
        if pkg.name === nothing && pkg.uuid === nothing
            pkgerror("name or UUID specification required when calling `pin`")
        end
        if pkg.repo.source !== nothing
            pkgerror("repository specification invalid when calling `pin`:",
                     " `$(pkg.repo.source)` specified for package $(err_rep(pkg))")
        end
        if pkg.repo.rev !== nothing
            pkgerror("git revision specification invalid when calling `pin`:",
                     " `$(pkg.repo.rev)` specified for package $(err_rep(pkg))")
        end
        version = pkg.version
        if version isa VersionSpec
            if version.ranges[1].lower != version.ranges[1].upper # TODO test this
                pkgerror("pinning a package requires a single version, not a versionrange")
            end
        end
    end

    project_deps_resolve!(ctx.env, pkgs)
    ensure_resolved(ctx, ctx.env.manifest, pkgs)
    Operations.pin(ctx, pkgs)
    return
end

function free(ctx::Context, pkgs::Vector{PackageSpec}; all_pkgs::Bool=false, kwargs...)
    Context!(ctx; kwargs...)
    if all_pkgs
        !isempty(pkgs) && pkgerror("cannot specify packages when operating on all packages")
        append_all_pkgs!(pkgs, ctx, PKGMODE_PROJECT)
    else
        require_not_empty(pkgs, :free)
    end

    for pkg in pkgs
        if pkg.name === nothing && pkg.uuid === nothing
            pkgerror("name or UUID specification required when calling `free`")
        end
        if !(pkg.version == VersionSpec() && pkg.pinned == false &&
             pkg.tree_hash === nothing && pkg.repo.source === nothing &&
             pkg.repo.rev === nothing && pkg.path === nothing)
            pkgerror("packages may only be specified by name or UUID when calling `free`")
        end
    end

    manifest_resolve!(ctx.env.manifest, pkgs)
    ensure_resolved(ctx, ctx.env.manifest, pkgs)

    Operations.free(ctx, pkgs; err_if_free = !all_pkgs)
    return
end

function test(ctx::Context, pkgs::Vector{PackageSpec};
              coverage=false, test_fn=nothing,
              julia_args::Union{Cmd, AbstractVector{<:AbstractString}}=``,
              test_args::Union{Cmd, AbstractVector{<:AbstractString}}=``,
              force_latest_compatible_version::Bool=false,
              allow_earlier_backwards_compatible_versions::Bool=true,
              allow_reresolve::Bool=true,
              kwargs...)
    julia_args = Cmd(julia_args)
    test_args = Cmd(test_args)
    Context!(ctx; kwargs...)

    if isempty(pkgs)
        ctx.env.pkg === nothing && pkgerror("trying to test unnamed project") #TODO Allow this?
        push!(pkgs, ctx.env.pkg)
    else
        project_resolve!(ctx.env, pkgs)
        project_deps_resolve!(ctx.env, pkgs)
        manifest_resolve!(ctx.env.manifest, pkgs)
        ensure_resolved(ctx, ctx.env.manifest, pkgs)
    end
    Operations.test(
        ctx,
        pkgs;
        coverage,
        test_fn,
        julia_args,
        test_args,
        force_latest_compatible_version,
        allow_earlier_backwards_compatible_versions,
        allow_reresolve,
    )
    return
end

is_manifest_current(ctx::Context = Context()) = Operations.is_manifest_current(ctx.env)

const UsageDict = Dict{String,DateTime}
const UsageByDepotDict = Dict{String,UsageDict}

"""
    gc(ctx::Context=Context(); collect_delay::Period=Day(7), verbose=false, kwargs...)

Garbage-collect package and artifact installations by sweeping over all known
`Manifest.toml` and `Artifacts.toml` files, noting those that have been deleted, and then
finding artifacts and packages that are thereafter not used by any other projects,
marking them as "orphaned".  This method will only remove orphaned objects (package
versions, artifacts, and scratch spaces) that have been continually un-used for a period
of `collect_delay`; which defaults to seven days.

Garbage collection is only applied to the "user depot", e.g. the first entry in the
depot path. If you want to run `gc` on all depots set `force=true` (this might require
admin privileges depending on the setup).

Use verbose mode (`verbose=true`) for detailed output.
"""
function gc(ctx::Context=Context(); collect_delay::Period=Day(7), verbose=false, force=false, kwargs...)
    Context!(ctx; kwargs...)
    env = ctx.env

    # Only look at user-depot unless force=true
    gc_depots = force ? depots() : [depots1()]

    # First, we load in our `manifest_usage.toml` files which will tell us when our
    # "index files" (`Manifest.toml`, `Artifacts.toml`) were last used.  We will combine
    # this knowledge across depots, condensing it all down to a single entry per extant
    # index file, to manage index file growth with would otherwise continue unbounded. We
    # keep the lists of index files separated by depot so that we can write back condensed
    # versions that are only ever subsets of what we read out of them in the first place.

    # Collect last known usage dates of manifest and artifacts toml files, split by depot
    manifest_usage_by_depot = UsageByDepotDict()
    artifact_usage_by_depot = UsageByDepotDict()

    # Collect both last known usage dates, as well as parent projects for each scratch space
    scratch_usage_by_depot = UsageByDepotDict()
    scratch_parents_by_depot = Dict{String, Dict{String, Set{String}}}()

    # Load manifest files from all depots
    for depot in gc_depots
        # When a manifest/artifact.toml is installed/used, we log it within the
        # `manifest_usage.toml` files within `write_env_usage()` and `bind_artifact!()`
        function reduce_usage!(f::Function, usage_filepath)
            if !isfile(usage_filepath)
                return
            end

            for (filename, infos) in parse_toml(usage_filepath)
                f.(Ref(filename), infos)
            end
        end

        # Extract usage data from this depot, (taking only the latest state for each
        # tracked manifest/artifact.toml), then merge the usage values from each file
        # into the overall list across depots to create a single, coherent view across
        # all depots.
        usage = UsageDict()
        let usage=usage
            reduce_usage!(joinpath(logdir(depot), "manifest_usage.toml")) do filename, info
                # For Manifest usage, store only the last DateTime for each filename found
                usage[filename] = max(get(usage, filename, DateTime(0)), DateTime(info["time"])::DateTime)
            end
        end
        manifest_usage_by_depot[depot] = usage

        usage = UsageDict()
        let usage=usage
            reduce_usage!(joinpath(logdir(depot), "artifact_usage.toml")) do filename, info
                # For Artifact usage, store only the last DateTime for each filename found
                usage[filename] = max(get(usage, filename, DateTime(0)), DateTime(info["time"])::DateTime)
            end
        end
        artifact_usage_by_depot[depot] = usage

        # track last-used
        usage = UsageDict()
        parents = Dict{String, Set{String}}()
        let usage=usage
            reduce_usage!(joinpath(logdir(depot), "scratch_usage.toml")) do filename, info
                # For Artifact usage, store only the last DateTime for each filename found
                usage[filename] = max(get(usage, filename, DateTime(0)), DateTime(info["time"])::DateTime)
                if !haskey(parents, filename)
                    parents[filename] = Set{String}()
                end
                for parent in info["parent_projects"]
                    push!(parents[filename], parent)
                end
            end
        end
        scratch_usage_by_depot[depot] = usage
        scratch_parents_by_depot[depot] = parents
    end

    # Next, figure out which files are still existent
    all_manifest_tomls = unique(f for (_, files) in manifest_usage_by_depot for f in keys(files))
    all_artifact_tomls = unique(f for (_, files) in artifact_usage_by_depot for f in keys(files))
    all_scratch_dirs = unique(f for (_, dirs) in scratch_usage_by_depot for f in keys(dirs))
    all_scratch_parents = Set{String}()
    for (depot, parents) in scratch_parents_by_depot
        for parent in values(parents)
            union!(all_scratch_parents, parent)
        end
    end

    all_manifest_tomls = Set(filter(Pkg.isfile_nothrow, all_manifest_tomls))
    all_artifact_tomls = Set(filter(Pkg.isfile_nothrow, all_artifact_tomls))
    all_scratch_dirs = Set(filter(Pkg.isdir_nothrow, all_scratch_dirs))
    all_scratch_parents = Set(filter(Pkg.isfile_nothrow, all_scratch_parents))

    # Immediately write these back as condensed toml files
    function write_condensed_toml(f::Function, usage_by_depot, fname)
        for (depot, usage) in usage_by_depot
            # Run through user-provided filter/condenser
            usage = f(depot, usage)

            # Write out the TOML file for this depot
            usage_path = joinpath(logdir(depot), fname)
            if !(isempty(usage)::Bool) || isfile(usage_path)
                let usage=usage
                    open(usage_path, "w") do io
                        TOML.print(io, usage, sorted=true)
                    end
                end
            end
        end
    end

    # Write condensed Manifest usage
    let all_manifest_tomls=all_manifest_tomls
        write_condensed_toml(manifest_usage_by_depot, "manifest_usage.toml") do depot, usage
            # Keep only manifest usage markers that are still existent
            let usage=usage
                filter!(((k,v),) -> k in all_manifest_tomls, usage)

                # Expand it back into a dict-of-dicts
                return Dict(k => [Dict("time" => v)] for (k, v) in usage)
            end
        end
    end

    # Write condensed Artifact usage
    let all_artifact_tomls=all_artifact_tomls
        write_condensed_toml(artifact_usage_by_depot, "artifact_usage.toml") do depot, usage
            let usage = usage
                filter!(((k,v),) -> k in all_artifact_tomls, usage)
                return Dict(k => [Dict("time" => v)] for (k, v) in usage)
            end
        end
    end

    # Write condensed scratch space usage
    let all_scratch_parents=all_scratch_parents, all_scratch_dirs=all_scratch_dirs
        write_condensed_toml(scratch_usage_by_depot, "scratch_usage.toml") do depot, usage
            # Keep only scratch directories that still exist
            filter!(((k,v),) -> k in all_scratch_dirs, usage)

            # Expand it back into a dict-of-dicts
            expanded_usage = Dict{String,Vector{Dict}}()
            for (k, v) in usage
                # Drop scratch spaces whose parents are all non-existent
                parents = scratch_parents_by_depot[depot][k]
                filter!(p -> p in all_scratch_parents, parents)
                if isempty(parents)
                    continue
                end

                expanded_usage[k] = [Dict(
                    "time" => v,
                    "parent_projects" => collect(parents),
                )]
            end
            return expanded_usage
        end
    end

    function process_manifest_pkgs(path)
        # Read the manifest in
        manifest = try
            read_manifest(path)
        catch e
            @warn "Reading manifest file at $path failed with error" exception = e
            return nothing
        end

        # Collect the locations of every package referred to in this manifest
        pkg_dir(uuid, entry) = Operations.find_installed(entry.name, uuid, entry.tree_hash)
        return [pkg_dir(u, e) for (u, e) in manifest if e.tree_hash !== nothing]
    end

    # TODO: Merge with function above to not read manifest twice?
    function process_manifest_repos(path)
        # Read the manifest in
        manifest = try
            read_manifest(path)
        catch e
            # Do not warn here, assume that `process_manifest_pkgs` has already warned
            return nothing
        end

        # Collect the locations of every repo referred to in this manifest
        return [Types.add_repo_cache_path(e.repo.source) for (u, e) in manifest if e.repo.source !== nothing]
    end

    function process_artifacts_toml(path, pkgs_to_delete)
        # Not only do we need to check if this file doesn't exist, we also need to check
        # to see if it this artifact is contained within a package that is going to go
        # away.  This places an implicit ordering between marking packages and marking
        # artifacts; the package marking must be done first so that we can ensure that
        # all artifacts that are solely bound within such packages also get reaped.
        if any(startswith(path, package_dir) for package_dir in pkgs_to_delete)
            return nothing
        end

        artifact_dict = try
            parse_toml(path)
        catch e
            @warn "Reading artifacts file at $path failed with error" exception = e
            return nothing
        end

        artifact_path_list = String[]
        for name in keys(artifact_dict)
            getpaths(meta) = artifact_paths(SHA1(hex2bytes(meta["git-tree-sha1"])))
            if isa(artifact_dict[name], Vector)
                for platform_meta in artifact_dict[name]
                    append!(artifact_path_list, getpaths(platform_meta))
                end
            else
                append!(artifact_path_list, getpaths(artifact_dict[name]))
            end
        end
        return artifact_path_list
    end

    function process_scratchspace(path, pkgs_to_delete)
        # Find all parents of this path
        parents = String[]

        # It is slightly awkward that we need to reach out to our `*_by_depot`
        # datastructures here; that's because unlike Artifacts and Manifests we're not
        # parsing a TOML file to find paths within it here, we're actually doing the
        # inverse, finding files that point to this directory.
        for (depot, parent_map) in scratch_parents_by_depot
            if haskey(parent_map, path)
                append!(parents, parent_map[path])
            end
        end

        # Look to see if all parents are packages that will be removed, if so, filter
        # this scratchspace out by returning `nothing`
        if all(any(startswith(p, dir) for dir in pkgs_to_delete) for p in parents)
            return nothing
        end
        return [path]
    end

    # Mark packages/artifacts as active or not by calling the appropriate user function
    function mark(process_func::Function, index_files, ctx::Context; do_print=true, verbose=false, file_str=nothing)
        marked_paths = String[]
        active_index_files = Set{String}()
        for index_file in index_files
            # Check to see if it's still alive
            paths = process_func(index_file)
            if paths !== nothing
                # Mark found paths, and record the index_file for printing
                push!(active_index_files, index_file)
                append!(marked_paths, paths)
            end
        end

        if do_print
            @assert file_str !== nothing
            n = length(active_index_files)
            printpkgstyle(ctx.io, :Active, "$(file_str): $(n) found")
            if verbose
                foreach(active_index_files) do f
                    println(ctx.io, "        $(pathrepr(f))")
                end
            end
        end
        # Return the list of marked paths
        return Set(marked_paths)
    end

    gc_time = now()
    function merge_orphanages!(new_orphanage, paths, deletion_list, old_orphanage = UsageDict())
        for path in paths
            free_time = something(
                get(old_orphanage, path, nothing),
                gc_time,
            )

            # No matter what, store the free time in the new orphanage. This allows
            # something terrible to go wrong while trying to delete the artifact/
            # package and it will still try to be deleted next time.  The only time
            # something is removed from an orphanage is when it didn't exist before
            # we even started the `gc` run.
            new_orphanage[path] = free_time

            # If this path was orphaned long enough ago, add it to the deletion list.
            # Otherwise, we continue to propagate its orphaning date but don't delete
            # it.  It will get cleaned up at some future `gc`, or it will be used
            # again during a future `gc` in which case it will not persist within the
            # orphanage list.
            if gc_time - free_time >= collect_delay
                push!(deletion_list, path)
            end
        end
    end


    # Scan manifests, parse them, read in all UUIDs listed and mark those as active
    # printpkgstyle(ctx.io, :Active, "manifests:")
    packages_to_keep = mark(process_manifest_pkgs, all_manifest_tomls, ctx,
        verbose=verbose, file_str="manifest files")

    # Do an initial scan of our depots to get a preliminary `packages_to_delete`.
    packages_to_delete = String[]
    for depot in gc_depots
        depot_orphaned_packages = String[]
        packagedir = abspath(depot, "packages")
        if isdir(packagedir)
            for name in readdir(packagedir)
                !isdir(joinpath(packagedir, name)) && continue

                for slug in readdir(joinpath(packagedir, name))
                    pkg_dir = joinpath(packagedir, name, slug)
                    !isdir(pkg_dir) && continue

                    if !(pkg_dir in packages_to_keep)
                        push!(depot_orphaned_packages, pkg_dir)
                    end
                end
            end
        end
        merge_orphanages!(UsageDict(), depot_orphaned_packages, packages_to_delete)
    end


    # Next, do the same for artifacts.  Note that we MUST do this after calculating
    # `packages_to_delete`, as `process_artifacts_toml()` uses it internally to discount
    # `Artifacts.toml` files that will be deleted by the future culling operation.
    # printpkgstyle(ctx.io, :Active, "artifacts:")
    artifacts_to_keep = let packages_to_delete=packages_to_delete
        mark(x -> process_artifacts_toml(x, packages_to_delete),
             all_artifact_tomls, ctx; verbose=verbose, file_str="artifact files")
    end
    repos_to_keep = mark(process_manifest_repos, all_manifest_tomls, ctx; do_print=false)
    # printpkgstyle(ctx.io, :Active, "scratchspaces:")
    spaces_to_keep = let packages_to_delete=packages_to_delete
        mark(x -> process_scratchspace(x, packages_to_delete),
             all_scratch_dirs, ctx; verbose=verbose, file_str="scratchspaces")
    end

    # Collect all orphaned paths (packages, artifacts and repos that are not reachable).  These
    # are implicitly defined in that we walk all packages/artifacts installed, then if
    # they were not marked in the above steps, we reap them.
    packages_to_delete = String[]
    artifacts_to_delete = String[]
    repos_to_delete = String[]
    spaces_to_delete = String[]

    for depot in gc_depots
        # We track orphaned objects on a per-depot basis, writing out our `orphaned.toml`
        # tracking file immediately, only pushing onto the overall `*_to_delete` lists if
        # the package has been orphaned for at least a period of `collect_delay`
        depot_orphaned_packages = String[]
        depot_orphaned_artifacts = String[]
        depot_orphaned_repos = String[]
        depot_orphaned_scratchspaces = String[]

        packagedir = abspath(depot, "packages")
        if isdir(packagedir)
            for name in readdir(packagedir)
                !isdir(joinpath(packagedir, name)) && continue

                for slug in readdir(joinpath(packagedir, name))
                    pkg_dir = joinpath(packagedir, name, slug)
                    !isdir(pkg_dir) && continue

                    if !(pkg_dir in packages_to_keep)
                        push!(depot_orphaned_packages, pkg_dir)
                    end
                end
            end
        end

        reposdir = abspath(depot, "clones")
        if isdir(reposdir)
            for repo in readdir(reposdir)
                repo_dir = joinpath(reposdir, repo)
                !isdir(repo_dir) && continue
                if !(repo_dir in repos_to_keep)
                    push!(depot_orphaned_repos, repo_dir)
                end
            end
        end

        artifactsdir = abspath(depot, "artifacts")
        if isdir(artifactsdir)
            for hash in readdir(artifactsdir)
                artifact_path = joinpath(artifactsdir, hash)
                !isdir(artifact_path) && continue

                if !(artifact_path in artifacts_to_keep)
                    push!(depot_orphaned_artifacts, artifact_path)
                end
            end
        end

        scratchdir = abspath(depot, "scratchspaces")
        if isdir(scratchdir)
            for uuid in readdir(scratchdir)
                uuid_dir = joinpath(scratchdir, uuid)
                !isdir(uuid_dir) && continue
                for space in readdir(uuid_dir)
                    space_dir_or_file = joinpath(uuid_dir, space)
                    if isdir(space_dir_or_file)
                        if !(space_dir_or_file in spaces_to_keep)
                            push!(depot_orphaned_scratchspaces, space_dir_or_file)
                        end
                    elseif uuid == Operations.PkgUUID && isfile(space_dir_or_file)
                        # special cleanup for the precompile cache files that Pkg saves
                        if any(prefix->startswith(basename(space_dir_or_file), prefix), ("suspend_cache_", "pending_cache_"))
                            if mtime(space_dir_or_file) < (time() - (24*60*60))
                                push!(depot_orphaned_scratchspaces, space_dir_or_file)
                            end
                        end
                    end
                end
            end
        end

        # Read in this depot's `orphaned.toml` file:
        orphanage_file = joinpath(logdir(depot), "orphaned.toml")
        new_orphanage = UsageDict()
        old_orphanage = try
            TOML.parse(String(read(orphanage_file)))
        catch
            UsageDict()
        end

        # Update the package and artifact lists of things to delete, and
        # create the `new_orphanage` list for this depot.
        merge_orphanages!(new_orphanage, depot_orphaned_packages, packages_to_delete, old_orphanage)
        merge_orphanages!(new_orphanage, depot_orphaned_artifacts, artifacts_to_delete, old_orphanage)
        merge_orphanages!(new_orphanage, depot_orphaned_repos, repos_to_delete, old_orphanage)
        merge_orphanages!(new_orphanage, depot_orphaned_scratchspaces, spaces_to_delete, old_orphanage)

        # Write out the `new_orphanage` for this depot
        mkpath(dirname(orphanage_file))
        open(orphanage_file, "w") do io
            TOML.print(io, new_orphanage, sorted=true)
        end
    end

    # Next, we calculate the space savings we're about to gain!
    pretty_byte_str = (size) -> begin
        bytes, mb = Base.prettyprint_getunits(size, length(Base._mem_units), Int64(1024))
        return @sprintf("%.3f %s", bytes, Base._mem_units[mb])
    end

    function recursive_dir_size(path)
        size = 0
        try
            for (root, dirs, files) in walkdir(path)
                for file in files
                    path = joinpath(root, file)
                    try
                        size += lstat(path).size
                    catch ex
                        @error("Failed to calculate size of $path", exception=ex)
                    end
                end
            end
        catch ex
            @error("Failed to calculate size of $path", exception=ex)
        end
        return size
    end

    # Delete paths for unreachable package versions and artifacts, and computing size saved
    function delete_path(path)
        path_size = if isfile(path)
            try
                lstat(path).size
            catch ex
                @error("Failed to calculate size of $path", exception=ex)
                0
            end
        else
            recursive_dir_size(path)
        end
        try
            Base.Filesystem.prepare_for_deletion(path)
            Base.rm(path; recursive=true, force=true)
        catch e
            @warn("Failed to delete $path", exception=e)
            return 0
        end
        if verbose
            printpkgstyle(ctx.io, :Deleted, pathrepr(path) * " (" *
                pretty_byte_str(path_size) * ")")
        end
        return path_size
    end

    package_space_freed = 0
    repo_space_freed = 0
    artifact_space_freed = 0
    scratch_space_freed = 0
    for path in packages_to_delete
        package_space_freed += delete_path(path)
    end
    for path in repos_to_delete
        repo_space_freed += delete_path(path)
    end
    for path in artifacts_to_delete
        artifact_space_freed += delete_path(path)
    end
    for path in spaces_to_delete
        scratch_space_freed += delete_path(path)
    end

    # Prune package paths that are now empty
    for depot in gc_depots
        packagedir = abspath(depot, "packages")
        !isdir(packagedir) && continue

        for name in readdir(packagedir)
            name_path = joinpath(packagedir, name)
            !isdir(name_path) && continue
            !isempty(readdir(name_path)) && continue

            Base.rm(name_path)
        end
    end

    # Prune scratch space UUID folders that are now empty
    for depot in gc_depots
        scratch_dir = abspath(depot, "scratchspaces")
        !isdir(scratch_dir) && continue

        for uuid in readdir(scratch_dir)
            uuid_dir = joinpath(scratch_dir, uuid)
            !isdir(uuid_dir) && continue
            if isempty(readdir(uuid_dir))
                Base.rm(uuid_dir)
            end
        end
    end

    ndel_pkg = length(packages_to_delete)
    ndel_repo = length(repos_to_delete)
    ndel_art = length(artifacts_to_delete)
    ndel_space = length(spaces_to_delete)

    function print_deleted(ndel, freed, name)
        if ndel <= 0
            return
        end

        s = ndel == 1 ? "" : "s"
        bytes_saved_string = pretty_byte_str(freed)
        printpkgstyle(ctx.io, :Deleted, "$(ndel) $(name)$(s) ($bytes_saved_string)")
    end
    print_deleted(ndel_pkg, package_space_freed, "package installation")
    print_deleted(ndel_repo, repo_space_freed, "repo")
    print_deleted(ndel_art, artifact_space_freed, "artifact installation")
    print_deleted(ndel_space, scratch_space_freed, "scratchspace")

    if ndel_pkg == 0 && ndel_art == 0 && ndel_repo == 0 && ndel_space == 0
        printpkgstyle(ctx.io, :Deleted, "no artifacts, repos, packages or scratchspaces")
    end

    return
end

function build(ctx::Context, pkgs::Vector{PackageSpec}; verbose=false, kwargs...)
    Context!(ctx; kwargs...)

    if isempty(pkgs)
        if ctx.env.pkg !== nothing
            push!(pkgs, ctx.env.pkg)
        else
            for (uuid, entry) in ctx.env.manifest
                push!(pkgs, PackageSpec(entry.name, uuid))
            end
        end
    end
    project_resolve!(ctx.env, pkgs)
    manifest_resolve!(ctx.env.manifest, pkgs)
    ensure_resolved(ctx, ctx.env.manifest, pkgs)
    Operations.build(ctx, Set{UUID}(pkg.uuid for pkg in pkgs), verbose)
end


function _is_stale!(stale_cache::Dict, paths::Vector{String}, sourcepath::String)
    for path_to_try in paths
        staledeps = Base.stale_cachefile(sourcepath, path_to_try, ignore_loaded = true)
        if staledeps === true
            continue
        end
        staledeps, ocachefile = staledeps::Tuple{Vector{Any}, Union{Nothing, String}}
        # finish checking staledeps module graph
        for i in 1:length(staledeps)
            dep = staledeps[i]
            dep isa Module && continue
            modpath, modkey, modbuild_id = dep::Tuple{String, Base.PkgId, UInt128}
            modpaths = Base.find_all_in_cache_path(modkey)
            modfound = false
            for modpath_to_try in modpaths::Vector{String}
                modstaledeps = get!(() -> Base.stale_cachefile(modkey, modbuild_id, modpath, modpath_to_try),
                                    stale_cache, (modkey, modbuild_id, modpath, modpath_to_try))
                if modstaledeps === true
                    continue
                end
                modstaledeps, modocachepath = modstaledeps::Tuple{Vector{Any}, Union{Nothing, String}}
                staledeps[i] = (modpath, modkey, modpath_to_try, modstaledeps, modocachepath)
                modfound = true
                break
            end
            if !modfound
                staledeps = true
                break
            end
        end
        if staledeps === true
            continue
        end
        try
            # update timestamp of precompilation file so that it is the first to be tried by code loading
            touch(path_to_try)
        catch ex
            # file might be read-only and then we fail to update timestamp, which is fine
            ex isa Base.IOError || rethrow()
        end
        return false
    end
    return true
end

function get_or_make_pkgspec(pkgspecs::Vector{PackageSpec}, ctx::Context, uuid)
    i = findfirst(ps -> ps.uuid == uuid, pkgspecs)
    if !isnothing(i)
        return pkgspecs[i]
    elseif !isnothing(ctx.env.pkg) && uuid == ctx.env.pkg.uuid
        # uuid is of the active Project
        return ctx.env.pkg
    elseif haskey(ctx.env.manifest, uuid)
        pkgent = ctx.env.manifest[uuid]
        # If we have an unusual situation such as an un-versioned package (like an stdlib that
        # is being overridden) its `version` may be `nothing`.
        pkgver = something(pkgent.version, VersionSpec())
        return PackageSpec(uuid = uuid, name = pkgent.name, version = pkgver, tree_hash = pkgent.tree_hash)
    else
        # this branch should never be hit, so if it is throw a regular error with a stacktrace
        error("UUID $uuid not found. It does not match the Project uuid nor any dependency")
    end
end

<<<<<<< HEAD
precompile(pkgs...; kwargs...) = precompile(Context(), [pkgs...]; kwargs...)
precompile(pkg::String; kwargs...) = precompile(Context(), pkg; kwargs...)
precompile(ctx::Context, pkg::String; kwargs...) = precompile(ctx, [pkg]; kwargs...)
precompile(pkgs::Vector{String}=String[]; kwargs...) = precompile(Context(), pkgs; kwargs...)
function precompile(ctx::Context, pkgs::Vector{String}=String[]; internal_call::Bool=false,
                    strict::Bool=false, warn_loaded = true, already_instantiated = false, timing = false, kwargs...)
=======
function precompile(ctx::Context, pkgs::Vector{PackageSpec}; internal_call::Bool=false,
                    strict::Bool=false, warn_loaded = true, already_instantiated = false, kwargs...)
>>>>>>> 7ff285e7
    Context!(ctx; kwargs...)
    already_instantiated || instantiate(ctx; allow_autoprecomp=false, kwargs...)
    time_start = time_ns()

    # Windows sometimes hits a ReadOnlyMemoryError, so we halve the default number of tasks. Issue #2323
    # TODO: Investigate why this happens in windows and restore the full task limit
    default_num_tasks = Sys.iswindows() ? div(Sys.CPU_THREADS::Int, 2) + 1 : Sys.CPU_THREADS::Int + 1
    default_num_tasks = min(default_num_tasks, 16) # limit for better stability on shared resource systems

    num_tasks = parse(Int, get(ENV, "JULIA_NUM_PRECOMPILE_TASKS", string(default_num_tasks)))
    parallel_limiter = Base.Semaphore(num_tasks)
    io = ctx.io
    fancyprint = can_fancyprint(io) && !timing

    recall_precompile_state() # recall suspended and force-queued packages
    !internal_call && precomp_unsuspend!() # when manually called, unsuspend all packages that were suspended due to precomp errors

    direct_deps = [
        Base.PkgId(uuid, name)
        for (name, uuid) in ctx.env.project.deps if !Base.in_sysimage(Base.PkgId(uuid, name))
    ]
    stale_cache = Dict{Tuple{Base.PkgId, UInt128, String, String}, Union{Tuple{Vector{Any}, String}, Bool}}()
    exts = Dict{Base.PkgId, String}() # ext -> parent
    # make a flat map of each dep and its deps
    depsmap = Dict{Base.PkgId, Vector{Base.PkgId}}()
    pkg_specs = PackageSpec[]
    for dep in ctx.env.manifest
        pkg = Base.PkgId(first(dep), last(dep).name)
        Base.in_sysimage(pkg) && continue
        deps = [Base.PkgId(last(x), first(x)) for x in last(dep).deps]
        depsmap[pkg] = filter!(!Base.in_sysimage, deps)
        # add any extensions
        weakdeps = last(dep).weakdeps
        for (ext_name, extdep_names) in last(dep).exts
            ext_deps = Base.PkgId[]
            push!(ext_deps, pkg) # depends on parent package
            all_extdeps_available = true
            extdep_names = extdep_names isa String ? String[extdep_names] : extdep_names
            for extdep_name in extdep_names
                extdep_uuid = weakdeps[extdep_name]
                if extdep_uuid in keys(ctx.env.manifest.deps)
                    push!(ext_deps, Base.PkgId(extdep_uuid, extdep_name))
                else
                    all_extdeps_available = false
                    break
                end
            end
            all_extdeps_available || continue
            ext_uuid = Base.uuid5(pkg.uuid, ext_name)
            ext = Base.PkgId(ext_uuid, ext_name)
            push!(pkg_specs, PackageSpec(uuid = ext_uuid, name = ext_name)) # create this here as the name cannot be looked up easily later via the uuid
            depsmap[ext] = filter!(!Base.in_sysimage, ext_deps)
            exts[ext] = pkg.name
        end
    end

    # if the active environment is a package, add that
    ctx_env_pkg = ctx.env.pkg
    if ctx_env_pkg !== nothing && isfile( joinpath( dirname(ctx.env.project_file), "src", "$(ctx_env_pkg.name).jl") )
        depsmap[Base.PkgId(ctx_env_pkg.uuid, ctx_env_pkg.name)] = [
            Base.PkgId(last(x), first(x))
            for x in ctx.env.project.deps if !Base.in_sysimage(Base.PkgId(last(x), first(x)))
        ]
        push!(direct_deps, Base.PkgId(ctx_env_pkg.uuid, ctx_env_pkg.name))
    end

    # return early if no deps
    isempty(depsmap) && return

    # initialize signalling
    started = Dict{Base.PkgId,Bool}()
    was_processed = Dict{Base.PkgId,Base.Event}()
    was_recompiled = Dict{Base.PkgId,Bool}()
    for pkgid in keys(depsmap)
        started[pkgid] = false
        was_processed[pkgid] = Base.Event()
        was_recompiled[pkgid] = false
        push!(pkg_specs, get_or_make_pkgspec(pkg_specs, ctx, pkgid.uuid))
    end

    # remove packages that are suspended because they errored before
    # note that when `Pkg.precompile` is manually called, all suspended packages are unsuspended
    precomp_prune_suspended!(pkg_specs)

    # find and guard against circular deps
    circular_deps = Base.PkgId[]
    function in_deps(_pkgs, deps, dmap)
        isempty(deps) && return false
        !isempty(intersect(_pkgs, deps)) && return true
        return any(dep->in_deps(vcat(_pkgs, dep), dmap[dep], dmap), deps)
    end
    for (pkg, deps) in depsmap
        if in_deps([pkg], deps, depsmap)
            push!(circular_deps, pkg)
            notify(was_processed[pkg])
        end
    end
    if !isempty(circular_deps)
        @warn """Circular dependency detected. Precompilation will be skipped for:\n  $(join(string.(circular_deps), "\n  "))"""
    end

    # if a list of packages is given, restrict to dependencies of given packages
    if !isempty(pkgs)
        pkgs_names = [p.name for p in pkgs]
        function collect_all_deps(depsmap, dep, alldeps=Base.PkgId[])
            append!(alldeps, depsmap[dep])
            for _dep in depsmap[dep]
                collect_all_deps(depsmap, _dep, alldeps)
            end
            return alldeps
        end
        keep = Base.PkgId[]
        for dep in depsmap
            if first(dep).name in pkgs_names
                push!(keep, first(dep))
                append!(keep, collect_all_deps(depsmap, first(dep)))
            end
        end
        filter!(d->in(first(d), keep), depsmap)
        isempty(depsmap) && pkgerror("No direct dependencies found matching $(repr(pkgs_names))")
        target = join(pkgs_names, ", ")
    else
        target = "project..."
    end

    pkg_queue = Base.PkgId[]
    failed_deps = Dict{Base.PkgId, String}()
    skipped_deps = Base.PkgId[]
    precomperr_deps = Base.PkgId[] # packages that may succeed after a restart (i.e. loaded packages with no cache file)

    print_lock = ctx.io isa Base.LibuvStream ? ctx.io.lock::ReentrantLock : ReentrantLock()
    first_started = Base.Event()
    printloop_should_exit::Bool = !fancyprint # exit print loop immediately if not fancy printing
    interrupted_or_done = Base.Event()

    function color_string(cstr::String, col::Symbol)
        enable_ansi  = get(Base.text_colors, col, Base.text_colors[:default])
        disable_ansi = get(Base.disable_text_style, col, Base.text_colors[:default])
        return string(enable_ansi, cstr, disable_ansi)
    end
    ansi_moveup(n::Int) = string("\e[", n, "A")
    ansi_movecol1 = "\e[1G"
    ansi_cleartoend = "\e[0J"
    ansi_enablecursor = "\e[?25h"
    ansi_disablecursor = "\e[?25l"
    n_done::Int = 0
    n_already_precomp::Int = 0
    n_loaded::Int = 0

    function handle_interrupt(err)
        notify(interrupted_or_done)
        sleep(0.2) # yield for a period to let the print loop cease first
        if err isa InterruptException
            lock(print_lock) do
                println(io, " Interrupted: Exiting precompilation...")
            end
        else
            @error "Pkg.precompile error" exception=(err, catch_backtrace())
        end
    end

    ## fancy print loop
    t_print = @async begin
        try
            wait(first_started)
            (isempty(pkg_queue) || interrupted_or_done.set) && return
            fancyprint && lock(print_lock) do
                printpkgstyle(io, :Precompiling, "environment...")
                print(io, ansi_disablecursor)
            end
            t = Timer(0; interval=1/10)
            anim_chars = ["◐","◓","◑","◒"]
            i = 1
            last_length = 0
            bar = MiniProgressBar(; indent=2, header = "Progress", color = Base.info_color(), percentage=false, always_reprint=true)
            n_total = length(depsmap)
            bar.max = n_total - n_already_precomp
            final_loop = false
            n_print_rows = 0
            while !printloop_should_exit
                lock(print_lock) do
                    term_size = Base.displaysize(ctx.io)::Tuple{Int,Int}
                    num_deps_show = term_size[1] - 3
                    pkg_queue_show = if !interrupted_or_done.set && length(pkg_queue) > num_deps_show
                        last(pkg_queue, num_deps_show)
                    else
                        pkg_queue
                    end
                    str_ = sprint() do iostr
                        if i > 1
                            print(iostr, ansi_moveup(n_print_rows), ansi_movecol1, ansi_cleartoend)
                        end
                        bar.current = n_done - n_already_precomp
                        bar.max = n_total - n_already_precomp
                        final_loop || print(iostr, sprint(io -> show_progress(io, bar; termwidth = displaysize(ctx.io)[2]); context=io), "\n")
                        for dep in pkg_queue_show
                            loaded = warn_loaded && haskey(Base.loaded_modules, dep)
                            _name = haskey(exts, dep) ? string(exts[dep], " → ", dep.name) : dep.name
                            name = dep in direct_deps ? _name : string(color_string(_name, :light_black))
                            if dep in precomperr_deps
                                print(iostr, color_string("  ? ", Base.warn_color()), name, "\n")
                            elseif haskey(failed_deps, dep)
                                print(iostr, color_string("  ✗ ", Base.error_color()), name, "\n")
                            elseif was_recompiled[dep]
                                !loaded && interrupted_or_done.set && continue
                                print(iostr, color_string("  ✓ ", loaded ? Base.warn_color() : :green), name, "\n")
                                loaded || @async begin # keep successful deps visible for short period
                                    sleep(1);
                                    filter!(!isequal(dep), pkg_queue)
                                end
                            elseif started[dep]
                                # Offset each spinner animation using the first character in the package name as the seed.
                                # If not offset, on larger terminal fonts it looks odd that they all sync-up
                                anim_char = anim_chars[(i + Int(dep.name[1])) % length(anim_chars) + 1]
                                anim_char_colored = dep in direct_deps ? anim_char : color_string(anim_char, :light_black)
                                print(iostr, "  $anim_char_colored $name\n")
                            else
                                print(iostr, "    $name\n")
                            end
                        end
                    end
                    last_length = length(pkg_queue_show)
                    n_print_rows = count("\n", str_)
                    print(io, str_)
                end
                printloop_should_exit = interrupted_or_done.set && final_loop
                final_loop = interrupted_or_done.set # ensures one more loop to tidy last task after finish
                i += 1
                wait(t)
            end
        catch err
            handle_interrupt(err)
        finally
            fancyprint && print(io, ansi_enablecursor)
        end
    end
    stderr_outputs = Dict{Base.PkgId,String}()
    tasks = Task[]
    Base.LOADING_CACHE[] = Base.LoadingCache()
    ## precompilation loop
    for (pkg, deps) in depsmap
        paths = Base.find_all_in_cache_path(pkg)
        sourcepath = Base.locate_package(pkg)
        if sourcepath === nothing
            failed_deps[pkg] = "Error: Missing source file for $(pkg)"
            notify(was_processed[pkg])
            continue
        end
        # Heuristic for when precompilation is disabled
        if occursin(r"\b__precompile__\(\s*false\s*\)", read(sourcepath, String))
            notify(was_processed[pkg])
            continue
        end

        task = @async begin
            try
                loaded = haskey(Base.loaded_modules, pkg)
                for dep in deps # wait for deps to finish
                    wait(was_processed[dep])
                end

                pkgspec = get_or_make_pkgspec(pkg_specs, ctx, pkg.uuid)
                suspended = precomp_suspended(pkgspec)
                queued = precomp_queued(pkgspec)

                circular = pkg in circular_deps
                # skip stale checking and force compilation if any dep was recompiled in this session
                any_dep_recompiled = any(map(dep->was_recompiled[dep], deps))
                is_stale = true
                if !circular && (queued || any_dep_recompiled || (!suspended && (is_stale = _is_stale!(stale_cache, paths, sourcepath))))
                    Base.acquire(parallel_limiter)
                    is_direct_dep = pkg in direct_deps
                    iob = IOBuffer()
                    _name = haskey(exts, pkg) ? string(exts[pkg], " → ", pkg.name) : pkg.name
                    name = is_direct_dep ? _name : string(color_string(_name, :light_black))
                    !fancyprint && lock(print_lock) do
                        isempty(pkg_queue) && printpkgstyle(io, :Precompiling, target)
                    end
                    push!(pkg_queue, pkg)
                    started[pkg] = true
                    fancyprint && notify(first_started)
                    if interrupted_or_done.set
                        notify(was_processed[pkg])
                        Base.release(parallel_limiter)
                        return
                    end
                    try
                        t = @elapsed ret = Logging.with_logger(Logging.NullLogger()) do
                            # TODO: Explore allowing parallel LLVM image generation. Needs careful load balancing
                            withenv("JULIA_IMAGE_THREADS" => "1") do
                                # capture stderr, send stdout to devnull, don't skip loaded modules
                                Base.compilecache(pkg, sourcepath, iob, devnull, false)
                            end
                        end
                        t_str = timing ? string(lpad(round(t * 1e3, digits = 1), 9), " ms") : ""
                        if ret isa Base.PrecompilableError
                            push!(precomperr_deps, pkg)
                            precomp_queue!(get_or_make_pkgspec(pkg_specs, ctx, pkg.uuid))
                            !fancyprint && lock(print_lock) do
                                println(io, t_str, color_string("  ? ", Base.warn_color()), name)
                            end
                        else
                            queued && precomp_dequeue!(get_or_make_pkgspec(pkg_specs, ctx, pkg.uuid))
                            !fancyprint && lock(print_lock) do
                                println(io, t_str, color_string("  ✓ ", loaded ? Base.warn_color() : :green), name)
                            end
                            was_recompiled[pkg] = true
                        end
                        loaded && (n_loaded += 1)
                    catch err
                        if err isa ErrorException || (err isa ArgumentError && startswith(err.msg, "Invalid header in cache file"))
                            failed_deps[pkg] = (strict || is_direct_dep) ? string(sprint(showerror, err), "\n", String(take!(iob))) : ""
                            !fancyprint && lock(print_lock) do
                                println(io, timing ? " "^9 : "", color_string("  ✗ ", Base.error_color()), name)
                            end
                            queued && precomp_dequeue!(get_or_make_pkgspec(pkg_specs, ctx, pkg.uuid))
                            precomp_suspend!(get_or_make_pkgspec(pkg_specs, ctx, pkg.uuid))
                        else
                            rethrow(err)
                        end
                    else
                        # otherwise capture any stderr output as warnings
                        out = strip(String(take!(iob)))
                        if !isempty(out)
                            stderr_outputs[pkg] = out
                        end
                    finally
                        Base.release(parallel_limiter)
                    end
                else
                    is_stale || (n_already_precomp += 1)
                    suspended && push!(skipped_deps, pkg)
                end
                n_done += 1
                notify(was_processed[pkg])
            catch err_outer
                handle_interrupt(err_outer)
                notify(was_processed[pkg])
            finally
                filter!(!istaskdone, tasks)
                length(tasks) == 1 && notify(interrupted_or_done)
            end
        end
        push!(tasks, task)
    end
    isempty(tasks) && notify(interrupted_or_done)
    try
        wait(interrupted_or_done)
    catch err
        handle_interrupt(err)
    finally
        Base.LOADING_CACHE[] = nothing
    end
    notify(first_started) # in cases of no-op or !fancyprint
    save_precompile_state() # save lists to scratch space
    fancyprint && wait(t_print)
    !all(istaskdone, tasks) && return # if some not finished, must have errored or been interrupted
    seconds_elapsed = round(Int, (time_ns() - time_start) / 1e9)
    ndeps = count(values(was_recompiled))
    if ndeps > 0 || !isempty(failed_deps)
        plural = ndeps == 1 ? "y" : "ies"
        str = sprint() do iostr
            print(iostr, "  $(ndeps) dependenc$(plural) successfully precompiled in $(seconds_elapsed) seconds")
            if n_already_precomp > 0 || !isempty(circular_deps) || !isempty(skipped_deps)
                n_already_precomp > 0 && (print(iostr, ". $n_already_precomp already precompiled"))
                !isempty(circular_deps) && (print(iostr, ". $(length(circular_deps)) skipped due to circular dependency"))
                !isempty(skipped_deps) && (print(iostr, ". $(length(skipped_deps)) skipped during auto due to previous errors"))
                print(iostr, ".")
            end
            if n_loaded > 0
                plural1 = n_loaded == 1 ? "y" : "ies"
                plural2 = n_loaded == 1 ? "a different version is" : "different versions are"
                plural3 = n_loaded == 1 ? "" : "s"
                print(iostr, "\n  ",
                    color_string(string(n_loaded), Base.warn_color()),
                    " dependenc$(plural1) precompiled but $(plural2) currently loaded. Restart julia to access the new version$(plural3)"
                )
            end
            if !isempty(precomperr_deps)
                pluralpc = length(precomperr_deps) == 1 ? "y" : "ies"
                print(iostr, "\n  ",
                    color_string(string(length(precomperr_deps)), Base.warn_color()),
                    " dependenc$(pluralpc) failed but may be precompilable after restarting julia"
                )
            end
            if internal_call && !isempty(failed_deps)
                plural1 = length(failed_deps) == 1 ? "y" : "ies"
                plural2 = length(failed_deps) == 1 ? "" : "s"
                print(iostr, "\n  ", color_string("$(length(failed_deps))", Base.error_color()), " dependenc$(plural1) errored. ")
                print(iostr, "To see a full report either run `import Pkg; Pkg.precompile()` or load the package$(plural2)")
            end
            if !isempty(stderr_outputs)
                plural1 = length(stderr_outputs) == 1 ? "y" : "ies"
                plural2 = length(stderr_outputs) == 1 ? "" : "s"
                print(iostr, "\n  ", color_string("$(length(stderr_outputs))", Base.warn_color()), " dependenc$(plural1) had warnings during precompilation:")
                for (pkgid, err) in stderr_outputs
                    err = join(split(err, "\n"), color_string("\n│  ", Base.warn_color()))
                    print(iostr, color_string("\n┌ ", Base.warn_color()), pkgid, color_string("\n│  ", Base.warn_color()), err)
                end
                print(iostr, color_string("\n└  ", Base.warn_color()))
            end
        end
        let str=str
            lock(print_lock) do
                println(io, str)
            end
        end
        if !internal_call
            err_str = ""
            n_direct_errs = 0
            for (dep, err) in failed_deps
                if strict || (dep in direct_deps)
                    err_str = string(err_str, "\n$dep\n\n$err", (n_direct_errs > 0 ? "\n" : ""))
                    n_direct_errs += 1
                end
            end
            if err_str != ""
                println(io, "")
                pluralde = n_direct_errs == 1 ? "y" : "ies"
                direct = strict ? "" : "direct "
                pkgerror("The following $n_direct_errs $(direct)dependenc$(pluralde) failed to precompile:\n$(err_str[1:end-1])")
            end
        end
    end
    nothing
end

const pkgs_precompile_suspended = PackageSpec[] # packages that shouldn't be retried during autoprecomp
const pkgs_precompile_pending = PackageSpec[] # packages that need to be retried after restart
function save_precompile_state()
    path = Operations.pkg_scratchpath()
    for (prefix, store) in (("suspend_cache_", pkgs_precompile_suspended), ("pending_cache_", pkgs_precompile_pending))
        fpath = joinpath(path, string(prefix, hash(string(Base.active_project(), Base.VERSION))))
        if isempty(store)
            Base.rm(fpath, force=true)
        else
            mkpath(path); Base.rm(fpath, force=true)
            open(fpath, "w") do io
                serialize(io, store)
            end
        end
    end
    return nothing
end
function recall_precompile_state()
    for (prefix, store) in (("suspend_cache_", pkgs_precompile_suspended), ("pending_cache_", pkgs_precompile_pending))
        fpath = joinpath(Operations.pkg_scratchpath(), string(prefix, hash(string(Base.active_project(), Base.VERSION))))
        if isfile(fpath)
            open(fpath) do io
                try
                    pkgspecs = deserialize(io)::Vector{PackageSpec}
                    append!(empty!(store), pkgspecs)
                catch
                    empty!(store)
                end
            end
            Base.rm(fpath, force=true)
        else
            empty!(store)
        end
    end
    return nothing
end
function precomp_suspend!(pkg::PackageSpec)
    precomp_suspended(pkg) || push!(pkgs_precompile_suspended, pkg)
    return
end
precomp_unsuspend!() = empty!(pkgs_precompile_suspended)
precomp_suspended(pkg::PackageSpec) = pkg in pkgs_precompile_suspended
function precomp_prune_suspended!(pkgs::Vector{PackageSpec})
    filter!(in(pkgs), pkgs_precompile_suspended)
    unique!(pkgs_precompile_suspended)
    return
end

function precomp_queue!(pkg::PackageSpec)
    precomp_suspended(pkg) || push!(pkgs_precompile_pending, pkg)
    return
end
precomp_dequeue!(pkg::PackageSpec) = filter!(!isequal(pkg), pkgs_precompile_pending)
precomp_queued(pkg::PackageSpec) = pkg in pkgs_precompile_pending

function tree_hash(repo::LibGit2.GitRepo, tree_hash::String)
    try
        return LibGit2.GitObject(repo, tree_hash)
    catch err
        err isa LibGit2.GitError && err.code == LibGit2.Error.ENOTFOUND || rethrow()
    end
    return nothing
end

instantiate(; kwargs...) = instantiate(Context(); kwargs...)
function instantiate(ctx::Context; manifest::Union{Bool, Nothing}=nothing,
                     update_registry::Bool=true, verbose::Bool=false,
                     platform::AbstractPlatform=HostPlatform(), allow_build::Bool=true, allow_autoprecomp::Bool=true, kwargs...)
    Context!(ctx; kwargs...)
    if Registry.download_default_registries(ctx.io)
        copy!(ctx.registries, Registry.reachable_registries())
    end
    if !isfile(ctx.env.project_file) && isfile(ctx.env.manifest_file)
        _manifest = Pkg.Types.read_manifest(ctx.env.manifest_file)
        Types.check_warn_manifest_julia_version_compat(_manifest, ctx.env.manifest_file)
        deps = Dict{String,String}()
        for (uuid, pkg) in _manifest
            if pkg.name in keys(deps)
                # TODO, query what package to put in Project when in interactive mode?
                pkgerror("cannot instantiate a manifest without project file when the manifest has multiple packages with the same name ($(pkg.name))")
            end
            deps[pkg.name] = string(uuid)
        end
        Types.write_project(Dict("deps" => deps), ctx.env.project_file)
        return instantiate(Context(); manifest=manifest, update_registry=update_registry, allow_autoprecomp=allow_autoprecomp, verbose=verbose, platform=platform, kwargs...)
    end
    if (!isfile(ctx.env.manifest_file) && manifest === nothing) || manifest == false
        # given no manifest exists, only allow invoking a registry update if there are project deps
        allow_registry_update = isfile(ctx.env.project_file) && !isempty(ctx.env.project.deps)
        up(ctx; update_registry = update_registry && allow_registry_update)
        return
    end
    if !isfile(ctx.env.manifest_file) && manifest == true
        pkgerror("expected manifest file at `$(ctx.env.manifest_file)` but it does not exist")
    end
    Types.check_warn_manifest_julia_version_compat(ctx.env.manifest, ctx.env.manifest_file)

    if Operations.is_manifest_current(ctx.env) === false
        @warn """The project dependencies or compat requirements have changed since the manifest was last resolved.
        It is recommended to `Pkg.resolve()` or consider `Pkg.update()` if necessary."""
    end

    Operations.prune_manifest(ctx.env)
    for (name, uuid) in ctx.env.project.deps
        get(ctx.env.manifest, uuid, nothing) === nothing || continue
        pkgerror("`$name` is a direct dependency, but does not appear in the manifest.",
                 " If you intend `$name` to be a direct dependency, run `Pkg.resolve()` to populate the manifest.",
                 " Otherwise, remove `$name` with `Pkg.rm(\"$name\")`.",
                 " Finally, run `Pkg.instantiate()` again.")
    end
    # check if all source code and artifacts are downloaded to exit early
    if Operations.is_instantiated(ctx.env; platform)
        allow_autoprecomp && Pkg._auto_precompile(ctx, already_instantiated = true)
        return
    end

    pkgs = Operations.load_all_deps(ctx.env)
    try
        # First try without updating the registry
        Operations.check_registered(ctx.registries, pkgs)
    catch e
        if !(e isa PkgError) || update_registry == false
            rethrow(e)
        end
        Operations.update_registries(ctx; force=false)
        Operations.check_registered(ctx.registries, pkgs)
    end
    new_git = UUID[]
    # Handling packages tracking repos
    for pkg in pkgs
        repo_source = pkg.repo.source
        repo_source !== nothing || continue
        sourcepath = Operations.source_path(ctx.env.manifest_file, pkg, ctx.julia_version)
        isdir(sourcepath) && continue
        ## Download repo at tree hash
        # determine canonical form of repo source
        if !isurl(repo_source)
            repo_source = normpath(joinpath(dirname(ctx.env.project_file), repo_source))
        end
        if !isurl(repo_source) && !isdir(repo_source)
            pkgerror("Did not find path `$(repo_source)` for $(err_rep(pkg))")
        end
        repo_path = Types.add_repo_cache_path(repo_source)
        let repo_source=repo_source
            LibGit2.with(GitTools.ensure_clone(ctx.io, repo_path, repo_source; isbare=true)) do repo
                # We only update the clone if the tree hash can't be found
                tree_hash_object = tree_hash(repo, string(pkg.tree_hash))
                if tree_hash_object === nothing
                    GitTools.fetch(ctx.io, repo, repo_source; refspecs=Types.refspecs)
                    tree_hash_object = tree_hash(repo, string(pkg.tree_hash))
                end
                if tree_hash_object === nothing
                    pkgerror("Did not find tree_hash $(pkg.tree_hash) for $(err_rep(pkg))")
                end
                mkpath(sourcepath)
                GitTools.checkout_tree_to_path(repo, tree_hash_object, sourcepath)
                push!(new_git, pkg.uuid)
            end
        end
    end

    # Install all packages
    new_apply = Operations.download_source(ctx)
    # Install all artifacts
    Operations.download_artifacts(ctx.env; platform, verbose, io=ctx.io)
    # Run build scripts
    allow_build && Operations.build_versions(ctx, union(new_apply, new_git); verbose=verbose)

    allow_autoprecomp && Pkg._auto_precompile(ctx, already_instantiated = true)
end


@deprecate status(mode::PackageMode) status(mode=mode)

function status(ctx::Context, pkgs::Vector{PackageSpec}; diff::Bool=false, mode=PKGMODE_PROJECT, outdated::Bool=false, compat::Bool=false, extensions::Bool=false, io::IO=stdout_f())
    if compat
        diff && pkgerror("Compat status has no `diff` mode")
        outdated && pkgerror("Compat status has no `outdated` mode")
        extensions && pkgerror("Compat status has no `extensions` mode")
        Operations.print_compat(ctx, pkgs; io)
    else
        Operations.status(ctx.env, ctx.registries, pkgs; mode, git_diff=diff, io, outdated, extensions)
    end
    return nothing
end


function activate(;temp=false, shared=false, prev=false, io::IO=stderr_f())
    shared && pkgerror("Must give a name for a shared environment")
    temp && return activate(mktempdir(); io=io)
    if prev
        if isempty(PREV_ENV_PATH[])
            pkgerror("No previously active environment found")
        else
            return activate(PREV_ENV_PATH[]; io=io)
        end
    end
    if !isnothing(Base.active_project())
        PREV_ENV_PATH[] = Base.active_project()
    end
    Base.ACTIVE_PROJECT[] = nothing
    p = Base.active_project()
    p === nothing || printpkgstyle(io, :Activating, "project at $(pathrepr(dirname(p)))")
    add_snapshot_to_undo()
    return nothing
end
function _activate_dep(dep_name::AbstractString)
    Base.active_project() === nothing && return
    ctx = nothing
    try
        ctx = Context()
    catch err
        err isa PkgError || rethrow()
        return
    end
    uuid = get(ctx.env.project.deps, dep_name, nothing)
    if uuid !== nothing
        entry = manifest_info(ctx.env.manifest, uuid)
        if entry.path !== nothing
            return joinpath(dirname(ctx.env.manifest_file), entry.path::String)
        end
    end
end
function activate(path::AbstractString; shared::Bool=false, temp::Bool=false, io::IO=stderr_f())
    temp && pkgerror("Can not give `path` argument when creating a temporary environment")
    if !shared
        # `pkg> activate path`/`Pkg.activate(path)` does the following
        # 1. if path exists, activate that
        # 2. if path exists in deps, and the dep is deved, activate that path (`devpath` above)
        # 3. activate the non-existing directory (e.g. as in `pkg> activate .` for initing a new env)
        if Pkg.isdir_nothrow(path)
            fullpath = abspath(path)
        else
            fullpath = _activate_dep(path)
            if fullpath === nothing
                fullpath = abspath(path)
            end
        end
    else
        # initialize `fullpath` in case of empty `Pkg.depots()`
        fullpath = ""
        # loop over all depots to check if the shared environment already exists
        for depot in Pkg.depots()
            fullpath = joinpath(Pkg.envdir(depot), path)
            isdir(fullpath) && break
        end
        # this disallows names such as "Foo/bar", ".", "..", etc
        if basename(abspath(fullpath)) != path
            pkgerror("not a valid name for a shared environment: $(path)")
        end
        # unless the shared environment already exists, place it in the first depots
        if !isdir(fullpath)
            fullpath = joinpath(Pkg.envdir(Pkg.depots1()), path)
        end
    end
    if !isnothing(Base.active_project())
        PREV_ENV_PATH[] = Base.active_project()
    end
    Base.ACTIVE_PROJECT[] = Base.load_path_expand(fullpath)
    p = Base.active_project()
    if p !== nothing
        n = ispath(p) ? "" : "new "
        printpkgstyle(io, :Activating, "$(n)project at $(pathrepr(dirname(p)))")
    end
    add_snapshot_to_undo()
    return nothing
end
function activate(f::Function, new_project::AbstractString)
    old = Base.ACTIVE_PROJECT[]
    Base.ACTIVE_PROJECT[] = new_project
    try
        f()
    finally
        Base.ACTIVE_PROJECT[] = old
    end
end

function compat(ctx::Context; io = nothing)
    io = something(io, ctx.io)
    can_fancyprint(io) || pkgerror("Pkg.compat cannot be run interactively in this terminal")
    printpkgstyle(io, :Compat, pathrepr(ctx.env.project_file))
    longest_dep_len = max(5, length.(collect(keys(ctx.env.project.deps)))...)
    opt_strs = String[]
    opt_pkgs = String[]
    compat_str = Operations.get_compat_str(ctx.env.project, "julia")
    push!(opt_strs, Operations.compat_line(io, "julia", nothing, compat_str, longest_dep_len, indent = ""))
    push!(opt_pkgs, "julia")
    for (dep, uuid) in ctx.env.project.deps
        compat_str = Operations.get_compat_str(ctx.env.project, dep)
        push!(opt_strs, Operations.compat_line(io, dep, uuid, compat_str, longest_dep_len, indent = ""))
        push!(opt_pkgs, dep)
    end
    menu = TerminalMenus.RadioMenu(opt_strs, pagesize=length(opt_strs))
    choice = try
        TerminalMenus.request("  Select an entry to edit:", menu)
    catch err
        if err isa InterruptException # if ^C is entered
            println(io)
            return false
        end
        rethrow()
    end
    choice == -1 && return false
    dep = opt_pkgs[choice]
    current_compat_str = something(Operations.get_compat_str(ctx.env.project, dep), "")
    resp = try
        prompt = "  Edit compat entry for $(dep):"
        print(io, prompt)
        buffer = current_compat_str
        cursor = length(buffer)
        start_pos = length(prompt) + 2
        move_start = "\e[$(start_pos)G"
        clear_to_end = "\e[0J"
        ccall(:jl_tty_set_mode, Int32, (Ptr{Cvoid},Int32), stdin.handle, true)
        while true
            print(io, move_start, clear_to_end, buffer, "\e[$(start_pos + cursor)G")
            inp = TerminalMenus._readkey(stdin)
            if inp == '\r' # Carriage return
                println(io)
                break
            elseif inp == '\x03' # cltr-C
                println(io)
                return
            elseif inp == TerminalMenus.ARROW_RIGHT
                cursor = min(length(buffer), cursor + 1)
            elseif inp == TerminalMenus.ARROW_LEFT
                cursor = max(0, cursor - 1)
            elseif inp == TerminalMenus.HOME_KEY
                cursor = (0)
            elseif inp == TerminalMenus.END_KEY
                cursor = length(buffer)
            elseif inp == TerminalMenus.DEL_KEY
                if cursor == 0
                    buffer = buffer[2:end]
                elseif cursor < length(buffer)
                    buffer = buffer[1:cursor] * buffer[(cursor + 2):end]
                end
            elseif inp isa TerminalMenus.Key
                # ignore all other escaped (multi-byte) keys
            elseif inp == '\x7f' # backspace
                if cursor == 1
                    buffer = buffer[2:end]
                elseif cursor == length(buffer)
                    buffer = buffer[1:end - 1]
                elseif cursor > 0
                    buffer = buffer[1:(cursor-1)] * buffer[(cursor + 1):end]
                else
                    continue
                end
                cursor -= 1
            else
                if cursor == 0
                    buffer = inp * buffer
                elseif cursor == length(buffer)
                    buffer = buffer * inp
                else
                    buffer = buffer[1:cursor] * inp * buffer[(cursor + 1):end]
                end
                cursor += 1
            end
        end
        buffer
    finally
        ccall(:jl_tty_set_mode, Int32, (Ptr{Cvoid},Int32), stdin.handle, false)
    end
    new_entry = strip(resp)
    compat(ctx, dep, string(new_entry))
    return
end
function compat(ctx::Context, pkg::String, compat_str::Union{Nothing,String}; io = nothing, kwargs...)
    io = something(io, ctx.io)
    pkg = pkg == "Julia" ? "julia" : pkg
    isnothing(compat_str) || (compat_str = string(strip(compat_str, '"')))
    if haskey(ctx.env.project.deps, pkg) || pkg == "julia"
        success = Operations.set_compat(ctx.env.project, pkg, isnothing(compat_str) ? nothing : isempty(compat_str) ? nothing : compat_str)
        success === false && pkgerror("invalid compat version specifier \"$(compat_str)\"")
        write_env(ctx.env)
        if isnothing(compat_str) || isempty(compat_str)
            printpkgstyle(io, :Compat, "entry removed for $(pkg)")
        else
            printpkgstyle(io, :Compat, "entry set:\n  $(pkg) = $(repr(compat_str))")
        end
        printpkgstyle(io, :Resolve, "checking for compliance with the new compat rules...")
        try
            resolve(ctx)
        catch e
            if e isa ResolverError
                printpkgstyle(io, :Error, string(e.msg), color = Base.warn_color())
            else
                rethrow()
            end
        end
        return
    else
        pkgerror("No package named $pkg in current Project")
    end
end
compat(pkg::String; kwargs...) = compat(pkg, nothing; kwargs...)
compat(pkg::String, compat_str::Union{Nothing,String}; kwargs...) = compat(Context(), pkg, compat_str; kwargs...)
compat(;kwargs...) = compat(Context(); kwargs...)

#######
# why #
#######

function why(ctx::Context, pkgs::Vector{PackageSpec}; io::IO, kwargs...)
    require_not_empty(pkgs, :why)

    manifest_resolve!(ctx.env.manifest, pkgs)
    project_deps_resolve!(ctx.env, pkgs)
    ensure_resolved(ctx, ctx.env.manifest, pkgs)

    # Store all packages that has a dependency on us (all dependees)
    incoming = Dict{UUID, Set{UUID}}()
    for (uuid, dep_pkgs) in ctx.env.manifest
        for (dep, dep_uuid) in dep_pkgs.deps
            haskey(incoming, dep_uuid) || (incoming[dep_uuid] = Set{UUID}())
            push!(incoming[dep_uuid], uuid)
        end
    end

    function find_paths!(final_paths, current, path = UUID[])
        push!(path, current)
        if !(current in values(ctx.env.project.deps))
            for p in incoming[current]
                if p in path
                    # detected dependency cycle and none of the dependencies in the cycle
                    # are in the project could happen when manually modifying
                    # the project and running this function function before a
                    # resolve
                    continue
                end
                find_paths!(final_paths, p, copy(path))
            end
        else
            push!(final_paths, path)
        end
    end

    first = true
    for pkg in pkgs
        !first && println(io)
        first = false
        final_paths = []
        find_paths!(final_paths, pkg.uuid)
        foreach(reverse!, final_paths)
        final_paths_names = map(x -> [ctx.env.manifest[uuid].name for uuid in x], final_paths)
        sort!(final_paths_names, by = x -> (x, length(x)))
        delimiter = sprint((io, args) -> printstyled(io, args...; color=:light_green), "→", context=io)
        for path in final_paths_names
            println(io, "  ", join(path, " $delimiter "))
        end
    end
end


########
# Undo #
########

struct UndoSnapshot
    date::DateTime
    project::Types.Project
    manifest::Types.Manifest
end
mutable struct UndoState
    idx::Int
    entries::Vector{UndoSnapshot}
end
UndoState() = UndoState(0, UndoSnapshot[])
const undo_entries = Dict{String, UndoState}()
const max_undo_limit = 50
const saved_initial_snapshot = Ref(false)

function add_snapshot_to_undo(env=nothing)
    # only attempt to take a snapshot if there is
    # an active project to be found
    if env === nothing
        if Base.active_project() === nothing
            return
        else
            env = EnvCache()
        end
    end
    state = get!(undo_entries, env.project_file) do
        UndoState()
    end
    # Is the current state the same as the previous one, do nothing
    if !isempty(state.entries) && env.project == env.original_project && env.manifest.deps == env.original_manifest.deps
        return
    end
    snapshot = UndoSnapshot(now(), env.project, env.manifest)
    deleteat!(state.entries, 1:(state.idx-1))
    pushfirst!(state.entries, snapshot)
    state.idx = 1

    resize!(state.entries, min(length(state.entries), max_undo_limit))
end

undo(ctx = Context()) = redo_undo(ctx, :undo,  1)
redo(ctx = Context()) = redo_undo(ctx, :redo, -1)
function redo_undo(ctx, mode::Symbol, direction::Int)
    @assert direction == 1 || direction == -1
    state = get(undo_entries, ctx.env.project_file, nothing)
    state === nothing && pkgerror("no undo state for current project")
    state.idx == (mode === :redo ? 1 : length(state.entries)) && pkgerror("$mode: no more states left")

    state.idx += direction
    snapshot = state.entries[state.idx]
    ctx.env.manifest, ctx.env.project = snapshot.manifest, snapshot.project
    write_env(ctx.env; update_undo=false)
    Operations.show_update(ctx.env, ctx.registries; io=ctx.io)
end


function setprotocol!(;
    domain::AbstractString="github.com",
    protocol::Union{Nothing, AbstractString}=nothing
)
    GitTools.setprotocol!(domain=domain, protocol=protocol)
    return nothing
end

@deprecate setprotocol!(proto::Union{Nothing, AbstractString}) setprotocol!(protocol = proto) false

function handle_package_input!(pkg::PackageSpec)
    if pkg.path !== nothing && pkg.url !== nothing
        pkgerror("`path` and `url` are conflicting specifications")
    end
    pkg.repo = Types.GitRepo(rev = pkg.rev, source = pkg.url !== nothing ? pkg.url : pkg.path,
                         subdir = pkg.subdir)
    pkg.path = nothing
    pkg.tree_hash = nothing
    pkg.version = pkg.version === nothing ? VersionSpec() : VersionSpec(pkg.version)
    pkg.uuid = pkg.uuid isa String ? UUID(pkg.uuid) : pkg.uuid
end

function upgrade_manifest(man_path::String)
    dir = mktempdir()
    cp(man_path, joinpath(dir, "Manifest.toml"))
    Pkg.activate(dir) do
        Pkg.upgrade_manifest()
    end
    mv(joinpath(dir, "Manifest.toml"), man_path, force = true)
end
function upgrade_manifest(ctx::Context = Context())
    before_format = ctx.env.manifest.manifest_format
    if before_format == v"2.0"
        pkgerror("Format of manifest file at `$(ctx.env.manifest_file)` already up to date: manifest_format == $(before_format)")
    elseif before_format != v"1.0"
        pkgerror("Format of manifest file at `$(ctx.env.manifest_file)` version is unrecognized: manifest_format == $(before_format)")
    end
    ctx.env.manifest.manifest_format = v"2.0"
    Types.write_manifest(ctx.env)
    printpkgstyle(ctx.io, :Updated, "Format of manifest file at `$(ctx.env.manifest_file)` updated from v$(before_format.major).$(before_format.minor) to v2.0")
    return nothing
end

end # module<|MERGE_RESOLUTION|>--- conflicted
+++ resolved
@@ -1114,17 +1114,8 @@
     end
 end
 
-<<<<<<< HEAD
-precompile(pkgs...; kwargs...) = precompile(Context(), [pkgs...]; kwargs...)
-precompile(pkg::String; kwargs...) = precompile(Context(), pkg; kwargs...)
-precompile(ctx::Context, pkg::String; kwargs...) = precompile(ctx, [pkg]; kwargs...)
-precompile(pkgs::Vector{String}=String[]; kwargs...) = precompile(Context(), pkgs; kwargs...)
-function precompile(ctx::Context, pkgs::Vector{String}=String[]; internal_call::Bool=false,
-                    strict::Bool=false, warn_loaded = true, already_instantiated = false, timing = false, kwargs...)
-=======
 function precompile(ctx::Context, pkgs::Vector{PackageSpec}; internal_call::Bool=false,
-                    strict::Bool=false, warn_loaded = true, already_instantiated = false, kwargs...)
->>>>>>> 7ff285e7
+                    strict::Bool=false, warn_loaded = true, already_instantiated = false, timing::Bool = false, kwargs...)
     Context!(ctx; kwargs...)
     already_instantiated || instantiate(ctx; allow_autoprecomp=false, kwargs...)
     time_start = time_ns()
