--- conflicted
+++ resolved
@@ -26,11 +26,7 @@
 add_or_develop(pkgs::Vector{String}; kwargs...)            = add_or_develop([check_package_name(pkg) for pkg in pkgs]; kwargs...)
 add_or_develop(pkgs::Vector{PackageSpec}; kwargs...)       = add_or_develop(Context(), pkgs; kwargs...)
 
-<<<<<<< HEAD
-function add_or_develop(ctx::Context, pkgs::Vector{PackageSpec}; isadd::Bool, devdir::Bool=false, kwargs...)
-=======
-function add_or_develop(ctx::Context, pkgs::Vector{PackageSpec}; mode::Symbol, shared::Bool=true, kwargs...)
->>>>>>> d2b84190
+function add_or_develop(ctx::Context, pkgs::Vector{PackageSpec}; isadd::Bool, shared::Bool=true, kwargs...)
     Context!(ctx; kwargs...)
 
     # All developed packages should go through handle_repos_develop so just give them an empty repo
@@ -43,23 +39,13 @@
     # if julia is passed as a package the solver gets tricked;
     # this catches the error early on
     any(pkg->(pkg.name == "julia"), pkgs) &&
-<<<<<<< HEAD
         cmderror("Trying to $(isadd ? "add" : "dev") julia as a package")
-
     ctx.preview && preview_info()
     if isadd
-=======
-        pkgerror("Trying to $mode julia as a package")
-
-    ctx.preview && preview_info()
-    if mode == :develop
+        new_git = handle_repos_add!(ctx, pkgs; upgrade_or_add=true)
+    else
         devdir = shared ? Pkg.devdir() : joinpath(dirname(ctx.env.project_file), "dev")
         new_git = handle_repos_develop!(ctx, pkgs, devdir)
-    else
->>>>>>> d2b84190
-        new_git = handle_repos_add!(ctx, pkgs; upgrade_or_add=true)
-    else
-        new_git = handle_repos_develop!(ctx, pkgs, something(devdir, Pkg.devdir()))
     end
     project_deps_resolve!(ctx.env, pkgs)
     registry_resolve!(ctx.env, pkgs)
@@ -67,24 +53,15 @@
     ensure_resolved(ctx.env, pkgs, registry=true)
 
     any(pkg -> Types.collides_with_project(ctx.env, pkg), pkgs) &&
-<<<<<<< HEAD
-        cmderror("Cannot $(isadd ? "add" : "dev") package with the same name or uuid as the project")
-=======
-        pkgerror("Cannot $mode package with the same name or uuid as the project")
->>>>>>> d2b84190
+        pkgerror("Cannot $(isadd ? "add" : "dev") package with the same name or uuid as the project")
 
     Operations.add_or_develop(ctx, pkgs; new_git=new_git)
     ctx.preview && preview_info()
     return
 end
 
-<<<<<<< HEAD
-add(args...; kwargs...) = add_or_develop(args...; isadd=true, kwargs...)
-develop(args...; kwargs...) = add_or_develop(args...; isadd=false, kwargs...)
-=======
-add(args...; kwargs...) = add_or_develop(args...; mode = :add, kwargs...)
-develop(args...; shared=true, kwargs...) = add_or_develop(args...; mode = :develop, shared = shared, kwargs...)
->>>>>>> d2b84190
+add(args...; kwargs...) = add_or_develop(args...; isadd = :add, kwargs...)
+develop(args...; shared=true, kwargs...) = add_or_develop(args...; isadd = :develop, shared = shared, kwargs...)
 
 rm(pkg::Union{String, PackageSpec}; kwargs...) = rm([pkg]; kwargs...)
 rm(pkgs::Vector{String}; kwargs...)            = rm([PackageSpec(pkg) for pkg in pkgs]; kwargs...)
