using LibGit2: LibGit2
using Tar: Tar
using Downloads
<<<<<<< HEAD
# using SnoopPrecompile
=======
using REPL
>>>>>>> 8a6ab715

let
function _run_precompilation_script_setup()
    tmp = mktempdir()
    cd(tmp)
    empty!(DEPOT_PATH)
    pushfirst!(DEPOT_PATH, tmp)
    pushfirst!(LOAD_PATH, "@")
    write("Project.toml",
        """
        name = "Hello"
        uuid = "33cfe95a-1eb2-52ea-b672-e2afdf69b78f"
        """
    )
    mkdir("src")
    write("src/Hello.jl",
        """
        module Hello
        end
        """
    )
    Pkg.activate(".")
    Pkg.generate("TestPkg")
    uuid = TOML.parsefile(joinpath("TestPkg", "Project.toml"))["uuid"]
    mv("TestPkg", "TestPkg.jl")
    tree_hash = cd("TestPkg.jl") do
        sig = LibGit2.Signature("TEST", "TEST@TEST.COM", round(time()), 0)
        repo = LibGit2.init(".")
        LibGit2.add!(repo, "")
        commit = LibGit2.commit(repo, "initial commit"; author=sig, committer=sig)
        th = LibGit2.peel(LibGit2.GitTree, LibGit2.GitObject(repo, commit)) |> LibGit2.GitHash |> string
        close(repo)
        th
    end
    # Prevent cloning the General registry by adding a fake one
    mkpath("registries/Registry/T/TestPkg")
    write("registries/Registry/Registry.toml", """
        name = "Registry"
        uuid = "37c07fec-e54c-4851-934c-2e3885e4053e"
        repo = "https://github.com/JuliaRegistries/Registry.git"
        [packages]
        $uuid = { name = "TestPkg", path = "T/TestPkg" }
        """)
    write("registries/Registry/T/TestPkg/Compat.toml", """
          ["0"]
          julia = "1"
          """)
    write("registries/Registry/T/TestPkg/Deps.toml", """
          ["0"]
          Dates = "ade2ca70-3891-5945-98fb-dc099432e06a"
          """)
    write("registries/Registry/T/TestPkg/Versions.toml", """
          ["0.1.0"]
          git-tree-sha1 = "$tree_hash"
          """)
    write("registries/Registry/T/TestPkg/Package.toml", """
        name = "TestPkg"
        uuid = "$uuid"
        repo = "$(escape_string(tmp))/TestPkg.jl"
        """)
    Tar.create("registries/Registry", "registries/Registry.tar")
    cmd = `$(Pkg.PlatformEngines.exe7z()) a "registries/Registry.tar.gz" -tgzip "registries/Registry.tar"`
    run(pipeline(cmd, stdout = stdout_f(), stderr = stderr_f()))
    write("registries/Registry.toml", """
          git-tree-sha1 = "11b5fad51c4f98cfe0c145ceab0b8fb63fed6f81"
          uuid = "37c07fec-e54c-4851-934c-2e3885e4053e"
          path = "Registry.tar.gz"
    """)
    Base.rm("registries/Registry"; recursive=true)
    return tmp
end

# SnoopPrecompile is useful but not available in Base
function pkg_precompile()
    Pkg.UPDATED_REGISTRY_THIS_SESSION[] = true
    # Default 30 sec grace period means we hang 30 seconds before precompiling finishes
    DEFAULT_IO[] = UnstableIO(devnull)
    Downloads.DOWNLOADER[] = Downloads.Downloader(; grace=1.0)

    withenv("JULIA_PKG_SERVER" => nothing) do
        # @precompile_setup begin
            tmp = _run_precompilation_script_setup()
            # @precompile_all_calls begin
                withenv("JULIA_PKG_PRECOMPILE_AUTO" => 0) do
<<<<<<< HEAD
=======
                    @show DEPOT_PATH
                    @show LOAD_PATH

>>>>>>> 8a6ab715
                    Pkg.add("TestPkg")
                    Pkg.develop(Pkg.PackageSpec(path="TestPkg.jl"))
                    Pkg.add(Pkg.PackageSpec(path="TestPkg.jl/"))
                    Pkg.REPLMode.try_prompt_pkg_add(Symbol[:notapackage])
                    Pkg.update(; update_registry=false)
                    Pkg.status()
                end
                Pkg.precompile()
                try Base.rm(tmp; recursive=true)
                catch
                end

                Base.precompile(Tuple{typeof(Pkg.REPLMode.promptf)})
                Base.precompile(Tuple{typeof(Pkg.REPLMode.repl_init), REPL.LineEditREPL})
                Base.precompile(Tuple{typeof(Pkg.API.status)})
                Base.precompile(Tuple{typeof(Pkg.Types.read_project_compat), Base.Dict{String, Any}, Pkg.Types.Project})
                Base.precompile(Tuple{typeof(Pkg.Versions.semver_interval), Base.RegexMatch})
<<<<<<< HEAD
=======

                Base.precompile(Tuple{typeof(REPL.LineEdit.complete_line), Pkg.REPLMode.PkgCompletionProvider, REPL.LineEdit.PromptState})
                Base.precompile(Tuple{typeof(Pkg.REPLMode.complete_argument), Pkg.REPLMode.CommandSpec, Array{String, 1}, String, Int64, Int64})
                Base.precompile(Tuple{typeof(Pkg.REPLMode.complete_add_dev), Base.Dict{Symbol, Any}, String, Int64, Int64})
>>>>>>> 8a6ab715
            # end
        # end
    end
end

pkg_precompile()
end<|MERGE_RESOLUTION|>--- conflicted
+++ resolved
@@ -1,11 +1,7 @@
 using LibGit2: LibGit2
 using Tar: Tar
 using Downloads
-<<<<<<< HEAD
-# using SnoopPrecompile
-=======
 using REPL
->>>>>>> 8a6ab715
 
 let
 function _run_precompilation_script_setup()
@@ -78,7 +74,6 @@
     return tmp
 end
 
-# SnoopPrecompile is useful but not available in Base
 function pkg_precompile()
     Pkg.UPDATED_REGISTRY_THIS_SESSION[] = true
     # Default 30 sec grace period means we hang 30 seconds before precompiling finishes
@@ -86,16 +81,8 @@
     Downloads.DOWNLOADER[] = Downloads.Downloader(; grace=1.0)
 
     withenv("JULIA_PKG_SERVER" => nothing) do
-        # @precompile_setup begin
             tmp = _run_precompilation_script_setup()
-            # @precompile_all_calls begin
                 withenv("JULIA_PKG_PRECOMPILE_AUTO" => 0) do
-<<<<<<< HEAD
-=======
-                    @show DEPOT_PATH
-                    @show LOAD_PATH
-
->>>>>>> 8a6ab715
                     Pkg.add("TestPkg")
                     Pkg.develop(Pkg.PackageSpec(path="TestPkg.jl"))
                     Pkg.add(Pkg.PackageSpec(path="TestPkg.jl/"))
@@ -113,13 +100,9 @@
                 Base.precompile(Tuple{typeof(Pkg.API.status)})
                 Base.precompile(Tuple{typeof(Pkg.Types.read_project_compat), Base.Dict{String, Any}, Pkg.Types.Project})
                 Base.precompile(Tuple{typeof(Pkg.Versions.semver_interval), Base.RegexMatch})
-<<<<<<< HEAD
-=======
-
                 Base.precompile(Tuple{typeof(REPL.LineEdit.complete_line), Pkg.REPLMode.PkgCompletionProvider, REPL.LineEdit.PromptState})
                 Base.precompile(Tuple{typeof(Pkg.REPLMode.complete_argument), Pkg.REPLMode.CommandSpec, Array{String, 1}, String, Int64, Int64})
                 Base.precompile(Tuple{typeof(Pkg.REPLMode.complete_add_dev), Base.Dict{Symbol, Any}, String, Int64, Int64})
->>>>>>> 8a6ab715
             # end
         # end
     end
