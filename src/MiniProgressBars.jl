module MiniProgressBars

export MiniProgressBar, start_progress, end_progress, show_progress, print_progress_bottom

using Printf

# Until Base.format_bytes supports sigdigits
function pkg_format_bytes(bytes; binary=true, sigdigits::Integer=3)
    units = binary ? Base._mem_units : Base._cnt_units
    factor = binary ? 1024 : 1000
    bytes, mb = Base.prettyprint_getunits(bytes, length(units), Int64(factor))
    if mb == 1
        return string(Int(bytes), " ", Base._mem_units[mb], bytes==1 ? "" : "s")
    else
        return string(Base.Ryu.writefixed(Float64(bytes), sigdigits), binary ? " $(units[mb])" : "$(units[mb])B")
    end
end

Base.@kwdef mutable struct MiniProgressBar
    max::Int = 1
    header::String = ""
    color::Symbol = :nothing
    width::Int = 40
    current::Int = 0
    status::String = "" # If not empty this string replaces the bar
    prev::Int = 0
    has_shown::Bool = false
    time_shown::Float64 = 0.0
    mode::Symbol = :percentage # :percentage :int :data
    always_reprint::Bool = false
    indent::Int = 4
    main::Bool = true
end

const PROGRESS_BAR_TIME_GRANULARITY = Ref(1 / 30.0) # 30 fps
const PROGRESS_BAR_PERCENTAGE_GRANULARITY = Ref(0.1)

function start_progress(io::IO, _::MiniProgressBar)
    ansi_disablecursor = "\e[?25l"
    print(io, ansi_disablecursor)
end

function show_progress(io::IO, p::MiniProgressBar; termwidth=nothing, carriagereturn=true)
    if p.max == 0
        perc = 0.0
        prev_perc = 0.0
    else
        perc = p.current / p.max * 100
        prev_perc = p.prev / p.max * 100
    end
    # Bail early if we are not updating the progress bar,
    # Saves printing to the terminal
    if !p.always_reprint && p.has_shown && !((perc - prev_perc) > PROGRESS_BAR_PERCENTAGE_GRANULARITY[])
        return
    end
    t = time()
    if !p.always_reprint && p.has_shown && (t - p.time_shown) < PROGRESS_BAR_TIME_GRANULARITY[]
        return
    end
    p.time_shown = t
    p.prev = p.current
    p.has_shown = true

    progress_text = if p.mode == :percentage
        @sprintf "%2.1f %%" perc
    elseif p.mode == :int
        string(p.current, "/",  p.max)
    elseif p.mode == :data
        lpad(string(pkg_format_bytes(p.current; sigdigits=1), "/", pkg_format_bytes(p.max; sigdigits=1)), 20)
    else
        error("Unknown mode $(p.mode)")
    end
    termwidth = @something termwidth displaysize(io)[2]
    max_progress_width = max(0, min(termwidth - textwidth(p.header) - textwidth(progress_text) - 10 , p.width))
    n_filled = ceil(Int, max_progress_width * perc / 100)
    n_left = max_progress_width - n_filled
    headers = split(p.header)
    to_print = sprint(; context=io) do io
        print(io, " "^p.indent)
        if p.main
            printstyled(io, headers[1], " "; color=:green, bold=true)
            length(headers) > 1 && printstyled(io, join(headers[2:end], ' '), " ")
        else
            print(io, p.header, " ")
        end
<<<<<<< HEAD
        print(io, " ")
        if !isempty(p.status)
            print(io, p.status)
        else
            printstyled(io, "━"^n_filled; color=p.color)
            printstyled(io, perc >= 95 ? "━" : "╸"; color=p.color)
            printstyled(io, "━"^n_left, " "; color=:light_black)
            print(io, progress_text)
        end
=======
        printstyled(io, "━"^n_filled; color=p.color)
        printstyled(io, perc >= 95 ? "━" : "╸"; color=p.color)
        printstyled(io, "━"^n_left, " "; color=:light_black)
        print(io, progress_text)
>>>>>>> eea9bbbe
        carriagereturn && print(io, "\r")
    end
    # Print everything in one call
    print(io, to_print)
end

function end_progress(io, p::MiniProgressBar)
    ansi_enablecursor = "\e[?25h"
    ansi_clearline = "\e[2K"
    print(io, ansi_enablecursor * ansi_clearline)
end

# Useful when writing a progress bar in the bottom
# makes the bottom progress bar not flicker
# prog = MiniProgressBar(...)
# prog.end = n
# for progress in 1:n
#     print_progress_bottom(io)
#     println("stuff")
#     prog.current = progress
#     showprogress(io, prog)
#  end
#
function print_progress_bottom(io::IO)
    ansi_clearline = "\e[2K"
    ansi_movecol1 = "\e[1G"
    ansi_moveup(n::Int) = string("\e[", n, "A")
    print(io, "\e[S" * ansi_moveup(1) * ansi_clearline * ansi_movecol1)
end

end<|MERGE_RESOLUTION|>--- conflicted
+++ resolved
@@ -83,7 +83,6 @@
         else
             print(io, p.header, " ")
         end
-<<<<<<< HEAD
         print(io, " ")
         if !isempty(p.status)
             print(io, p.status)
@@ -93,12 +92,6 @@
             printstyled(io, "━"^n_left, " "; color=:light_black)
             print(io, progress_text)
         end
-=======
-        printstyled(io, "━"^n_filled; color=p.color)
-        printstyled(io, perc >= 95 ? "━" : "╸"; color=p.color)
-        printstyled(io, "━"^n_left, " "; color=:light_black)
-        print(io, progress_text)
->>>>>>> eea9bbbe
         carriagereturn && print(io, "\r")
     end
     # Print everything in one call
