--- conflicted
+++ resolved
@@ -308,14 +308,13 @@
         return err
     end
 
-<<<<<<< HEAD
     # Did we get what we expected?  If not, freak out.
     if calc_hash.bytes != tree_hash.bytes
         msg  = "Tree Hash Mismatch!\n"
         msg *= "  Expected git-tree-sha1:   $(bytes2hex(tree_hash.bytes))\n"
         msg *= "  Calculated git-tree-sha1: $(bytes2hex(calc_hash.bytes))"
         # Since tree hash calculation is still broken on some systems, e.g. Pkg.jl#1860,
-        # and Pkg.jl#2317 so we allow setting JULIA_PKG_IGNORE_HASHES=1 to ignore the
+        # and Pkg.jl#2317, we allow setting JULIA_PKG_IGNORE_HASHES=1 to ignore the
         # error and move the artifact to the expected location and return true
         ignore_hash = get_bool_env("JULIA_PKG_IGNORE_HASHES")
         if ignore_hash
@@ -326,27 +325,6 @@
             dst = artifact_path(tree_hash; honor_overrides=false)
             mv(src, dst; force=true)
             return true
-=======
-        # Did we get what we expected?  If not, freak out.
-        if calc_hash.bytes != tree_hash.bytes
-            msg  = "Tree Hash Mismatch!\n"
-            msg *= "  Expected git-tree-sha1:   $(bytes2hex(tree_hash.bytes))\n"
-            msg *= "  Calculated git-tree-sha1: $(bytes2hex(calc_hash.bytes))"
-            # Since tree hash calculation is still broken on some systems, e.g. Pkg.jl#1860,
-            # and Pkg.jl#2317 so we allow setting JULIA_PKG_IGNORE_HASHES=1 to ignore the
-            # error and move the artifact to the expected location and return true
-            ignore_hash = Base.get_bool_env("JULIA_PKG_IGNORE_HASHES", false)
-            if ignore_hash
-                msg *= "\n\$JULIA_PKG_IGNORE_HASHES is set to 1: ignoring error and moving artifact to the expected location"
-                @error(msg)
-                # Move it to the location we expected
-                src = artifact_path(calc_hash; honor_overrides=false)
-                dst = artifact_path(tree_hash; honor_overrides=false)
-                mv(src, dst; force=true)
-                return true
-            end
-            return ErrorException(msg)
->>>>>>> 63e9558b
         end
         return ErrorException(msg)
     end
