--- conflicted
+++ resolved
@@ -520,14 +520,11 @@
 `julia_version_strict=true` will turn manifest version check failures into errors instead of logging warnings.
 
 After packages have been installed the project will be precompiled.
-<<<<<<< HEAD
 See more and how to disable auto-precompilation at [Environment Precompilation](@ref).
-=======
-See more at [Environment Precompilation](@ref).
 
 !!! compat "Julia 1.12"
     The `julia_version_strict` keyword argument requires at least Julia 1.12.
->>>>>>> 4f122a8a
+
 """
 const instantiate = API.instantiate
 
