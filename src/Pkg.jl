# This file is a part of Julia. License is MIT: https://julialang.org/license

module Pkg

# In Pkg tests we want to avoid Pkg being re-precompiled by subprocesses, so this is enabled in the test suite
if Base.get_bool_env("JULIA_PKG_DISALLOW_PKG_PRECOMPILATION", false) == true
    error("Precompililing Pkg is disallowed. JULIA_PKG_DISALLOW_PKG_PRECOMPILATION=$(ENV["JULIA_PKG_DISALLOW_PKG_PRECOMPILATION"])")
end

if isdefined(Base, :Experimental) && isdefined(Base.Experimental, Symbol("@max_methods"))
    @eval Base.Experimental.@max_methods 1
end

import Random
import TOML
using Dates

export @pkg_str
export PackageSpec
export PackageMode, PKGMODE_MANIFEST, PKGMODE_PROJECT
export UpgradeLevel, UPLEVEL_MAJOR, UPLEVEL_MINOR, UPLEVEL_PATCH
export PreserveLevel, PRESERVE_TIERED_INSTALLED, PRESERVE_TIERED, PRESERVE_ALL_INSTALLED, PRESERVE_ALL, PRESERVE_DIRECT, PRESERVE_SEMVER, PRESERVE_NONE
export Registry, RegistrySpec

public activate, add, build, compat, develop, free, gc, generate, instantiate,
       pin, precompile, redo, rm, resolve, status, test, undo, update, why

depots() = Base.DEPOT_PATH
function depots1(depot_list::Union{String, Vector{String}}=depots())
    # Get the first depot from a list, with proper error handling
    if depot_list isa String
        return depot_list
    else
        isempty(depot_list) && Pkg.Types.pkgerror("no depots provided")
        return depot_list[1]
    end
end

function pkg_server()
    server = get(ENV, "JULIA_PKG_SERVER", "https://pkg.julialang.org")
    isempty(server) && return nothing
    startswith(server, r"\w+://") || (server = "https://$server")
    return rstrip(server, '/')
end

logdir(depot = depots1()) = joinpath(depot, "logs")
devdir(depot = depots1()) = get(ENV, "JULIA_PKG_DEVDIR", joinpath(depot, "dev"))
envdir(depot = depots1()) = joinpath(depot, "environments")
const UPDATED_REGISTRY_THIS_SESSION = Ref(false)
const OFFLINE_MODE = Ref(false)
const RESPECT_SYSIMAGE_VERSIONS = Ref(true)
# For globally overriding in e.g. tests
const DEFAULT_IO = Ref{Union{IO,Nothing}}(nothing)

# See discussion in https://github.com/JuliaLang/julia/pull/52249
function unstableio(@nospecialize(io::IO))
    # Needed to prevent specialization https://github.com/JuliaLang/julia/pull/52249#discussion_r1401199265
    _io = Base.inferencebarrier(io)
    IOContext{IO}(
        _io,
        get(_io,:color,false) ? Base.ImmutableDict{Symbol,Any}(:color, true) : Base.ImmutableDict{Symbol,Any}()
    )
end
stderr_f() = something(DEFAULT_IO[], unstableio(stderr))
stdout_f() = something(DEFAULT_IO[], unstableio(stdout))
const PREV_ENV_PATH = Ref{String}("")

usable_io(io) = (io isa Base.TTY) || (io isa IOContext{IO} && io.io isa Base.TTY)
can_fancyprint(io::IO) = (usable_io(io)) && (get(ENV, "CI", nothing) != "true")
should_autoprecompile() = Base.JLOptions().use_compiled_modules == 1 && Base.get_bool_env("JULIA_PKG_PRECOMPILE_AUTO", true)

include("utils.jl")
include("MiniProgressBars.jl")
include("GitTools.jl")
include("PlatformEngines.jl")
include("Versions.jl")
include("Registry/Registry.jl")
include("Resolve/Resolve.jl")
include("Types.jl")
include("BinaryPlatformsCompat.jl")
include("Artifacts.jl")
include("Operations.jl")
include("API.jl")
include("Apps/Apps.jl")
include("REPLMode/REPLMode.jl")

import .REPLMode: @pkg_str
import .Types: UPLEVEL_MAJOR, UPLEVEL_MINOR, UPLEVEL_PATCH, UPLEVEL_FIXED
import .Types: PKGMODE_MANIFEST, PKGMODE_PROJECT
import .Types: PRESERVE_TIERED_INSTALLED, PRESERVE_TIERED, PRESERVE_ALL_INSTALLED, PRESERVE_ALL, PRESERVE_DIRECT, PRESERVE_SEMVER, PRESERVE_NONE

# Import artifacts API
using .Artifacts, .PlatformEngines


"""
    PackageMode

An enum with the instances

  * `PKGMODE_MANIFEST`
  * `PKGMODE_PROJECT`

Determines if operations should be made on a project or manifest level.
Used as an argument to [`Pkg.rm`](@ref), [`Pkg.update`](@ref) and [`Pkg.status`](@ref).
"""
const PackageMode = Types.PackageMode


"""
    UpgradeLevel

An enum with the instances

  * `UPLEVEL_FIXED`
  * `UPLEVEL_PATCH`
  * `UPLEVEL_MINOR`
  * `UPLEVEL_MAJOR`

Determines how much a package is allowed to be updated.
Used as an argument to  [`PackageSpec`](@ref) or as an argument to [`Pkg.update`](@ref).
"""
const UpgradeLevel = Types.UpgradeLevel

const PreserveLevel = Types.PreserveLevel

# Define new variables so tab comleting Pkg. works.
"""
    Pkg.add(pkg::Union{String, Vector{String}}; preserve=PRESERVE_TIERED, target::Symbol=:deps)
    Pkg.add(pkg::Union{PackageSpec, Vector{PackageSpec}}; preserve=PRESERVE_TIERED, target::Symbol=:deps)

Add a package to the current project. This package will be available by using the
`import` and `using` keywords in the Julia REPL, and if the current project is
a package, also inside that package.

If the active environment is a package (the Project has both `name` and `uuid` fields) compat entries will be
added automatically with a lower bound of the added version.

To add as a weak dependency (in the `[weakdeps]` field) set the kwarg `target=:weakdeps`.
To add as an extra dep (in the `[extras]` field) set `target=:extras`.

## Resolution Tiers
`Pkg` resolves the set of packages in your environment using a tiered algorithm.
The `preserve` keyword argument allows you to key into a specific tier in the resolve algorithm.
The following table describes the argument values for `preserve` (in order of strictness):

| Value                       | Description                                                                        |
|:----------------------------|:-----------------------------------------------------------------------------------|
| `PRESERVE_ALL_INSTALLED`    | Like `PRESERVE_ALL` and only add those already installed                           |
| `PRESERVE_ALL`              | Preserve the state of all existing dependencies (including recursive dependencies) |
| `PRESERVE_DIRECT`           | Preserve the state of all existing direct dependencies                             |
| `PRESERVE_SEMVER`           | Preserve semver-compatible versions of direct dependencies                         |
| `PRESERVE_NONE`             | Do not attempt to preserve any version information                                 |
| `PRESERVE_TIERED_INSTALLED` | Like `PRESERVE_TIERED` except `PRESERVE_ALL_INSTALLED` is tried first              |
| `PRESERVE_TIERED`           | Use the tier that will preserve the most version information while                 |
|                             | allowing version resolution to succeed (this is the default)                       |

!!! note
    To change the default strategy to `PRESERVE_TIERED_INSTALLED` set the env var `JULIA_PKG_PRESERVE_TIERED_INSTALLED`
    to true.

After the installation of new packages the project will be precompiled. For more information see `pkg> ?precompile`.

With the `PRESERVE_ALL_INSTALLED` strategy the newly added packages will likely already be precompiled, but if not this
may be because either the combination of package versions resolved in this environment has not been resolved and
precompiled before, or the precompile cache has been deleted by the LRU cache storage
(see `JULIA_MAX_NUM_PRECOMPILE_FILES`).

!!! compat "Julia 1.9"
    The `PRESERVE_TIERED_INSTALLED` and `PRESERVE_ALL_INSTALLED` strategies requires at least Julia 1.9.

!!! compat "Julia 1.11"
    The `target` kwarg requires at least Julia 1.11.

# Examples
```julia
Pkg.add("Example") # Add a package from registry
Pkg.add("Example", target=:weakdeps) # Add a package as a weak dependency
Pkg.add("Example", target=:extras) # Add a package to the `[extras]` list
Pkg.add("Example"; preserve=Pkg.PRESERVE_ALL) # Add the `Example` package and strictly preserve existing dependencies
Pkg.add(name="Example", version="0.3") # Specify version; latest release in the 0.3 series
Pkg.add(name="Example", version="0.3.1") # Specify version; exact release
Pkg.add(url="https://github.com/JuliaLang/Example.jl", rev="master") # From url to remote gitrepo
Pkg.add(url="/remote/mycompany/juliapackages/OurPackage") # From path to local gitrepo
Pkg.add(url="https://github.com/Company/MonoRepo", subdir="juliapkgs/Package.jl)") # With subdir
```

After the installation of new packages the project will be precompiled. See more at [Environment Precompilation](@ref).

See also [`PackageSpec`](@ref), [`Pkg.develop`](@ref).
"""
const add = API.add

"""
    Pkg.precompile(; strict::Bool=false, timing::Bool=false)
    Pkg.precompile(pkg; strict::Bool=false, timing::Bool=false)
    Pkg.precompile(pkgs; strict::Bool=false, timing::Bool=false)

Precompile all or specific dependencies of the project in parallel.

Set `timing=true` to show the duration of the precompilation of each dependency.

!!! note
    Errors will only throw when precompiling the top-level dependencies, given that
    not all manifest dependencies may be loaded by the top-level dependencies on the given system.
    This can be overridden to make errors in all dependencies throw by setting the kwarg `strict` to `true`

!!! note
    This method is called automatically after any Pkg action that changes the manifest.
    Any packages that have previously errored during precompilation won't be retried in auto mode
    until they have changed. To disable automatic precompilation set `ENV["JULIA_PKG_PRECOMPILE_AUTO"]=0`.
    To manually control the number of tasks used set `ENV["JULIA_NUM_PRECOMPILE_TASKS"]`.

!!! compat "Julia 1.8"
    Specifying packages to precompile requires at least Julia 1.8.

!!! compat "Julia 1.9"
    Timing mode requires at least Julia 1.9.

# Examples
```julia
Pkg.precompile()
Pkg.precompile("Foo")
Pkg.precompile(["Foo", "Bar"])
```
"""
const precompile = API.precompile

"""
    Pkg.rm(pkg::Union{String, Vector{String}}; mode::PackageMode = PKGMODE_PROJECT)
    Pkg.rm(pkg::Union{PackageSpec, Vector{PackageSpec}}; mode::PackageMode = PKGMODE_PROJECT)

Remove a package from the current project. If `mode` is equal to
`PKGMODE_MANIFEST` also remove it from the manifest including all
recursive dependencies of `pkg`.

See also [`PackageSpec`](@ref), [`PackageMode`](@ref).
"""
const rm = API.rm

"""
    Pkg.why(pkg::Union{String, Vector{String}}; workspace::Bool=false)
    Pkg.why(pkg::Union{PackageSpec, Vector{PackageSpec}}; workspace::Bool=false)

Show the reason why this package is in the manifest.
The output is all the different ways to reach the package
through the dependency graph starting from the dependencies.
If `workspace` is true, this will consider all projects in the workspace and not just the active one.

!!! compat "Julia 1.9"
    This function requires at least Julia 1.9.
"""
const why = API.why

"""
    Pkg.update(; level::UpgradeLevel=UPLEVEL_MAJOR, mode::PackageMode = PKGMODE_PROJECT, preserve::PreserveLevel)
    Pkg.update(pkg::Union{String, Vector{String}})
    Pkg.update(pkg::Union{PackageSpec, Vector{PackageSpec}})

If no positional argument is given, update all packages in the manifest if `mode` is `PKGMODE_MANIFEST` and packages in both manifest and project if `mode` is `PKGMODE_PROJECT`.
If no positional argument is given, `level` can be used to control by how much packages are allowed to be upgraded (major, minor, patch, fixed).

If packages are given as positional arguments, the `preserve` argument can be used to control what other packages are allowed to update:
- `PRESERVE_ALL` (default): Only allow `pkg` to update.
- `PRESERVE_DIRECT`: Only allow `pkg` and indirect dependencies that are not a direct dependency in the project to update.
- `PRESERVE_NONE`: Allow `pkg` and all its indirect dependencies to update.

After any package updates the project will be precompiled. See more at [Environment Precompilation](@ref).

See also [`PackageSpec`](@ref), [`PackageMode`](@ref), [`UpgradeLevel`](@ref).
"""
const update = API.up

"""
    Pkg.test(; kwargs...)
    Pkg.test(pkg::Union{String, Vector{String}; kwargs...)
    Pkg.test(pkgs::Union{PackageSpec, Vector{PackageSpec}}; kwargs...)

**Keyword arguments:**
  - `coverage::Union{Bool,String}=false`: enable or disable generation of coverage statistics for the tested package.
    If a string is passed it is passed directly to `--code-coverage` in the test process so e.g. "user" will test all user code.
  - `allow_reresolve::Bool=true`: allow Pkg to reresolve the package versions in the test environment
  - `julia_args::Union{Cmd, Vector{String}}`: options to be passed the test process.
  - `test_args::Union{Cmd, Vector{String}}`: test arguments (`ARGS`) available in the test process.

!!! compat "Julia 1.9"
    `allow_reresolve` requires at least Julia 1.9.

<<<<<<< HEAD
Run the tests for package `pkg`, or  if no positional argument is given to `Pkg.test` for the current project
(which thus needs to be a package). A package is tested by running its `test/runtests.jl` file.
=======
!!! compat "Julia 1.9"
    Passing a string to `coverage` requires at least Julia 1.9.

Run the tests for package `pkg`, or for the current project (which thus needs to be a package) if no
positional argument is given to `Pkg.test`. A package is tested by running its
`test/runtests.jl` file.
>>>>>>> ffdb668b

The tests are run in a temporary environment that also includes the test specific dependencies
of the package. The versions of dependencies in the current project are used for the
test environment unless there is a compatibility conflict between the version of the dependencies and
the test-specific dependencies. In that case, if `allow_reresolve` is `false` an error is thrown and
if `allow_reresolve` is `true` a feasible set of versions of the dependencies is resolved and used.

Test-specific dependnecies are declared in the project file as:

```toml
[extras]
Test = "8dfed614-e22c-5e08-85e1-65c5234f0b40"

[targets]
test = ["Test"]
```

The tests are executed in a new process with `check-bounds=yes` and by default `startup-file=no`.
If using the startup file (`~/.julia/config/startup.jl`) is desired, start julia with `--startup-file=yes`.
<<<<<<< HEAD
=======
Inlining of functions during testing can be disabled (for better coverage accuracy)
by starting julia with `--inline=no`. The tests can be run as if different command line arguments were
passed to julia by passing the arguments instead to the `julia_args` keyword argument, e.g.

```julia
Pkg.test("foo"; julia_args=["--inline"])
```

To pass some command line arguments to be used in the tests themselves, pass the arguments to the
`test_args` keyword argument. These could be used to control the code being tested, or to control the
tests in some way. For example, the tests could have optional additional tests:
```julia
if "--extended" in ARGS
    @test some_function()
end
```
which could be enabled by testing with
```julia
Pkg.test("foo"; test_args=["--extended"])
```
>>>>>>> ffdb668b
"""
const test = API.test

"""
    Pkg.gc(; collect_delay::Period=Day(7), io::IO=stderr)

Garbage-collect package and artifact installations by sweeping over all known
`Manifest.toml` and `Artifacts.toml` files, noting those that have been deleted, and then
finding artifacts and packages that are thereafter not used by any other projects,
marking them as "orphaned".  This method will only remove orphaned objects (package
versions, artifacts, and scratch spaces) that have been continually un-used for a period
of `collect_delay`; which defaults to seven days.

To disable automatic garbage collection, you can set the environment variable
`JULIA_PKG_GC_AUTO` to `"false"` before starting Julia or call `API.auto_gc(false)`.
"""
const gc = API.gc


"""
    Pkg.build(; verbose = false, io::IO=stderr)
    Pkg.build(pkg::Union{String, Vector{String}}; verbose = false, io::IO=stderr)
    Pkg.build(pkgs::Union{PackageSpec, Vector{PackageSpec}}; verbose = false, io::IO=stderr)

Run the build script in `deps/build.jl` for `pkg` and all of its dependencies in
depth-first recursive order.
If no argument is given to `build`, the current project is built, which thus needs
to be a package.
This function is called automatically on any package that gets installed
for the first time.
`verbose = true` prints the build output to `stdout`/`stderr` instead of
redirecting to the `build.log` file.
"""
const build = API.build

"""
    Pkg.pin(pkg::Union{String, Vector{String}}; io::IO=stderr, all_pkgs::Bool=false)
    Pkg.pin(pkgs::Union{PackageSpec, Vector{PackageSpec}}; io::IO=stderr, all_pkgs::Bool=false)

Pin a package to the current version (or the one given in the `PackageSpec`) or to a certain
git revision. A pinned package is never automatically updated: if `pkg` is tracking a path,
or a repository, those remain tracked but will not update.
To get updates from the origin path or remote repository the package must first be freed.

!!! compat "Julia 1.7"
    The `all_pkgs` kwarg was introduced in julia 1.7.

# Examples
```julia
# Pin a package to its current version
Pkg.pin("Example")

# Pin a package to a specific version
Pkg.pin(name="Example", version="0.3.1")

# Pin all packages in the project
Pkg.pin(all_pkgs = true)
```
"""
const pin = API.pin

"""
    Pkg.free(pkg::Union{String, Vector{String}}; io::IO=stderr, all_pkgs::Bool=false)
    Pkg.free(pkgs::Union{PackageSpec, Vector{PackageSpec}}; io::IO=stderr, all_pkgs::Bool=false)

If `pkg` is pinned, remove the pin.
If `pkg` is tracking a path, e.g. after [`Pkg.develop`](@ref), go back to tracking registered versions.
To free all dependencies set `all_pkgs=true`.

!!! compat "Julia 1.7"
    The `all_pkgs` kwarg was introduced in julia 1.7.

# Examples
```julia
# Free a single package (remove pin or stop tracking path)
Pkg.free("Package")

# Free multiple packages
Pkg.free(["PackageA", "PackageB"])

# Free all packages in the project
Pkg.free(all_pkgs = true)
```


"""
const free = API.free


"""
    Pkg.develop(pkg::Union{String, Vector{String}}; io::IO=stderr, preserve=PRESERVE_TIERED, installed=false)
    Pkg.develop(pkgs::Union{PackageSpec, Vector{PackageSpec}}; io::IO=stderr, preserve=PRESERVE_TIERED, installed=false)

Make a package available for development by tracking it by path.
If `pkg` is given with only a name or by a URL, the package will be downloaded
to the location specified by the environment variable `JULIA_PKG_DEVDIR`, with
`joinpath(DEPOT_PATH[1],"dev")` being the default.

If `pkg` is given as a local path, the package at that path will be tracked.

The preserve strategies offered by `Pkg.add` are also available via the `preserve` kwarg.
See [`Pkg.add`](@ref) for more information.

# Examples
```julia
# By name
Pkg.develop("Example")

# By url
Pkg.develop(url="https://github.com/JuliaLang/Compat.jl")

# By path
Pkg.develop(path="MyJuliaPackages/Package.jl")
```

See also [`PackageSpec`](@ref), [`Pkg.add`](@ref).

"""
const develop = API.develop

"""
    Pkg.generate(pkgname::String)

Create a minimal project called `pkgname` in the current folder. For more featureful package creation, please see `PkgTemplates.jl`.
"""
const generate = API.generate

"""
    Pkg.dependencies()::Dict{UUID, PackageInfo}

This feature is considered experimental.

Query the dependency graph of the active project.
The result is a `Dict` that maps a package UUID to a `PackageInfo` struct representing the dependency (a package).

# `PackageInfo` fields

| Field                 | Description                                                                       |
|:------------------    |:----------------------------------------------------------------------------------|
| `name`                | The name of the package                                                           |
| `version`             | The version of the package (this is `Nothing` for stdlibs)                        |
| `tree_hash`           | A file hash of the package directory tree                                         |
| `is_direct_dep`       | The package is a direct dependency                                                |
| `is_pinned`           | Whether a package is pinned                                                       |
| `is_tracking_path`    | Whether a package is tracking a path                                              |
| `is_tracking_repo`    | Whether a package is tracking a repository                                        |
| `is_tracking_registry`| Whether a package is being tracked by registry i.e. not by path nor by repository |
| `git_revision`        | The git revision when tracking by repository                                      |
| `git_source`          | The git source when tracking by repository                                        |
| `source`              | The directory containing the source code for that package                         |
| `dependencies`        | The dependencies of that package as a vector of UUIDs                             |
"""
const dependencies = API.dependencies

"""
    Pkg.project()::ProjectInfo

This feature is considered experimental.

Request a `ProjectInfo` struct which contains information about the active project.

# `ProjectInfo` fields

| Field          | Description                                                                                 |
|:---------------|:--------------------------------------------------------------------------------------------|
| `name`         | The project's name                                                                          |
| `uuid`         | The project's UUID                                                                          |
| `version`      | The project's version                                                                       |
| `ispackage`    | Whether the project is a package (has a name and uuid)                                      |
| `dependencies` | The project's direct dependencies as a `Dict` which maps dependency name to dependency UUID |
| `path`         | The location of the project file which defines the active project                           |
"""
const project = API.project

"""
    Pkg.instantiate(; verbose = false, workspace=false, io::IO=stderr, julia_version_strict=false)

If a `Manifest.toml` file exists in the active project, download all
the packages declared in that manifest.
Otherwise, resolve a set of feasible packages from the `Project.toml` files
and install them.
`verbose = true` prints the build output to `stdout`/`stderr` instead of
redirecting to the `build.log` file.
`workspace=true` will also instantiate all projects in the workspace.
If no `Project.toml` exist in the current active project, create one with all the
dependencies in the manifest and instantiate the resulting project.
`julia_version_strict=true` will turn manifest version check failures into errors instead of logging warnings.

After packages have been installed the project will be precompiled.
See more at [Environment Precompilation](@ref).

!!! compat "Julia 1.12"
    The `julia_version_strict` keyword argument requires at least Julia 1.12.
"""
const instantiate = API.instantiate

"""
    Pkg.resolve(; io::IO=stderr)

Update the current manifest with potential changes to the dependency graph
from packages that are tracking a path.
"""
const resolve = API.resolve

"""
    Pkg.status([pkgs...]; outdated::Bool=false, mode::PackageMode=PKGMODE_PROJECT, diff::Bool=false,
               compat::Bool=false, extensions::Bool=false, workspace::Bool=false, io::IO=stdout)


Print out the status of the project/manifest.

Packages marked with `⌃` have new versions that can be installed, e.g. via [`Pkg.update`](@ref).
Those marked with `⌅` have new versions available, but cannot be installed due to compatibility conflicts with other packages. To see why, set the
keyword argument `outdated=true`.

Setting `outdated=true` will only show packages that are not on the latest version,
their maximum version and why they are not on the latest version (either due to other
packages holding them back due to compatibility constraints, or due to compatibility in the project file).
As an example, a status output like:
```julia-repl
julia> Pkg.status(; outdated=true)
Status `Manifest.toml`
⌃ [a8cc5b0e] Crayons v2.0.0 [<v3.0.0], (<v4.0.4)
⌅ [b8a86587] NearestNeighbors v0.4.8 (<v0.4.9) [compat]
⌅ [2ab3a3ac] LogExpFunctions v0.2.5 (<v0.3.0): SpecialFunctions
```

means that the latest version of Crayons is 4.0.4 but the latest version compatible
with the `[compat]` section in the current project is 3.0.0.
The latest version of NearestNeighbors is 0.4.9 but due to compat constrains in the project
it is held back to 0.4.8.
The latest version of LogExpFunctions is 0.3.0 but SpecialFunctions
is holding it back to 0.2.5.

If `mode` is `PKGMODE_PROJECT`, print out status only about the packages
that are in the project (explicitly added). If `mode` is `PKGMODE_MANIFEST`,
print status also about those in the manifest (recursive dependencies). If there are
any packages listed as arguments, the output will be limited to those packages.

Setting `ext=true` will show dependencies with extensions and what extension dependencies
of those that are currently loaded.

Setting `diff=true` will, if the environment is in a git repository, limit
the output to the difference as compared to the last git commit.

Setting `workspace=true` will show the (merged) status of packages
in the workspace.

See [`Pkg.project`](@ref) and [`Pkg.dependencies`](@ref) to get the project/manifest
status as a Julia object instead of printing it.

!!! compat "Julia 1.8"
    The `⌃` and `⌅` indicators were added in Julia 1.8.
    The `outdated` keyword argument requires at least Julia 1.8.

"""
const status = API.status

"""
    Pkg.compat()

Interactively edit the [compat] entries within the current Project.

    Pkg.compat(pkg::String, compat::String)

Set the [compat] string for the given package within the current Project.

See [Compatibility](@ref) for more information on the project [compat] section.
"""
const compat = API.compat

"""
    Pkg.activate([s::String]; shared::Bool=false, io::IO=stderr)
    Pkg.activate(; temp::Bool=false, shared::Bool=false, io::IO=stderr)

Activate the environment at `s`. The active environment is the environment
that is modified by executing package commands.
The logic for what path is activated is as follows:

  * If `shared` is `true`, the first existing environment named `s` from the depots
    in the depot stack will be activated. If no such environment exists,
    create and activate that environment in the first depot.
  * If `temp` is `true` this will create and activate a temporary environment which will
    be deleted when the julia process is exited.
  * If `s` is an existing path, then activate the environment at that path.
  * If `s` is a package in the current project and `s` is tracking a path, then
    activate the environment at the tracked path.
  * Otherwise, `s` is interpreted as a non-existing path, which is then activated.

If no argument is given to `activate`, then use the first project found in `LOAD_PATH`
(ignoring `"@"`). For the default value of `LOAD_PATH`, the result is to activate the
`@v#.#` environment.

# Examples
```julia
Pkg.activate()
Pkg.activate("local/path")
Pkg.activate("MyDependency")
Pkg.activate(; temp=true)
```

See also [`LOAD_PATH`](https://docs.julialang.org/en/v1/base/constants/#Base.LOAD_PATH).
"""
const activate = API.activate

"""
    Pkg.offline(b::Bool=true)

Enable (`b=true`) or disable (`b=false`) offline mode.

In offline mode Pkg tries to do as much as possible without connecting
to internet. For example, when adding a package Pkg only considers
versions that are already downloaded in version resolution.

To work in offline mode across Julia sessions you can set the environment
variable `JULIA_PKG_OFFLINE` to `"true"` before starting Julia.
"""
offline(b::Bool=true) = (OFFLINE_MODE[] = b; nothing)

"""
    Pkg.respect_sysimage_versions(b::Bool=true)

Enable (`b=true`) or disable (`b=false`) respecting versions that are in the
sysimage (enabled by default).

If this option is enabled, Pkg will only install packages that have been put into the sysimage
(e.g. via PackageCompiler) at the version of the package in the sysimage.
Also, trying to add a package at a URL or `develop` a package that is in the sysimage
will error.
"""
respect_sysimage_versions(b::Bool=true) = (RESPECT_SYSIMAGE_VERSIONS[] = b; nothing)

"""
    PackageSpec(name::String, [uuid::UUID, version::VersionNumber])
    PackageSpec(; name, url, path, subdir, rev, version, mode, level)

A `PackageSpec` is a representation of a package with various metadata.
This includes:

  * The `name` of the package.
  * The package's unique `uuid`.
  * A `version` (for example when adding a package). When upgrading, can also be an instance of
    the enum [`UpgradeLevel`](@ref). If the version is given as a `String` this means that unspecified versions
    are "free", for example `version="0.5"` allows any version `0.5.x` to be installed. If given as a `VersionNumber`,
    the exact version is used, for example `version=v"0.5.3"`.
  * A `url` and an optional git `rev`ision. `rev` can be a branch name or a git commit SHA1.
  * A local `path`. This is equivalent to using the `url` argument but can be more descriptive.
  * A `subdir` which can be used when adding a package that is not in the root of a repository.

Most functions in Pkg take a `Vector` of `PackageSpec` and do the operation on all the packages
in the vector.

Many functions that take a `PackageSpec` or a `Vector{PackageSpec}` can be called with a more concise notation with `NamedTuple`s.
For example, `Pkg.add` can be called either as the explicit or concise versions as:

| Explicit                                                            | Concise                                        |
|:--------------------------------------------------------------------|:-----------------------------------------------|
| `Pkg.add(PackageSpec(name="Package"))`                              | `Pkg.add(name = "Package")`                    |
| `Pkg.add(PackageSpec(url="www.myhost.com/MyPkg")))`                 | `Pkg.add(url="www.myhost.com/MyPkg")`                    |
|` Pkg.add([PackageSpec(name="Package"), PackageSpec(path="/MyPkg"])` | `Pkg.add([(;name="Package"), (;path="/MyPkg")])`|

Below is a comparison between the REPL mode and the functional API:

| `REPL`               | `API`                                                 |
|:---------------------|:------------------------------------------------------|
| `Package`            | `PackageSpec("Package")`                              |
| `Package@0.2`        | `PackageSpec(name="Package", version="0.2")`          |
| -                    | `PackageSpec(name="Package", version=v"0.2.1")`       |
| `Package=a67d...`    | `PackageSpec(name="Package", uuid="a67d...")`         |
| `Package#master`     | `PackageSpec(name="Package", rev="master")`           |
| `local/path#feature` | `PackageSpec(path="local/path"; rev="feature")`       |
| `www.mypkg.com`      | `PackageSpec(url="www.mypkg.com")`                    |
| `--major Package`    | `PackageSpec(name="Package", version=UPLEVEL_MAJOR)` |

"""
const PackageSpec = Types.PackageSpec

"""
    setprotocol!(;
        domain::AbstractString = "github.com",
        protocol::Union{Nothing, AbstractString}=nothing
    )

Set the protocol used to access hosted packages when `add`ing a url or `develop`ing a package.
Defaults to delegating the choice to the package developer (`protocol === nothing`).
Other choices for `protocol` are `"https"` or `"git"`.

# Examples
```julia-repl
julia> Pkg.setprotocol!(domain = "github.com", protocol = "ssh")

# Use HTTPS for GitHub (default, good for most users)  
julia> Pkg.setprotocol!(domain = "github.com", protocol = "https")

# Reset to default (let package developer decide)
julia> Pkg.setprotocol!(domain = "github.com", protocol = nothing)

# Set protocol for custom domain without specifying protocol
julia> Pkg.setprotocol!(domain = "gitlab.mycompany.com")

# Use Git protocol for a custom domain
julia> Pkg.setprotocol!(domain = "gitlab.mycompany.com", protocol = "git")
```
"""
const setprotocol! = API.setprotocol!

"""
    undo()

Undoes the latest change to the active project. Only states in the current session are stored,
up to a maximum of $(API.max_undo_limit) states.

See also: [`redo`](@ref).
"""
const undo = API.undo

"""
    redo()

Redoes the changes from the latest [`undo`](@ref).
"""
const redo = API.redo

"""
    RegistrySpec(name::String)
    RegistrySpec(; name, uuid, url, path)

A `RegistrySpec` is a representation of a registry with various metadata, much like
[`PackageSpec`](@ref).
This includes:

  * The `name` of the registry.
  * The registry's unique `uuid`.
  * The `url` to the registry.
  * A local `path`.

Most registry functions in Pkg take a `Vector` of `RegistrySpec` and do the operation
on all the registries in the vector.

Many functions that take a `RegistrySpec` can be called with a more concise notation with keyword arguments.
For example, `Pkg.Registry.add` can be called either as the explicit or concise versions as:

| Explicit                                                            | Concise                                        |
|:--------------------------------------------------------------------|:-----------------------------------------------|
| `Pkg.Registry.add(RegistrySpec(name="General"))`                                        | `Pkg.Registry.add(name = "General")`                                      |
| `Pkg.Registry.add(RegistrySpec(url="https://github.com/JuliaRegistries/General.git")))` | `Pkg.Registry.add(url = "https://github.com/JuliaRegistries/General.git")`|

Below is a comparison between the REPL mode and the functional API::

| `REPL`               | `API`                                             |
|:---------------------|:--------------------------------------------------|
| `MyRegistry`         | `RegistrySpec("MyRegistry")`                      |
| `MyRegistry=a67d...` | `RegistrySpec(name="MyRegistry", uuid="a67d...")` |
| `local/path`         | `RegistrySpec(path="local/path")`                 |
| `www.myregistry.com` | `RegistrySpec(url="www.myregistry.com")`          |
"""
const RegistrySpec = Registry.RegistrySpec

"""
    upgrade_manifest()
    upgrade_manifest(manifest_path::String)

Upgrades the format of the current or specified manifest file from v1.0 to v2.0 without re-resolving.
"""
const upgrade_manifest = API.upgrade_manifest

"""
    is_manifest_current(path::AbstractString)

Returns whether the manifest for the project at `path` was resolved from the current project file.
For instance, if the project had compat entries changed, but the manifest wasn't re-resolved, this would return false.

If the manifest doesn't have the project hash recorded, or if there is no manifest file, `nothing` is returned.

This function can be used in tests to verify that the manifest is synchronized with the project file:

```julia
using Pkg, Test
@test Pkg.is_manifest_current(pwd())  # Check current project
@test Pkg.is_manifest_current("/path/to/project")  # Check specific project
```
"""
const is_manifest_current = API.is_manifest_current

function __init__()
    if !isassigned(Base.PKG_PRECOMPILE_HOOK)
        # allows Base to use Pkg.precompile during loading
        # disable via `Base.PKG_PRECOMPILE_HOOK[] = Returns(nothing)`
        Base.PKG_PRECOMPILE_HOOK[] = precompile
    end
    OFFLINE_MODE[] = Base.get_bool_env("JULIA_PKG_OFFLINE", false)
    _auto_gc_enabled[] = Base.get_bool_env("JULIA_PKG_GC_AUTO", true)
    return nothing
end

################
# Deprecations #
################

function installed()
    @warn "Pkg.installed() is deprecated"
    deps = dependencies()
    installs = Dict{String, VersionNumber}()
    for (uuid, dep) in deps
        dep.is_direct_dep || continue
        dep.version === nothing && continue
        installs[dep.name] = dep.version::VersionNumber
    end
    return installs
end

function dir(pkg::String, paths::AbstractString...)
    @warn "`Pkg.dir(pkgname, paths...)` is deprecated; instead, do `import $pkg; joinpath(dirname(pathof($pkg)), \"..\", paths...)`." maxlog=1
    pkgid = Base.identify_package(pkg)
    pkgid === nothing && return nothing
    path = Base.locate_package(pkgid)
    path === nothing && return nothing
    return abspath(path, "..", "..", paths...)
end

###########
# AUTO GC #
###########

const DEPOT_ORPHANAGE_TIMESTAMPS = Dict{String,Float64}()
const _auto_gc_enabled = Ref{Bool}(true)
function _auto_gc(ctx::Types.Context; collect_delay::Period = Day(7))
    if !_auto_gc_enabled[]
        return
    end

    # If we don't know the last time this depot was GC'ed (because this is the
    # first time we've looked this session), or it looks like we might want to
    # collect; let's go ahead and hit the filesystem to find the mtime of the
    # `orphaned.toml` file, which should tell us how long since the last time
    # we GC'ed.
    orphanage_path = joinpath(logdir(depots1()), "orphaned.toml")
    delay_secs = Second(collect_delay).value
    curr_time = time()
    if curr_time - get(DEPOT_ORPHANAGE_TIMESTAMPS, depots1(), 0.0) >= delay_secs
        DEPOT_ORPHANAGE_TIMESTAMPS[depots1()] = mtime(orphanage_path)
    end

    if curr_time - DEPOT_ORPHANAGE_TIMESTAMPS[depots1()] > delay_secs
        printpkgstyle(ctx.io, :Info, "We haven't cleaned this depot up for a bit, running Pkg.gc()...", color = Base.info_color())
        try
            Pkg.gc(ctx; collect_delay)
            DEPOT_ORPHANAGE_TIMESTAMPS[depots1()] = curr_time
        catch ex
            @error("GC failed", exception=ex)
        end
    end
end


##################
# Precompilation #
##################

function _auto_precompile(ctx::Types.Context, pkgs::Vector{PackageSpec}=PackageSpec[]; warn_loaded = true, already_instantiated = false)
    if should_autoprecompile()
        Pkg.precompile(ctx, pkgs; internal_call=true, warn_loaded = warn_loaded, already_instantiated = already_instantiated)
    end
end

include("precompile.jl")

# Reset globals that might have been mutated during precompilation.
DEFAULT_IO[] = nothing
Pkg.UPDATED_REGISTRY_THIS_SESSION[] = false
PREV_ENV_PATH[] = ""
Types.STDLIB[] = nothing

end # module<|MERGE_RESOLUTION|>--- conflicted
+++ resolved
@@ -286,17 +286,11 @@
 !!! compat "Julia 1.9"
     `allow_reresolve` requires at least Julia 1.9.
 
-<<<<<<< HEAD
-Run the tests for package `pkg`, or  if no positional argument is given to `Pkg.test` for the current project
-(which thus needs to be a package). A package is tested by running its `test/runtests.jl` file.
-=======
 !!! compat "Julia 1.9"
     Passing a string to `coverage` requires at least Julia 1.9.
 
-Run the tests for package `pkg`, or for the current project (which thus needs to be a package) if no
-positional argument is given to `Pkg.test`. A package is tested by running its
-`test/runtests.jl` file.
->>>>>>> ffdb668b
+Run the tests for the given package(s), or for the current project if no positional argument is given to `Pkg.test`
+(the current project would need to be a package). The package is tested by running its `test/runtests.jl` file.
 
 The tests are run in a temporary environment that also includes the test specific dependencies
 of the package. The versions of dependencies in the current project are used for the
@@ -316,8 +310,7 @@
 
 The tests are executed in a new process with `check-bounds=yes` and by default `startup-file=no`.
 If using the startup file (`~/.julia/config/startup.jl`) is desired, start julia with `--startup-file=yes`.
-<<<<<<< HEAD
-=======
+
 Inlining of functions during testing can be disabled (for better coverage accuracy)
 by starting julia with `--inline=no`. The tests can be run as if different command line arguments were
 passed to julia by passing the arguments instead to the `julia_args` keyword argument, e.g.
@@ -338,7 +331,6 @@
 ```julia
 Pkg.test("foo"; test_args=["--extended"])
 ```
->>>>>>> ffdb668b
 """
 const test = API.test
 
