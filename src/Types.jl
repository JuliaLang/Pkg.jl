module Types

using UUIDs
using Random
using Dates
import LibGit2
import REPL
using REPL.TerminalMenus

using ..TOML
import ..Pkg, ..UPDATED_REGISTRY_THIS_SESSION
import Pkg: GitTools, depots, depots1, logdir

import Base: SHA1
using SHA

export UUID, pkgID, SHA1, VersionRange, VersionSpec, empty_versionspec,
    Requires, Fixed, merge_requires!, satisfies, ResolverError,
    PackageSpec, EnvCache, Context, Context!, get_deps,
<<<<<<< HEAD
    CommandError, cmderror, has_name, has_uuid, write_env, parse_toml, find_registered!,
    project_resolve!, project_deps_resolve!, manifest_resolve!, pkg_resolve!, registry_resolve!, stdlib_resolve!, handle_repos_develop!, handle_repos_add!, ensure_resolved,
=======
    PkgError, pkgerror, has_name, has_uuid, write_env, parse_toml, find_registered!,
    project_resolve!, project_deps_resolve!, manifest_resolve!, registry_resolve!, stdlib_resolve!, handle_repos_develop!, handle_repos_add!, ensure_resolved,
>>>>>>> d2b84190
    manifest_info, registered_uuids, registered_paths, registered_uuid, registered_name,
    read_project, read_package, read_manifest, pathrepr, registries,
    PackageMode, PKGMODE_MANIFEST, PKGMODE_PROJECT, PKGMODE_COMBINED,
    UpgradeLevel, UPLEVEL_FIXED, UPLEVEL_PATCH, UPLEVEL_MINOR, UPLEVEL_MAJOR,
    PackageSpecialAction, PKGSPEC_NOTHING, PKGSPEC_PINNED, PKGSPEC_FREED, PKGSPEC_DEVELOPED, PKGSPEC_TESTED, PKGSPEC_REPO_ADDED,
    printpkgstyle,
    projectfile_path


include("versions.jl")

## ordering of UUIDs ##

Base.isless(a::UUID, b::UUID) = a.value < b.value

## Computing UUID5 values from (namespace, key) pairs ##
function uuid5(namespace::UUID, key::String)
    data = [reinterpret(UInt8, [namespace.value]); codeunits(key)]
    u = reinterpret(UInt128, sha1(data)[1:16])[1]
    u &= 0xffffffffffff0fff3fffffffffffffff
    u |= 0x00000000000050008000000000000000
    return UUID(u)
end
uuid5(namespace::UUID, key::AbstractString) = uuid5(namespace, String(key))

const uuid_dns = UUID(0x6ba7b810_9dad_11d1_80b4_00c04fd430c8)
const uuid_julia_project = uuid5(uuid_dns, "julialang.org")
const uuid_package = uuid5(uuid_julia_project, "package")
const uuid_registry = uuid5(uuid_julia_project, "registry")
const uuid_julia = uuid5(uuid_package, "julia")

## user-friendly representation of package IDs ##
function pkgID(p::UUID, uuid_to_name::Dict{UUID,String})
    name = get(uuid_to_name, p, "")
    isempty(name) && (name = "(unknown)")
    uuid_short = string(p)[1:8]
    return "$name [$uuid_short]"
end

####################
# Requires / Fixed #
####################
const Requires = Dict{UUID,VersionSpec}

function merge_requires!(A::Requires, B::Requires)
    for (pkg, vers) in B
        A[pkg] = haskey(A, pkg) ? intersect(A[pkg], vers) : vers
    end
    return A
end

satisfies(pkg::UUID, ver::VersionNumber, reqs::Requires) =
    !haskey(reqs, pkg) || in(ver, reqs[pkg])

struct Fixed
    version::VersionNumber
    requires::Requires
end
Fixed(v::VersionNumber) = Fixed(v, Requires())

Base.:(==)(a::Fixed, b::Fixed) = a.version == b.version && a.requires == b.requires
Base.hash(f::Fixed, h::UInt) = hash((f.version, f.requires), h + (0x68628b809fd417ca % UInt))

Base.show(io::IO, f::Fixed) = isempty(f.requires) ?
    print(io, "Fixed(", repr(f.version), ")") :
    print(io, "Fixed(", repr(f.version), ",", f.requires, ")")


struct ResolverError <: Exception
    msg::AbstractString
    ex::Union{Exception,Nothing}
end
ResolverError(msg::AbstractString) = ResolverError(msg, nothing)

function Base.showerror(io::IO, pkgerr::ResolverError)
    print(io, pkgerr.msg)
    if pkgerr.ex !== nothing
        pkgex = pkgerr.ex
        if isa(pkgex, CompositeException)
            for cex in pkgex
                print(io, "\n=> ")
                showerror(io, cex)
            end
        else
            print(io, "\n")
            showerror(io, pkgex)
        end
    end
end

#################
# Command Error #
#################
struct PkgError <: Exception
    msg::String
end
pkgerror(msg::String...) = throw(PkgError(join(msg)))
Base.show(io::IO, err::PkgError) = print(io, err.msg)


###############
# PackageSpec #
###############
@enum(UpgradeLevel, UPLEVEL_FIXED, UPLEVEL_PATCH, UPLEVEL_MINOR, UPLEVEL_MAJOR)
@enum(PackageMode, PKGMODE_PROJECT, PKGMODE_MANIFEST, PKGMODE_COMBINED)
@enum(PackageSpecialAction, PKGSPEC_NOTHING, PKGSPEC_PINNED, PKGSPEC_FREED,
                            PKGSPEC_DEVELOPED, PKGSPEC_TESTED, PKGSPEC_REPO_ADDED)

const VersionTypes = Union{VersionNumber,VersionSpec,UpgradeLevel}

# The url field can also be a local path, rename?
mutable struct GitRepo
    url::String
    rev::String
    git_tree_sha1::Union{Nothing,SHA1}
end

GitRepo(url::String, revspec) = GitRepo(url, revspec, nothing)
GitRepo(url::String) = GitRepo(url, "", nothing)
GitRepo(;url::Union{String, Nothing}=nothing, rev::Union{String, Nothing} =nothing) =
    GitRepo(url == nothing ? "" : url, rev == nothing ? "" : rev, nothing)
Base.:(==)(repo1::GitRepo, repo2::GitRepo) = (repo1.url == repo2.url && repo1.rev == repo2.rev && repo1.git_tree_sha1 == repo2.git_tree_sha1)

mutable struct PackageSpec
    name::String
    uuid::UUID
    version::VersionTypes
    path::Union{Nothing,String}
    special_action::PackageSpecialAction # If the package is currently being pinned, freed etc
    repo::Union{Nothing,GitRepo}
end
<<<<<<< HEAD
PackageSpec() = PackageSpec("", UUID(zero(UInt128)), VersionSpec(), nothing, PKGSPEC_NOTHING, nothing)
=======
>>>>>>> d2b84190
PackageSpec(name::AbstractString, uuid::UUID, version::VersionTypes,
            path=nothing, special_action=PKGSPEC_NOTHING, repo=nothing) =
    PackageSpec(String(name), uuid, version, path, special_action, repo)
PackageSpec(name::AbstractString, uuid::UUID) =
    PackageSpec(name, uuid, VersionSpec())
PackageSpec(name::AbstractString, version::VersionTypes=VersionSpec()) =
    PackageSpec(name, UUID(zero(UInt128)), version)
PackageSpec(uuid::UUID, version::VersionTypes=VersionSpec()) =
    PackageSpec("", uuid, version)
function PackageSpec(repo::GitRepo)
    pkg = PackageSpec()
    pkg.repo = repo
    return pkg
end

# kwarg constructor
function PackageSpec(;name::AbstractString="", uuid::Union{String, UUID}=UUID(0),
<<<<<<< HEAD
                     version::Union{VersionNumber, String} = "*", url = nothing,
                     rev = nothing)
    if url !== nothing || rev !== nothing
=======
                     version::Union{VersionNumber, String, VersionSpec} = VersionSpec(),
                     url = nothing, rev = nothing, path=nothing, mode::PackageMode = PKGMODE_PROJECT)
    if url !== nothing || path !== nothing || rev !== nothing
        if path !== nothing || url !== nothing
            path !== nothing && url !== nothing && pkgerror("cannot specify both path and url")
            url = url == nothing ? path : url
        end
>>>>>>> d2b84190
        repo = GitRepo(url=url, rev=rev)
    else
        repo = nothing
    end

    version = VersionSpec(version)
    uuid isa String && (uuid = UUID(uuid))
    PackageSpec(name, uuid, version, nothing, PKGSPEC_NOTHING, repo)
end

has_name(pkg::PackageSpec) = !isempty(pkg.name)
has_uuid(pkg::PackageSpec) = pkg.uuid != UUID(zero(UInt128))

function Base.show(io::IO, pkg::PackageSpec)
    vstr = repr(pkg.version)
    f = ["name" => pkg.name, "uuid" => has_uuid(pkg) ? pkg.uuid : "", "v" => (vstr == "VersionSpec(\"*\")" ? "" : vstr)]
    if pkg.repo !== nothing
        if !isempty(pkg.repo.url)
            push!(f, "url/path" => string("\"", pkg.repo.url, "\""))
        end
        if !isempty(pkg.repo.rev)
            push!(f, "rev" => pkg.repo.rev)
        end
    end
    print(io, "PackageSpec(")
    first = true
    for (field, value) in f
        value == "" && continue
        first || print(io, ", ")
        print(io, field, "=", value)
        first = false
    end
    print(io, ")")
end


############
# EnvCache #
############

function parse_toml(path::String...; fakeit::Bool=false)
    p = joinpath(path...)
    !fakeit || isfile(p) ? TOML.parsefile(p) : Dict{String,Any}()
end

let trynames(names) = begin
    return root_path::AbstractString -> begin
        for x in names
            maybe_file = joinpath(root_path, x)
            if isfile(maybe_file)
                return maybe_file
            end
        end
    end
end # trynames
    global projectfile_path = trynames(Base.project_names)
    global manifestfile_path = trynames(Base.manifest_names)
end # let

function find_project_file(env::Union{Nothing,String}=nothing)
    project_file = nothing
    if env isa Nothing
        project_file = Base.active_project()
        project_file == nothing && error("no active project")
    elseif startswith(env, '@')
        project_file = Base.load_path_expand(env)
        project_file === nothing && error("package environment does not exist: $env")
    elseif env isa String
        if isdir(env)
            isempty(readdir(env)) || error("environment is a package directory: $env")
            project_file = joinpath(env, Base.project_names[end])
        else
            project_file = endswith(env, ".toml") ? abspath(env) :
                abspath(env, Base.project_names[end])
        end
    end
    @assert project_file isa String &&
        (isfile(project_file) || !ispath(project_file) ||
         isdir(project_file) && isempty(readdir(project_file)))
     return project_file
end

mutable struct EnvCache
    # environment info:
    env::Union{Nothing,String}
    git::Union{Nothing,String}

    # paths for files:
    project_file::String
    manifest_file::String

    # name / uuid of the project
    pkg::Union{PackageSpec, Nothing}

    # cache of metadata:
    project::Dict
    manifest::Dict

    # registered package info:
    uuids::Dict{String,Vector{UUID}}
    paths::Dict{UUID,Vector{String}}
    names::Dict{UUID,Vector{String}}
end

function EnvCache(env::Union{Nothing,String}=nothing)
    project_file = find_project_file(env)
    project_dir = dirname(project_file)
    git = ispath(joinpath(project_dir, ".git")) ? project_dir : nothing

    project = read_project(project_file)
    if any(haskey.((project,), ["name", "uuid", "version"]))
        project_package = PackageSpec(
            get(project, "name", ""),
            UUID(get(project, "uuid", 0)),
            VersionNumber(get(project, "version", "0.0")),
        )
    else
        project_package = nothing
    end
    # determine manifest_file name
    dir = abspath(dirname(project_file))
    manifest_file = haskey(project, "manifest") ?
        abspath(project["manifest"]) :
        manifestfile_path(dir)
    # use default name if still not determined
    (manifest_file === nothing) && (manifest_file = joinpath(dir, "Manifest.toml"))
    write_env_usage(manifest_file)
    manifest = read_manifest(manifest_file)
    uuids = Dict{String,Vector{UUID}}()
    paths = Dict{UUID,Vector{String}}()
    names = Dict{UUID,Vector{String}}()
    return EnvCache(env,
        git,
        project_file,
        manifest_file,
        project_package,
        project,
        manifest,
        uuids,
        paths,
        names,)
end

collides_with_project(env::EnvCache, pkg::PackageSpec) =
    is_project_name(env, pkg.name) || is_project_uuid(env, pkg.uuid)
is_project(env::EnvCache, pkg::PackageSpec) = is_project_uuid(env, pkg.uuid)
is_project_name(env::EnvCache, name::String) =
    env.pkg !== nothing && env.pkg.name == name
is_project_uuid(env::EnvCache, uuid::UUID) =
    env.pkg !== nothing && env.pkg.uuid == uuid



###########
# Context #
###########
stdlib_dir() = joinpath(Sys.BINDIR, "..", "share", "julia", "stdlib", "v$(VERSION.major).$(VERSION.minor)")
stdlib_path(stdlib::String) = joinpath(stdlib_dir(), stdlib)
function gather_stdlib_uuids()
    stdlibs = Dict{UUID,String}()
    for stdlib in readdir(stdlib_dir())
        projfile = projectfile_path(stdlib_path(stdlib))
        if nothing !== projfile
            proj = TOML.parsefile(projfile)
            if haskey(proj, "uuid")
                stdlibs[UUID(proj["uuid"])] = stdlib
            end
        end
    end
    return stdlibs
end

# ENV variables to set some of these defaults?
Base.@kwdef mutable struct Context
    env::EnvCache = EnvCache()
    preview::Bool = false
    use_libgit2_for_all_downloads::Bool = false
    use_only_tarballs_for_downloads::Bool = false
    num_concurrent_downloads::Int = 8
    graph_verbose::Bool = false
    stdlibs::Dict{UUID,String} = gather_stdlib_uuids()
    # Remove next field when support for Pkg2 CI scripts is removed
    currently_running_target::Bool = false
    old_pkg2_clone_name::String = ""
end

function Context!(kw_context::Vector{Pair{Symbol,Any}})::Context
    ctx = Context()
    for (k, v) in kw_context
        setfield!(ctx, k, v)
    end
    return ctx
end

function Context!(ctx::Context; kwargs...)
    for (k, v) in kwargs
        setfield!(ctx, k, v)
    end
end

# target === nothing : main dependencies
# target === "*"     : main + all extras
# target === "name"  : named target deps

function deps_names(project::Dict, target::Union{Nothing,String}=nothing)::Vector{String}
    deps = sort!(collect(keys(project["deps"])))
    target == "*" && return !haskey(project, "extras") ? deps :
        sort!(union!(deps, collect(keys(project["extras"]))))
    haskey(project, "targets") || return deps
    targets = project["targets"]
    haskey(targets, target) || return deps
    return sort!(union!(deps, targets[target]))
end

function get_deps(project::Dict, target::Union{Nothing,String}=nothing)
    names = deps_names(project, target)
    deps = filter(((dep, _),) -> dep in names, project["deps"])
    extras = get(project, "extras", Dict{String,Any}())
    for name in names
        haskey(deps, name) && continue
        haskey(extras, name) ||
            pkgerror("target `$target` has unlisted dependency `$name`")
        deps[name] = extras[name]
    end
    return deps
end
get_deps(env::EnvCache, target::Union{Nothing,String}=nothing) =
    get_deps(env.project, target)
get_deps(ctx::Context, target::Union{Nothing,String}=nothing) =
    get_deps(ctx.env, target)

function project_compatibility(ctx::Context, name::String)
    v = VersionSpec()
    project = ctx.env.project
    compat = get(project, "compat", Dict())
    if haskey(compat, name)
        v = VersionSpec(semver_spec(compat[name]))
    end
    return v
end

function write_env_usage(manifest_file::AbstractString)
    !ispath(logdir()) && mkpath(logdir())
    usage_file = joinpath(logdir(), "manifest_usage.toml")
    touch(usage_file)
    !isfile(manifest_file) && return
    # Do not rewrite as do syntax (no longer precompilable)
    io = open(usage_file, "a")
    println(io, "[[\"", escape_string(manifest_file), "\"]]")
    print(io, "time = ", now()); println(io, 'Z')
    close(io)
end

function read_project(io::IO)
    project = TOML.parse(io)
    if !haskey(project, "deps")
        project["deps"] = Dict{String,Any}()
    end
    return project
end
function read_project(file::String)
    isfile(file) ? open(read_project, file) : read_project(devnull)
end

_throw_package_err(x, f) = pkgerror("expected a `$x` entry in project file at $(abspath(f))")
function read_package(f::String)
    project = read_project(f)
    haskey(project, "name") || _throw_package_err("name", f)
    haskey(project, "uuid") || _throw_package_err("uuid", f)
    name = project["name"]
    entry = joinpath(dirname(f), "src", "$name.jl")
    if !isfile(entry)
        pkgerror("expected the file `src/$name.jl` to exist for package $name at $(dirname(f))")
    end
    return project
end

function read_manifest(io::IO)
    manifest = TOML.parse(io)
    for (name, infos) in manifest, info in infos
        haskey(info, "deps") || continue
        info["deps"] isa AbstractVector || continue
        for dep in info["deps"]
            length(manifest[dep]) == 1 ||
                error("ambiguious dependency for $name: $dep")
        end
        new_dict = Dict()
        for d in info["deps"]
            new_dict[d] = manifest[d][1]["uuid"]
        end
        info["deps"] = new_dict
    end
    return manifest
end
function read_manifest(file::String)
    try isfile(file) ? open(read_manifest, file) : read_manifest(devnull)
    catch err
        err isa ErrorException && startswith(err.msg, "ambiguious dependency") || rethrow(err)
        err.msg *= "In manifest file: $file"
        rethrow(err)
    end
end


const refspecs = ["+refs/*:refs/remotes/cache/*"]
const reg_pkg = r"(?:^|[/\\])(\w+?)(?:\.jl)?(?:\.git)?(?:\/)?$"

# Windows sometimes throw on `isdir`...
function isdir_windows_workaround(path::String)
    try isdir(path)
    catch e
        false
    end
end

casesensitive_isdir(dir::String) = isdir_windows_workaround(dir) && dir in readdir(joinpath(dir, ".."))

function handle_repos_develop!(ctx::Context, pkgs::AbstractVector{PackageSpec}, devdir::String)
    Base.shred!(LibGit2.CachedCredentials()) do creds
        env = ctx.env
        new_uuids = UUID[]
        for pkg in pkgs
            pkg.repo == nothing && continue
            pkg.special_action = PKGSPEC_DEVELOPED
            isempty(pkg.repo.url) && set_repo_for_pkg!(env, pkg)


            if isdir_windows_workaround(pkg.repo.url)
                # Developing a local package, just point `pkg.path` to it
                if isabspath(pkg.repo.url)
                    # absolute paths should stay absolute
                    pkg.path = pkg.repo.url
                else
                    # Relative paths are given relative pwd() so we
                    # translate that to be relative the project instead.
                    # `realpath` is needed to expand symlinks before taking the relative path.
                    pkg.path = relpath(realpath(abspath(pkg.repo.url)), realpath(dirname(ctx.env.project_file)))
                end
                folder_already_downloaded = true
                project_path = pkg.repo.url
                parse_package!(ctx, pkg, project_path)
            else
                # Only update the registry in case of developing a non-local package
                UPDATED_REGISTRY_THIS_SESSION[] || Pkg.API.update_registry(ctx)
                # We save the repo in case another environement wants to
                # develop from the same repo, this avoids having to reclone it
                # from scratch.
                clone_path = joinpath(depots1(), "clones")
                mkpath(clone_path)
                repo_path = joinpath(clone_path, string(hash(pkg.repo.url), "_full"))
                repo = nothing
                try
                    repo, just_cloned = ispath(repo_path) ? (LibGit2.GitRepo(repo_path), false) : begin
                        r = GitTools.clone(pkg.repo.url, repo_path)
                        GitTools.fetch(r, pkg.repo.url; refspecs=refspecs, credentials=creds)
                        r, true
                    end
                    if !just_cloned
                        GitTools.fetch(repo, pkg.repo.url; refspecs=refspecs, credentials=creds)
                    end
                finally
                    repo isa LibGit2.GitRepo && LibGit2.close(repo)
                end

                # Copy the repo to a temporary place and check out the rev
                project_path = mktempdir()
                cp(repo_path, project_path; force=true)
                LibGit2.with(LibGit2.GitRepo(project_path)) do repo
                    rev = pkg.repo.rev
                    if isempty(rev)
                        if LibGit2.isattached(repo)
                            rev = LibGit2.branch(repo)
                        else
                            rev = string(LibGit2.GitHash(LibGit2.head(repo)))
                        end
                    end
                    gitobject, isbranch = get_object_branch(repo, rev)
                    try
                        LibGit2.transact(repo) do r
                            if isbranch
                                LibGit2.branch!(r, rev, track=LibGit2.Consts.REMOTE_ORIGIN)
                            else
                                LibGit2.checkout!(r, string(LibGit2.GitHash(gitobject)))
                            end
                        end
                    finally
                        close(gitobject)
                    end
                end

                parse_package!(ctx, pkg, project_path)
                dev_pkg_path = joinpath(devdir, pkg.name)
                if isdir(dev_pkg_path)
                    if !isfile(joinpath(dev_pkg_path, "src", pkg.name * ".jl"))
                        pkgerror("Path `$(dev_pkg_path)` exists but it does not contain `src/$(pkg.name).jl")
                    else
                        @info "Path `$(dev_pkg_path)` exists and looks like the correct package, using existing path instead of cloning"
                    end
                else
                    mkpath(dev_pkg_path)
                    mv(project_path, dev_pkg_path; force=true)
                    push!(new_uuids, pkg.uuid)
                end
                # Save the path as relative if the location is inside the project
                # (e.g. from `dev --local`), otherwise put in the absolute path.
                pkg.path = Pkg.Operations.relative_project_path_if_in_project(ctx, dev_pkg_path)
            end
            @assert pkg.path != nothing
        end
        return new_uuids
    end
end

function handle_repos_add!(ctx::Context, pkgs::AbstractVector{PackageSpec}; upgrade_or_add::Bool=true)
    # Always update the registry when adding
    UPDATED_REGISTRY_THIS_SESSION[] || Pkg.API.update_registry(ctx)
    Base.shred!(LibGit2.CachedCredentials()) do creds
        env = ctx.env
        new_uuids = UUID[]
        for pkg in pkgs
            pkg.repo == nothing && continue
            pkg.special_action = PKGSPEC_REPO_ADDED
            isempty(pkg.repo.url) && set_repo_for_pkg!(env, pkg)
            clones_dir = joinpath(depots1(), "clones")
            mkpath(clones_dir)
            repo_path = joinpath(clones_dir, string(hash(pkg.repo.url)))
            repo = nothing
            do_nothing_more = false
            project_path = nothing
            folder_already_downloaded = false
            try
                repo, just_cloned = ispath(repo_path) ? (LibGit2.GitRepo(repo_path), false) : begin
                    r = GitTools.clone(pkg.repo.url, repo_path, isbare=true, credentials=creds)
                    GitTools.fetch(r, pkg.repo.url; refspecs=refspecs, credentials=creds)
                    r, true
                end
                info = manifest_info(env, pkg.uuid)
                pinned = (info != nothing && get(info, "pinned", false))
                if upgrade_or_add && !pinned && !just_cloned
                    rev = pkg.repo.rev
                    GitTools.fetch(repo, pkg.repo.url; refspecs=refspecs, credentials=creds)
                end
                upgrading = upgrade_or_add && !pinned
                if upgrading
                    rev = pkg.repo.rev
                else
                    # Not upgrading so the rev should be the current git-tree-sha
                    rev = info["git-tree-sha1"]
                    pkg.version = VersionNumber(info["version"])
                end

                # see if we can get rev as a branch
                if isempty(rev)
                    if LibGit2.isattached(repo)
                        rev = LibGit2.branch(repo)
                    else
                        rev = string(LibGit2.GitHash(LibGit2.head(repo)))
                    end
                end
                gitobject, isbranch = get_object_branch(repo, rev)
                # If the user gave a shortened commit SHA, might as well update it to the full one
                try
                    if upgrading
                        pkg.repo.rev = isbranch ? rev : string(LibGit2.GitHash(gitobject))
                    end
                    LibGit2.with(LibGit2.peel(LibGit2.GitTree, gitobject)) do git_tree
                        @assert git_tree isa LibGit2.GitTree
                        pkg.repo.git_tree_sha1 = SHA1(string(LibGit2.GitHash(git_tree)))
                            version_path = nothing
                            folder_already_downloaded = false
                        if has_uuid(pkg) && has_name(pkg)
                            version_path = Pkg.Operations.find_installed(pkg.name, pkg.uuid, pkg.repo.git_tree_sha1)
                            isdir(version_path) && (folder_already_downloaded = true)
                            info = manifest_info(env, pkg.uuid)
                            if info != nothing && get(info, "git-tree-sha1", "") == string(pkg.repo.git_tree_sha1) && folder_already_downloaded
                                # Same tree sha and this version already downloaded, nothing left to do
                                pkg.version = VersionNumber(info["version"])
                                do_nothing_more = true
                            end
                        end
                        if folder_already_downloaded
                            project_path = version_path
                        else
                            project_path = mktempdir()
                            opts = LibGit2.CheckoutOptions(checkout_strategy=LibGit2.Consts.CHECKOUT_FORCE,
                                target_directory=Base.unsafe_convert(Cstring, project_path))
                            LibGit2.checkout_tree(repo, git_tree, options=opts)
                        end
                    end
                finally
                    close(gitobject)
                end
            finally
                repo isa LibGit2.GitRepo && close(repo)
            end
            do_nothing_more && continue
            parse_package!(ctx, pkg, project_path)
            if !folder_already_downloaded
                version_path = Pkg.Operations.find_installed(pkg.name, pkg.uuid, pkg.repo.git_tree_sha1)
                mkpath(version_path)
                mv(project_path, version_path; force=true)
                push!(new_uuids, pkg.uuid)
            end
            @assert pkg.version isa VersionNumber
        end
        return new_uuids
    end
end

function parse_package!(ctx, pkg, project_path)
    env = ctx.env
    project_file = projectfile_path(project_path)
    if project_file !== nothing
        project_data = read_package(project_file)
        pkg.uuid = UUID(project_data["uuid"])
        pkg.name = project_data["name"]
        if haskey(project_data, "version")
            pkg.version = VersionNumber(project_data["version"])
        else
            @warn "project file for $(pkg.name) at $(project_path) is missing a `version` entry"
            Pkg.Operations.set_maximum_version_registry!(env, pkg)
        end
    else
        # @warn "package $(pkg.name) at $(project_path) will need to have a [Julia]Project.toml file in the future"
        if !isempty(ctx.old_pkg2_clone_name) # remove when legacy CI script support is removed
            pkg.name = ctx.old_pkg2_clone_name
        else
            # This is an old style package, get the name from src/PackageName
            if isdir_windows_workaround(pkg.repo.url)
                m = match(reg_pkg, abspath(pkg.repo.url))
            else
                m = match(reg_pkg, pkg.repo.url)
            end
            m === nothing && pkgerror("cannot determine package name from URL or path: $(pkg.repo.url)")
            pkg.name = m.captures[1]
        end
        reg_uuids = registered_uuids(env, pkg.name)
        is_registered = !isempty(reg_uuids)
        if !is_registered
            # This is an unregistered old style package, give it a UUID and a version
            if !has_uuid(pkg)
                uuid_unreg_pkg = UUID(0xa9a2672e746f11e833ef119c5b888869)
                pkg.uuid = uuid5(uuid_unreg_pkg, pkg.name)
                @info "Assigning UUID $(pkg.uuid) to $(pkg.name)"
            end
            pkg.version = v"0.0"
        else
            # TODO: Fix
            @assert length(reg_uuids) == 1
            pkg.uuid = reg_uuids[1]
            # Old style registered package
            # What version does this package have? We have no idea... let's give it the latest one with a `+`...
            Pkg.Operations.set_maximum_version_registry!(env, pkg)
        end
    end
end

function set_repo_for_pkg!(env, pkg)
    if !has_uuid(pkg)
        registry_resolve!(env, [pkg])
        ensure_resolved(env, [pkg]; registry=true)
    end
    # TODO: look into [1]
    _, pkg.repo.url = Types.registered_info(env, pkg.uuid, "repo")[1]
end

function get_object_branch(repo, rev)
    gitobject = nothing
    isbranch = false
    try
        gitobject = LibGit2.GitObject(repo, "remotes/cache/heads/" * rev)
        isbranch = true
    catch err
        err isa LibGit2.GitError && err.code == LibGit2.Error.ENOTFOUND || rethrow(err)
    end
    if gitobject == nothing
        try
            gitobject = LibGit2.GitObject(repo, rev)
        catch err
            err isa LibGit2.GitError && err.code == LibGit2.Error.ENOTFOUND || rethrow(err)
            pkgerror("git object $(rev) could not be found")
        end
    end
    return gitobject, isbranch
end

########################################
# Resolving packages from name or uuid #
########################################

function project_resolve!(env::EnvCache, pkgs::AbstractVector{PackageSpec})
    for pkg in pkgs
        if has_uuid(pkg) && !has_name(pkg) && Types.is_project_uuid(env, pkg.uuid)
            pkg.name = env.pkg.name
        end
        if has_name(pkg) && !has_uuid(pkg) && Types.is_project_name(env, pkg.name)
            pkg.uuid = env.pkg.uuid
        end
    end
end

function pkg_resolve!(env::EnvCache, pkgs::AbstractVector{PackageSpec}, mode)
    if mode == PKGMODE_PROJECT
        project_deps_resolve!(env, pkgs)
    elseif mode == PKGMODE_MANIFEST
        manifest_resolve!(env, pkgs)
    end
end

# Disambiguate name/uuid package specifications using project info.
function project_deps_resolve!(env::EnvCache, pkgs::AbstractVector{PackageSpec})
    uuids = env.project["deps"]
    names = Dict(uuid => name for (uuid, name) in uuids)
    length(uuids) < length(names) && # TODO: handle this somehow?
        pkgerror("duplicate UUID found in project file's [deps] section")
    for pkg in pkgs
        if has_name(pkg) && !has_uuid(pkg) && pkg.name in keys(uuids)
            pkg.uuid = UUID(uuids[pkg.name])
        end
        if has_uuid(pkg) && !has_name(pkg) && pkg.uuid in keys(names)
            pkg.name = names[pkg.uuid]
        end
    end
    return pkgs
end

# Disambiguate name/uuid package specifications using manifest info.
function manifest_resolve!(env::EnvCache, pkgs::AbstractVector{PackageSpec})
    uuids = Dict{String,Vector{String}}()
    names = Dict{String,String}()
    for (name, infos) in env.manifest, info in infos
        haskey(info, "uuid") || continue
        uuid = info["uuid"]
        push!(get!(uuids, name, String[]), uuid)
        names[uuid] = name # can be duplicate but doesn't matter
    end
    for pkg in pkgs
        if has_name(pkg) && !has_uuid(pkg) && pkg.name in keys(uuids)
            length(uuids[pkg.name]) == 1 && (pkg.uuid = UUID(uuids[pkg.name][1]))
        end
        if has_uuid(pkg) && !has_name(pkg) && pkg.uuid in keys(names)
            pkg.name = names[pkg.uuid]
        end
    end
    return pkgs
end

# Disambiguate name/uuid package specifications using registry info.
function registry_resolve!(env::EnvCache, pkgs::AbstractVector{PackageSpec})
    # if there are no half-specified packages, return early
    any(pkg -> has_name(pkg) ⊻ has_uuid(pkg), pkgs) || return
    # collect all names and uuids since we're looking anyway
    names = [pkg.name for pkg in pkgs if has_name(pkg)]
    uuids = [pkg.uuid for pkg in pkgs if has_uuid(pkg)]
    find_registered!(env, names, uuids)
    for pkg in pkgs
        @assert has_name(pkg) || has_uuid(pkg)
        if has_name(pkg) && !has_uuid(pkg)
            pkg.uuid = registered_uuid(env, pkg.name)
        end
        if has_uuid(pkg) && !has_name(pkg)
            pkg.name = registered_name(env, pkg.uuid)
        end
    end
    return pkgs
end

function stdlib_resolve!(ctx::Context, pkgs::AbstractVector{PackageSpec})
    for pkg in pkgs
        @assert has_name(pkg) || has_uuid(pkg)
        if has_name(pkg) && !has_uuid(pkg)
            for (uuid, name) in ctx.stdlibs
                name == pkg.name && (pkg.uuid = uuid)
            end
        end
        if has_uuid(pkg) && !has_name(pkg)
            haskey(ctx.stdlibs, pkg.uuid) && (pkg.name = ctx.stdlibs[pkg.uuid])
        end
    end
end

# Ensure that all packages are fully resolved
function ensure_resolved(env::EnvCache,
    pkgs::AbstractVector{PackageSpec};
    registry::Bool=false,)::Nothing
    unresolved = Dict{String,Vector{UUID}}()
    for pkg in pkgs
        has_uuid(pkg) && continue
        uuids = UUID[]
        for (name, infos) in env.manifest, info in infos
            name == pkg.name && haskey(info, "uuid") || continue
            uuid = UUID(info["uuid"])
            uuid in uuids || push!(uuids, uuid)
        end
        sort!(uuids, by=uuid -> uuid.value)
        unresolved[pkg.name] = uuids
    end
    isempty(unresolved) && return
    msg = sprint() do io
        println(io, "The following package names could not be resolved:")
        for (name, uuids) in sort!(collect(unresolved), by=lowercase ∘ first)
        print(io, " * $name (")
        if length(uuids) == 0
            what = ["project", "manifest"]
            registry && push!(what, "registry")
            print(io, "not found in ")
            join(io, what, ", ", " or ")
        else
            join(io, uuids, ", ", " or ")
            print(io, " in manifest but not in project")
        end
        println(io, ")")
    end
        print(io, "Please specify by known `name=uuid`.")
    end
    pkgerror(msg)
end

const DEFAULT_REGISTRIES = Dict("General" => "https://github.com/JuliaRegistries/General.git")

# Return paths of all registries in a depot
function registries(depot::String)::Vector{String}
    d = joinpath(depot, "registries")
    ispath(d) || return String[]
    regs = filter!(readdir(d)) do r
        isfile(joinpath(d, r, "Registry.toml"))
    end
    String[joinpath(depot, "registries", r) for r in regs]
end

# Return paths of all registries in all depots
function registries(; clone_default=true)::Vector{String}
    isempty(depots()) && return String[]
    user_regs = abspath(depots1(), "registries")
    if clone_default
        if !ispath(user_regs)
            mkpath(user_regs)
            Base.shred!(LibGit2.CachedCredentials()) do creds
                printpkgstyle(stdout, :Cloning, "default registries into $user_regs")
                for (reg, url) in DEFAULT_REGISTRIES
                    path = joinpath(user_regs, reg)
                    LibGit2.with(GitTools.clone(url, path; header = "registry $reg from $(repr(url))", credentials = creds)) do repo
                    end
                end
            end
        end
    end
    return [r for d in depots() for r in registries(d)]
end

# path -> (mtime, TOML Dict)
const REGISTRY_CACHE = Dict{String, Tuple{Float64, Dict{String, Any}}}()

function read_registry(reg_file)
    t = mtime(reg_file)
    if haskey(REGISTRY_CACHE, reg_file)
        prev_t, registry = REGISTRY_CACHE[reg_file]
        t == prev_t && return registry
    end
    registry = TOML.parsefile(reg_file)
    REGISTRY_CACHE[reg_file] = (t, registry)
    return registry
end


# Lookup package names & uuids in a single pass through registries
function find_registered!(env::EnvCache,
    names::Vector{String},
    uuids::Vector{UUID}=UUID[];
    force::Bool=false,
)::Nothing
    # only look if there's something new to see (or force == true)
    names = filter(name -> !haskey(env.uuids, name), names)
    uuids = filter(uuid -> !haskey(env.paths, uuid), uuids)
    !force && isempty(names) && isempty(uuids) && return

    # since we're looking anyway, look for everything
    save(name::String) =
        name in names || haskey(env.uuids, name) || push!(names, name)
    save(uuid::UUID) =
        uuid in uuids || haskey(env.paths, uuid) || push!(uuids, uuid)

    # lookup any dependency in the project file
    for (name, uuid) in env.project["deps"]
        save(name); save(UUID(uuid))
    end
    # lookup anything mentioned in the manifest file
    for (name, infos) in env.manifest, info in infos
        save(name)
        haskey(info, "uuid") && save(UUID(info["uuid"]))
        haskey(info, "deps") || continue
        for (n, u) in info["deps"]
            save(n); save(UUID(u))
        end
    end
    # if there's still nothing to look for, return early
    isempty(names) && isempty(uuids) && return
    # initialize env entries for names and uuids
    for name in names; env.uuids[name] = UUID[]; end
    for uuid in uuids; env.paths[uuid] = String[]; end
    for uuid in uuids; env.names[uuid] = String[]; end

    # note: empty vectors will be left for names & uuids that aren't found
    for registry in registries()
        data = read_registry(joinpath(registry, "Registry.toml"))
        for (_uuid, pkgdata) in data["packages"]
              uuid = UUID(_uuid)
              name = pkgdata["name"]
              path = abspath(registry, pkgdata["path"])
              push!(get!(env.uuids, name, UUID[]), uuid)
              push!(get!(env.paths, uuid, String[]), path)
              push!(get!(env.names, uuid, String[]), name)
        end
    end
    for d in (env.uuids, env.paths, env.names)
        for (k, v) in d
            unique!(v)
        end
    end
end

find_registered!(env::EnvCache, uuids::Vector{UUID}; force::Bool=false)::Nothing =
    find_registered!(env, String[], uuids, force=force)

# Lookup all packages in project & manifest files
find_registered!(env::EnvCache)::Nothing =
    find_registered!(env, String[], UUID[], force=true)

# Get registered uuids associated with a package name
function registered_uuids(env::EnvCache, name::String)::Vector{UUID}
    find_registered!(env, [name], UUID[])
    return unique(env.uuids[name])
end

# Get registered paths associated with a package uuid
function registered_paths(env::EnvCache, uuid::UUID)::Vector{String}
    find_registered!(env, String[], [uuid])
    return env.paths[uuid]
end

#Get registered names associated with a package uuid
function registered_names(env::EnvCache, uuid::UUID)::Vector{String}
    find_registered!(env, String[], [uuid])
    return env.names[uuid]
end

# Determine a single UUID for a given name, prompting if needed
function registered_uuid(env::EnvCache, name::String)::UUID
    uuids = registered_uuids(env, name)
    length(uuids) == 0 && return UUID(zero(UInt128))
    choices::Vector{String} = []
    choices_cache::Vector{Tuple{UUID,String}} = []
    for uuid in uuids
        values = registered_info(env, uuid, "repo")
        for value in values
            depot = "(unknown)"
            for d in depots()
                r = joinpath(d, "registries")
                startswith(value[1], r) || continue
                depot = split(relpath(value[1], r), Base.Filesystem.path_separator_re)[1]
                break
            end
            push!(choices, "Registry: $depot - Path: $(value[2])")
            push!(choices_cache, (uuid, value[1]))
        end
    end
    length(choices_cache) == 1 && return choices_cache[1][1]
    # prompt for which UUID was intended:
    menu = RadioMenu(choices)
    choice = request("There are multiple registered `$name` packages, choose one:", menu)
    choice == -1 && return UUID(zero(UInt128))
    env.paths[choices_cache[choice][1]] = [choices_cache[choice][2]]
    return choices_cache[choice][1]
end

# Determine current name for a given package UUID
function registered_name(env::EnvCache, uuid::UUID)::String
    names = registered_names(env, uuid)
    length(names) == 0 && return ""
    length(names) == 1 && return names[1]
    values = registered_info(env, uuid, "name")
    name = nothing
    for value in values
        name  == nothing && (name = value[2])
        name != value[2] && pkgerror("package `$uuid` has multiple registered name values: $name, $(value[2])")
    end
    return name
end

# Return most current package info for a registered UUID
function registered_info(env::EnvCache, uuid::UUID, key::String)
    paths = env.paths[uuid]
    isempty(paths) && pkgerror("`$uuid` is not registered")
    values = []
    for path in paths
        info = parse_toml(path, "Package.toml")
        value = get(info, key, nothing)
        push!(values, (path, value))
    end
    return values
end

# Find package by UUID in the manifest file
function manifest_info(env::EnvCache, uuid::UUID)::Union{Dict{String,Any},Nothing}
    uuid in values(env.uuids) || find_registered!(env, [uuid])
    for (name, infos) in env.manifest, info in infos
        haskey(info, "uuid") && uuid == UUID(info["uuid"]) || continue
        return merge!(Dict{String,Any}("name" => name), info)
    end
    return nothing
end

# TODO: redirect to ctx stream
function printpkgstyle(io::IO, cmd::Symbol, text::String, ignore_indent::Bool=false)
    indent = textwidth(string(:Downloaded))
    ignore_indent && (indent = 0)
    printstyled(io, lpad(string(cmd), indent), color=:green, bold=true)
    println(io, " ", text)
end

# TODO: use ctx specific context
function printpkgstyle(ctx::Context, cmd::Symbol, text::String, ignore_indent::Bool=false)
    printpkgstyle(stdout, cmd, text)
end


function pathrepr(ctx::Union{Nothing, Context}, path::String, base::String=pwd())
    project_path = dirname(ctx.env.project_file)
    path = joinpath(project_path, path)
    if startswith(path, project_path) && startswith(base, project_path)
        # We are in project and path is in project
        path = relpath(path, base)
    end
    if !Sys.iswindows() && isabspath(path)
        home = joinpath(homedir(), "")
        if startswith(path, home)
            path = joinpath("~", path[nextind(path, lastindex(home)):end])
        end
    end
    return "`" * path * "`"
end

function project_key_order(key::String)
    key == "name"     && return 1
    key == "uuid"     && return 2
    key == "keywords" && return 3
    key == "license"  && return 4
    key == "desc"     && return 5
    key == "deps"     && return 6
    key == "compat"   && return 7
    return 8
end

function write_env(ctx::Context; display_diff=true)
    env = ctx.env
    # load old environment for comparison
    old_env = EnvCache(env.env)
    # update the project file
    project = deepcopy(env.project)
    isempty(project["deps"]) && delete!(project, "deps")
    if !isempty(project) || ispath(env.project_file)
        if display_diff && !(ctx.currently_running_target)
            printpkgstyle(ctx, :Updating, pathrepr(ctx, env.project_file))
            Pkg.Display.print_project_diff(ctx, old_env, env)
        end
        if !ctx.preview
            mkpath(dirname(env.project_file))
            open(env.project_file, "w") do io
                TOML.print(io, project, sorted=true, by=key -> (project_key_order(key), key))
            end
        end
    end
    # update the manifest file
    if !isempty(env.manifest) || ispath(env.manifest_file)
        if display_diff && !(ctx.currently_running_target)
            printpkgstyle(ctx, :Updating, pathrepr(ctx, env.manifest_file))
            Pkg.Display.print_manifest_diff(ctx, old_env, env)
        end
        manifest = deepcopy(env.manifest)
        uniques = sort!(collect(keys(manifest)), by=lowercase)
        filter!(name -> length(manifest[name]) == 1, uniques)
        uuids = Dict(name => UUID(manifest[name][1]["uuid"]) for name in uniques)
        for (name, infos) in manifest, info in infos
            haskey(info, "deps") || continue
            deps = Dict{String,UUID}(n => UUID(u) for (n, u) in info["deps"])
            all(d in uniques && uuids[d] == u for (d, u) in deps) || continue
            info["deps"] = sort!(collect(keys(deps)))
        end
        if !ctx.preview
            open(env.manifest_file, "w") do io
                TOML.print(io, manifest, sorted=true)
            end
        end
    end
end

end # module<|MERGE_RESOLUTION|>--- conflicted
+++ resolved
@@ -17,13 +17,9 @@
 export UUID, pkgID, SHA1, VersionRange, VersionSpec, empty_versionspec,
     Requires, Fixed, merge_requires!, satisfies, ResolverError,
     PackageSpec, EnvCache, Context, Context!, get_deps,
-<<<<<<< HEAD
-    CommandError, cmderror, has_name, has_uuid, write_env, parse_toml, find_registered!,
-    project_resolve!, project_deps_resolve!, manifest_resolve!, pkg_resolve!, registry_resolve!, stdlib_resolve!, handle_repos_develop!, handle_repos_add!, ensure_resolved,
-=======
     PkgError, pkgerror, has_name, has_uuid, write_env, parse_toml, find_registered!,
-    project_resolve!, project_deps_resolve!, manifest_resolve!, registry_resolve!, stdlib_resolve!, handle_repos_develop!, handle_repos_add!, ensure_resolved,
->>>>>>> d2b84190
+    project_resolve!, project_deps_resolve!, manifest_resolve!, pkg_resolve!, registry_resolve!,
+    stdlib_resolve!, handle_repos_develop!, handle_repos_add!, ensure_resolved,
     manifest_info, registered_uuids, registered_paths, registered_uuid, registered_name,
     read_project, read_package, read_manifest, pathrepr, registries,
     PackageMode, PKGMODE_MANIFEST, PKGMODE_PROJECT, PKGMODE_COMBINED,
@@ -155,10 +151,6 @@
     special_action::PackageSpecialAction # If the package is currently being pinned, freed etc
     repo::Union{Nothing,GitRepo}
 end
-<<<<<<< HEAD
-PackageSpec() = PackageSpec("", UUID(zero(UInt128)), VersionSpec(), nothing, PKGSPEC_NOTHING, nothing)
-=======
->>>>>>> d2b84190
 PackageSpec(name::AbstractString, uuid::UUID, version::VersionTypes,
             path=nothing, special_action=PKGSPEC_NOTHING, repo=nothing) =
     PackageSpec(String(name), uuid, version, path, special_action, repo)
@@ -176,19 +168,13 @@
 
 # kwarg constructor
 function PackageSpec(;name::AbstractString="", uuid::Union{String, UUID}=UUID(0),
-<<<<<<< HEAD
-                     version::Union{VersionNumber, String} = "*", url = nothing,
-                     rev = nothing)
-    if url !== nothing || rev !== nothing
-=======
                      version::Union{VersionNumber, String, VersionSpec} = VersionSpec(),
-                     url = nothing, rev = nothing, path=nothing, mode::PackageMode = PKGMODE_PROJECT)
+                     url = nothing, rev = nothing, path=nothing)
     if url !== nothing || path !== nothing || rev !== nothing
         if path !== nothing || url !== nothing
             path !== nothing && url !== nothing && pkgerror("cannot specify both path and url")
             url = url == nothing ? path : url
         end
->>>>>>> d2b84190
         repo = GitRepo(url=url, rev=rev)
     else
         repo = nothing
