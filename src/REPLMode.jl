module REPLMode

using Markdown
using UUIDs

import REPL
import REPL: LineEdit, REPLCompletions

import ..devdir, ..print_first_command_header, ..Types.casesensitive_isdir, ..TOML
using ..Types, ..Display, ..Operations, ..API

#################
# Git revisions #
#################
struct Rev
    rev::String
end

###########
# Options #
###########
#TODO should this opt be removed: ("name", :cmd, :temp => false)
struct OptionSpec
    name::String
    short_name::Union{Nothing,String}
    api::Pair{Symbol, Any}
    is_switch::Bool
end

@enum(OptionClass, OPT_ARG, OPT_SWITCH)
const OptionDeclaration = Tuple{Union{String,Vector{String}}, # name + short_name?
                                OptionClass, # arg or switch
                                Pair{Symbol, Any} # api keywords
                                }

function OptionSpec(x::OptionDeclaration)::OptionSpec
    get_names(name::String) = (name, nothing)
    function get_names(names::Vector{String})
        @assert length(names) == 2
        return (names[1], names[2])
    end

    is_switch = x[2] == OPT_SWITCH
    api = x[3]
    (name, short_name) = get_names(x[1])
    #TODO assert matching lex regex
    if !is_switch
        @assert api.second === nothing || hasmethod(api.second, Tuple{String})
    end
    return OptionSpec(name, short_name, api, is_switch)
end

function OptionSpecs(decs::Vector{OptionDeclaration})::Dict{String, OptionSpec}
    specs = Dict()
    for x in decs
        opt_spec = OptionSpec(x)
        @assert get(specs, opt_spec.name, nothing) === nothing # don't overwrite
        specs[opt_spec.name] = opt_spec
        if opt_spec.short_name !== nothing
            @assert get(specs, opt_spec.short_name, nothing) === nothing # don't overwrite
            specs[opt_spec.short_name] = opt_spec
        end
    end
    return specs
end

struct Option
    val::String
    argument::Union{Nothing,String}
    Option(val::AbstractString) = new(val, nothing)
    Option(val::AbstractString, arg::Union{Nothing,String}) = new(val, arg)
end
Base.show(io::IO, opt::Option) = print(io, "--$(opt.val)", opt.argument == nothing ? "" : "=$(opt.argument)")

function parse_option(word::AbstractString)::Option
    m = match(r"^(?: -([a-z]) | --([a-z]{2,})(?:\s*=\s*(\S*))? )$"ix, word)
    m == nothing && cmderror("malformed option: ", repr(word))
    option_name = (m.captures[1] != nothing ? m.captures[1] : m.captures[2])
    option_arg = (m.captures[3] == nothing ? nothing : String(m.captures[3]))
    return Option(option_name, option_arg)
end

meta_option_declarations = OptionDeclaration[
    ("env", OPT_ARG, :env => arg->EnvCache(Base.parse_env(arg)))
]
meta_option_specs = OptionSpecs(meta_option_declarations)

################
# Command Spec #
################
@enum(CommandKind, CMD_HELP, CMD_RM, CMD_ADD, CMD_DEVELOP, CMD_UP,
                   CMD_STATUS, CMD_TEST, CMD_GC, CMD_BUILD, CMD_PIN,
                   CMD_FREE, CMD_GENERATE, CMD_RESOLVE, CMD_PRECOMPILE,
                   CMD_INSTANTIATE, CMD_ACTIVATE, CMD_PREVIEW
                   )
@enum(ArgClass, ARG_RAW, ARG_PKG, ARG_VERSION, ARG_REV, ARG_ALL)
struct ArgSpec
    class::ArgClass
    count::Vector{Int}
end
const CommandDeclaration = Tuple{CommandKind,
                                 Vector{String}, # names
                                 Function, # handler
                                 Tuple{ArgClass, Vector{Int}}, # argument count
                                 Vector{OptionDeclaration}, # options
                                 Union{Nothing, Markdown.MD}, #help
                                 }
struct CommandSpec
    kind::CommandKind
    names::Vector{String}
    handler::Function
    argument_spec::ArgSpec # note: just use range operator for max/min
    option_specs::Dict{String, OptionSpec}
    help::Union{Nothing, Markdown.MD}
end
command_specs = Dict{String,CommandSpec}() # TODO remove this ?

# populate a dictionary: command_name -> command_spec
function init_command_spec(declarations::Vector{CommandDeclaration})::Dict{String,CommandSpec}
    specs = Dict()
    for dec in declarations
        names = dec[2]
        spec = CommandSpec(dec[1],
                           names,
                           dec[3],
                           ArgSpec(dec[4]...),
                           OptionSpecs(dec[5]),
                           dec[end])
        for name in names
            # TODO regex check name
            @assert get(specs, name, nothing) === nothing # don't overwrite
            specs[name] = spec
        end
    end
    return specs
end

###################
# Package parsing #
###################
let uuid = raw"(?i)[0-9a-z]{8}-[0-9a-z]{4}-[0-9a-z]{4}-[0-9a-z]{4}-[0-9a-z]{12}(?-i)",
    name = raw"(\w+)(?:\.jl)?"
    global const name_re = Regex("^$name\$")
    global const uuid_re = Regex("^$uuid\$")
    global const name_uuid_re = Regex("^$name\\s*=\\s*($uuid)\$")
end

# packages can be identified through: uuid, name, or name+uuid
# additionally valid for add/develop are: local path, url
function parse_package(word::AbstractString; add_or_develop=false)::PackageSpec
    word = replace(word, "~" => homedir())
    if add_or_develop && casesensitive_isdir(word)
        return PackageSpec(Types.GitRepo(abspath(word)))
    elseif occursin(uuid_re, word)
        return PackageSpec(UUID(word))
    elseif occursin(name_re, word)
        return PackageSpec(String(match(name_re, word).captures[1]))
    elseif occursin(name_uuid_re, word)
        m = match(name_uuid_re, word)
        return PackageSpec(String(m.captures[1]), UUID(m.captures[2]))
    elseif add_or_develop
        # Guess it is a url then
        return PackageSpec(Types.GitRepo(word))
    else
        cmderror("`$word` cannot be parsed as a package")
    end
end

################
# REPL parsing #
################
mutable struct Statement
    command::String
    options::Vector{String}
    arguments::Vector{String}
    meta_options::Vector{String}
    Statement() = new("", [], [], [])
end

struct QuotedWord
    word::String
    isquoted::Bool
end

function parse(cmd::String)::Vector{Statement}
    # replace new lines with ; to support multiline commands
    cmd = replace(replace(cmd, "\r\n" => "; "), "\n" => "; ")
    # tokenize accoring to whitespace / quotes
    qwords = parse_quotes(cmd)
    # tokenzie unquoted tokens according to pkg REPL syntax
    words::Vector{String} = collect(Iterators.flatten(map(qword2word, qwords)))
    # break up words according to ";"(doing this early makes subsequent processing easier)
    word_groups = group_words(words)
    # create statements
    statements = map(Statement, word_groups)
    return statements
end

# vector of words -> structured statement
# minimal checking is done in this phase
function Statement(words)
    is_option(word) = first(word) == '-'
    statement = Statement()
    word = popfirst!(words)

    # meta options
    while is_option(word)
        push!(statement.meta_options, word)
        isempty(words) && cmderror("no command specified")
        word = popfirst!(words)
    end
    # command name
    word in keys(command_specs) || cmderror("expected command. instead got [$word]")
    statement.command = word
    # command arguments
    for word in words
        push!((is_option(word) ? statement.options : statement.arguments), word)
    end
    return statement
end

function group_words(words)::Vector{Vector{String}}
    statements = Vector{String}[]
    x = String[]
    for word in words
        if word == ";"
            isempty(x) ? cmderror("empty statement") : push!(statements, x)
            x = String[]
        else
            push!(x, word)
        end
    end
    isempty(x) || push!(statements, x)
    return statements
end

const lex_re = r"^[\?\./\+\-](?!\-) | ((git|ssh|http(s)?)|(git@[\w\-\.]+))(:(//)?)([\w\.@\:/\-~]+)(\.git)(/)? | [^@\#\s;]+\s*=\s*[^@\#\s;]+ | \#\s*[^@\#\s;]* | @\s*[^@\#\s;]* | [^@\#\s;]+|;"x

function qword2word(qword::QuotedWord)
    return qword.isquoted ? [qword.word] : map(m->m.match, eachmatch(lex_re, " $(qword.word)"))
    #                                                                         ^
    # note: space before `$word` is necessary to keep using current `lex_re`
end

function parse_quotes(cmd::String)::Vector{QuotedWord}
    in_doublequote = false
    in_singlequote = false
    qwords = QuotedWord[]
    token_in_progress = Char[]

    push_token!(is_quoted) = begin
        push!(qwords, QuotedWord(String(token_in_progress), is_quoted))
        empty!(token_in_progress)
    end

    for c in cmd
        if c == '"'
            if in_singlequote # raw char
                push!(token_in_progress, c)
            else # delimiter
                in_doublequote = !in_doublequote
                push_token!(true)
            end
        elseif c == '\''
            if in_doublequote # raw char
                push!(token_in_progress, c)
            else # delimiter
                in_singlequote = !in_singlequote
                push_token!(true)
            end
        elseif c == ' ' && !(in_doublequote || in_singlequote)
            push_token!(false)
        else
            push!(token_in_progress, c)
        end
    end
    if (in_doublequote || in_singlequote)
        ArgumentError("unterminated quote")
    else
        push_token!(false)
    end
    # to avoid complexity in the main loop, empty tokens are allowed above and
    # filtered out before returning
    return filter(x->!isempty(x.word), qwords)
end

##############
# PkgCommand #
##############
const Token = Union{String, VersionRange, Rev}
const PkgArguments = Union{Vector{String}, Vector{PackageSpec}}
#TODO embed spec in PkgCommand?
struct PkgCommand
    meta_options::Vector{Option}
    name::String
    options::Vector{Option}
    arguments::PkgArguments
    PkgCommand() = new([], "", [], [])
    PkgCommand(meta_opts, cmd_name, opts, args) = new(meta_opts, cmd_name, opts, args)
end

get_api_opts(command::PkgCommand)::Vector{Pair{Symbol,Any}} =
    get_api_opts(command.options, command_specs[command.name].option_specs)

function get_api_opts(options::Vector{Option},
                      specs::Dict{String, OptionSpec},
                      )::Vector{Pair{Symbol,Any}}
    return map(options) do opt
        spec = specs[opt.val]
        # opt is switch
        spec.is_switch && return spec.api
        # no opt wrapper -> just use raw argument
        spec.api.second === nothing && return spec.api.first => opt.argument
        # given opt wrapper
        return spec.api.first => spec.api.second(opt.argument)
    end
end

function enforce_argument_order(args::Vector{Token})
    prev_arg = nothing
    function check_prev_arg(valid_type::DataType, error_message::AbstractString)
        prev_arg isa valid_type || cmderror(error_message)
    end

    for arg in args
        if arg isa VersionRange
            check_prev_arg(String, "package name/uuid must precede version spec `@$arg`")
        elseif arg isa Rev
            check_prev_arg(String, "package name/uuid must precede rev spec `#$(arg.rev)`")
        end
        prev_arg = arg
    end
end

function word2token(word::AbstractString)::Token
    if first(word) == '@'
        return VersionRange(word[2:end])
    elseif first(word) == '#'
        return Rev(word[2:end])
    else
        return String(word)
    end
end

function enforce_arg_spec(raw_args::Vector{String}, class::ArgClass)
    # TODO is there a more idiomatic way to do this?
    function has_types(arguments::Vector{Token}, types::Vector{DataType})
        return !isempty(filter(x->typeof(x) in types, arguments))
    end

    class == ARG_RAW && return raw_args
    args::Vector{Token} = map(word2token, raw_args)
    class == ARG_ALL && return args

    if class == ARG_PKG && has_types(args, [VersionRange, Rev])
        cmderror("no versioned packages allowed")
    elseif class == ARG_REV && has_types(args, [VersionRange])
        cmderror("no versioned packages allowed")
    elseif class == ARG_VERSION && has_types(args, [Rev])
        cmderror("no reved packages allowed")
    end
    return args
end

function package_args(args::Vector{Token}, cmd::String)::Vector{PackageSpec}
    pkgs = PackageSpec[]
    for arg in args
        if arg isa String
            is_add_or_develop = command_specs[cmd].kind in (CMD_ADD, CMD_DEVELOP)
            push!(pkgs, parse_package(arg; add_or_develop=is_add_or_develop))
        elseif arg isa VersionRange
            pkgs[end].version = arg
        elseif arg isa Rev
            pkg = pkgs[end]
            if pkg.repo == nothing
                pkg.repo = Types.GitRepo("", arg.rev)
            else
                pkgs[end].repo.rev = arg.rev
            end
        else
            assert(false)
        end
    end
<<<<<<< HEAD
    return pkgs
=======

    if cmd.kind == CMD_ACTIVATE
        return Base.invokelatest(do_activate!, Base.active_project() === nothing ?
            nothing : EnvCache(env_opt), tokens)
    end

    ctx = Context(env = EnvCache(env_opt))
    if cmd.kind == CMD_PREVIEW
        ctx.preview = true
        isempty(tokens) && cmderror("expected a command to preview")
        cmd = popfirst!(tokens)
    end

    enforce_argument_order(tokens)

    # Using invokelatest to hide the functions from inference.
    # Otherwise it would try to infer everything here.
    cmd.kind == CMD_INIT        ? Base.invokelatest(          do_init!, ctx, tokens) :
    cmd.kind == CMD_HELP        ? Base.invokelatest(          do_help!, ctx, tokens, repl) :
    cmd.kind == CMD_RM          ? Base.invokelatest(            do_rm!, ctx, tokens) :
    cmd.kind == CMD_ADD         ? Base.invokelatest(do_add_or_develop!, ctx, tokens, CMD_ADD) :
    cmd.kind == CMD_CHECKOUT    ? Base.invokelatest(do_add_or_develop!, ctx, tokens, CMD_DEVELOP) :
    cmd.kind == CMD_DEVELOP     ? Base.invokelatest(do_add_or_develop!, ctx, tokens, CMD_DEVELOP) :
    cmd.kind == CMD_UP          ? Base.invokelatest(            do_up!, ctx, tokens) :
    cmd.kind == CMD_STATUS      ? Base.invokelatest(        do_status!, ctx, tokens) :
    cmd.kind == CMD_TEST        ? Base.invokelatest(          do_test!, ctx, tokens) :
    cmd.kind == CMD_GC          ? Base.invokelatest(            do_gc!, ctx, tokens) :
    cmd.kind == CMD_BUILD       ? Base.invokelatest(         do_build!, ctx, tokens) :
    cmd.kind == CMD_PIN         ? Base.invokelatest(           do_pin!, ctx, tokens) :
    cmd.kind == CMD_FREE        ? Base.invokelatest(          do_free!, ctx, tokens) :
    cmd.kind == CMD_GENERATE    ? Base.invokelatest(      do_generate!, ctx, tokens) :
    cmd.kind == CMD_RESOLVE     ? Base.invokelatest(       do_resolve!, ctx, tokens) :
    cmd.kind == CMD_PRECOMPILE  ? Base.invokelatest(    do_precompile!, ctx, tokens) :
    cmd.kind == CMD_INSTANTIATE ? Base.invokelatest(   do_instantiate!, ctx, tokens) :
        cmderror("`$cmd` command not yet implemented")
    return
>>>>>>> d95e5f33
end

function enforce_arg_count(count::Vector{Int}, args::PkgArguments)
    isempty(count) && return
    length(args) in count ||
        cmderror("Wrong number of arguments")
end

function enforce_args(raw_args::Vector{String}, spec::ArgSpec, cmd::String)::PkgArguments
    if spec.class == ARG_RAW
        enforce_arg_count(spec.count, raw_args)
        return raw_args
    end

    args = enforce_arg_spec(raw_args, spec.class)
    enforce_argument_order(args)
    pkgs = package_args(args, cmd)
    enforce_arg_count(spec.count, pkgs)
    return pkgs
end

function enforce_option(option::String, specs::Dict{String,OptionSpec})::Option
    opt = parse_option(option)
    spec = get(specs, opt.val, nothing)
    spec !== nothing ||
        cmderror("option '$(opt.val)' is not a valid option")
    if spec.is_switch
        opt.argument === nothing ||
            cmderror("option '$(opt.val)' does not take an argument, but '$(opt.argument)' given")
    else # option takes an argument
        opt.argument !== nothing ||
            cmderror("option '$(opt.val)' expects an argument, but no argument given")
    end
    return opt
end

function enforce_meta_options(options::Vector{String}, specs::Dict{String,OptionSpec})::Vector{Option}
    meta_opt_names = keys(specs)
    return map(options) do opt
        tok = enforce_option(opt, specs)
        tok.val in meta_opt_names ||
            cmderror("option '$opt' is not a valid meta option.")
            #TODO hint that maybe they intended to use it as a command option
        return tok
    end
end

function enforce_opts(options::Vector{String}, specs::Dict{String,OptionSpec}, cmd::String)::Vector{Option}
    unique_keys = Symbol[]
    get_key(opt::Option) = specs[opt.val].api.first

    # final parsing
    toks = map(x->enforce_option(x,specs), options)
    # checking
    for opt in toks
        # valid option
        opt.val in keys(specs) ||
            cmderror("option '$(opt.val)' is not supported by command '$cmd'")
        # conflicting options
        key = get_key(opt)
        if key in unique_keys
            conflicting = filter(opt->get_key(opt) == key, toks)
            cmderror("Conflicting options: $conflicting")
        else
            push!(unique_keys, key)
        end
    end
    return toks
end

# this the entry point for the majority of input checks
function PkgCommand(statement::Statement)
    meta_opts = enforce_meta_options(statement.meta_options,
                                     meta_option_specs)
    args = enforce_args(statement.arguments,
                        command_specs[statement.command].argument_spec,
                        statement.command)
    opts = enforce_opts(statement.options,
                        command_specs[statement.command].option_specs,
                        statement.command)
    return PkgCommand(meta_opts, statement.command, opts, args)
end

#############
# Execution #
#############
function do_cmd(repl::REPL.AbstractREPL, input::String; do_rethrow=false)
    try
        statements = parse(input)
        commands = map(PkgCommand, statements)
        for cmd in commands
            do_cmd!(cmd, repl)
        end
    catch err
        if do_rethrow
            rethrow(err)
        end
        if err isa CommandError || err isa ResolverError
            Base.display_error(repl.t.err_stream, ErrorException(sprint(showerror, err)), Ptr{Nothing}[])
        else
            Base.display_error(repl.t.err_stream, err, Base.catch_backtrace())
        end
    end
end

function do_cmd!(command::PkgCommand, repl)
    meta_opts = get_api_opts(command.meta_options, meta_option_specs)
    ctx = Context(meta_opts...)
    spec = command_specs[command.name]

    # REPL specific commands
    if spec.kind == CMD_HELP
        return Base.invokelatest(do_help!, ctx, command, repl)
    elseif spec.kind == CMD_PREVIEW
        ctx.preview = true
        cmd = command.arguments[1]
        cmd_spec = get(command_specs, cmd, nothing)
        cmd_spec === nothing &&
            cmderror("'$cmd' is not a valid command")
        spec = cmd_spec
        command = PkgCommand([], cmd, [], PackageSpec[])
    end

    # API commands
    # TODO is invokelatest still needed?
    if applicable(spec.handler, ctx, command)
        Base.invokelatest(spec.handler, ctx, command)
    else
        Base.invokelatest(spec.handler, command)
    end
end

function do_help!(ctk::Context, command::PkgCommand, repl::REPL.AbstractREPL)
    disp = REPL.REPLDisplay(repl)
    if isempty(command.arguments)
        Base.display(disp, help)
        return
    end
    help_md = md""
    for arg in command.arguments
        spec = get(command_specs, arg, nothing)
        spec === nothing &&
            cmderror("'$arg' does not name a command")
        spec.help === nothing &&
            cmderror("Sorry, I don't have any help for the `$arg` command.")
        isempty(help_md.content) ||
            push!(help_md.content, md"---")
        push!(help_md.content, spec.help)
    end
    Base.display(disp, help_md)
end

# TODO set default Display.status keyword: mode = PKGMODE_COMBINED
function get_api_key(key::Symbol, api_opts::Vector{Pair{Symbol, Any}})
    index = findfirst(x->x.first == key, api_opts)
    if index !== nothing
        return api_opts[index].second
    end
end

set_default_key!(opt, api_opts::Vector{Pair{Symbol, Any}}) =
    get_api_key(opt.first, api_opts) === nothing && push!(api_opts, opt)

function do_status!(ctx::Context, command::PkgCommand)
    api_opts = get_api_opts(command)
    set_default_key!(:mode => PKGMODE_COMBINED, api_opts)
    Display.status(ctx, get_api_key(:mode, api_opts))
end

# TODO remove the need to specify a handler function (not needed for REPL commands)
do_preview!(ctx::Context, command::PkgCommand) = nothing

# TODO , test recursive dependencies as on option.
function do_test!(ctx::Context, command::PkgCommand)
    foreach(arg -> arg.mode = PKGMODE_MANIFEST, command.arguments)
    API.test(ctx, command.arguments; get_api_opts(command)...)
end

do_precompile!(ctx::Context, command::PkgCommand) = API.precompile(ctx)

do_resolve!(ctx::Context, command::PkgCommand) = API.resolve(ctx)

do_gc!(ctx::Context, command::PkgCommand) =
    API.gc(ctx; get_api_opts(command)...)

do_instantiate!(ctx::Context, command::PkgCommand) =
    API.instantiate(ctx; get_api_opts(command)...)

do_generate!(ctx::Context, command::PkgCommand) =
    API.generate(ctx, command.arguments[1])

do_build!(ctx::Context, command::PkgCommand) =
    API.build(ctx, command.arguments, get_api_opts(command)...)

do_rm!(ctx::Context, command::PkgCommand) =
    API.rm(ctx, command.arguments; get_api_opts(command)...)

do_free!(ctx::Context, command::PkgCommand) =
    API.free(ctx, command.arguments; get_api_opts(command)...)

do_up!(ctx::Context, command::PkgCommand) =
    API.up(ctx, command.arguments; get_api_opts(command)...)

do_activate!(command::PkgCommand) =
    isempty(command.arguments) ?
        API.activate() :
        API.activate(abspath(command.arguments[1]))

function do_pin!(ctx::Context, command::PkgCommand)
    for arg in command.arguments
        # TODO not sure this is correct
        if arg.version.ranges[1].lower != arg.version.ranges[1].upper
            cmderror("pinning a package requires a single version, not a versionrange")
        end
    end
    API.pin(ctx, command.arguments; get_api_opts(command)...)
end

function do_add!(ctx::Context, command::PkgCommand)
    api_opts = get_api_opts(command)
    push!(api_opts, :mode => :add)
    return API.add_or_develop(ctx, command.arguments; api_opts...)
end

<<<<<<< HEAD
function do_develop!(ctx::Context, command::PkgCommand)
    api_opts = get_api_opts(command)
    push!(api_opts, :mode => :develop)
    foreach(pkg->pkg.repo === nothing && (pkg.repo = Types.GitRepo("", "")),
            command.arguments)
    return API.add_or_develop(ctx, command.arguments; api_opts...)
=======
function do_activate!(env::Union{EnvCache,Nothing}, tokens::Vector{Token})
    if isempty(tokens)
        return API.activate()
    else
        path = popfirst!(tokens)
        if !isempty(tokens) || !(path isa String)
            cmderror("`activate` takes an optional path to the env to activate")
        end
        devpath = nothing
        if env !== nothing && haskey(env.project["deps"], path)
            uuid = UUID(env.project["deps"][path])
            info = manifest_info(env, uuid)
            devpath = haskey(info, "path") ? info["path"] : nothing
        end
        # `pkg> activate path` does the following
        # 1. if path exists, activate that
        # 2. if path exists in deps, and the dep is deved, activate that path (`devpath` above)
        # 3. activate the non-existing directory (e.g. as in `pkg> activate .` for initing a new env)
        if Types.isdir_windows_workaround(path)
            API.activate(abspath(path))
        elseif devpath !== nothing
            API.activate(abspath(devpath))
        else
            API.activate(abspath(path))
        end
    end
>>>>>>> d95e5f33
end

######################
# REPL mode creation #
######################

# Provide a string macro pkg"cmd" that can be used in the same way
# as the REPLMode `pkg> cmd`. Useful for testing and in environments
# where we do not have a REPL, e.g. IJulia.
struct MiniREPL <: REPL.AbstractREPL
    display::TextDisplay
    t::REPL.Terminals.TTYTerminal
end
function MiniREPL()
    MiniREPL(TextDisplay(stdout), REPL.Terminals.TTYTerminal(get(ENV, "TERM", Sys.iswindows() ? "" : "dumb"), stdin, stdout, stderr))
end
REPL.REPLDisplay(repl::MiniREPL) = repl.display


const minirepl = Ref{MiniREPL}()

#= __init__() = =# minirepl[] = MiniREPL()

macro pkg_str(str::String)
    :($(do_cmd)(minirepl[], $str; do_rethrow=true))
end

pkgstr(str::String) = do_cmd(minirepl[], str; do_rethrow=true)

# handle completions
all_commands_sorted = sort(collect(String,keys(command_specs)))
long_commands = filter(c -> length(c) > 2, all_commands_sorted)
# TODO all_options_sorted = [length(opt) > 1 ? "--$opt" : "-$opt" for opt in sort!(collect(keys(opts)))]
all_options_sorted = []
# TODO long_options = filter(c -> length(c) > 2, all_options_sorted)
long_options = []

struct PkgCompletionProvider <: LineEdit.CompletionProvider end

function LineEdit.complete_line(c::PkgCompletionProvider, s)
    partial = REPL.beforecursor(s.input_buffer)
    full = LineEdit.input_string(s)
    ret, range, should_complete = completions(full, lastindex(partial))
    return ret, partial[range], should_complete
end

function complete_command(s, i1, i2)
    # only show short form commands when no input is given at all
    cmp = filter(cmd -> startswith(cmd, s), isempty(s) ? all_commands_sorted : long_commands)
    return cmp, i1:i2, !isempty(cmp)
end

function complete_option(s, i1, i2)
    # only show short form options if only a dash is given
    cmp = filter(cmd -> startswith(cmd, s), length(s) == 1 && first(s) == '-' ?
                                                all_options_sorted :
                                                long_options)
    return cmp, i1:i2, !isempty(cmp)
end

function complete_package(s, i1, i2, lastcommand, project_opt)
    if lastcommand in [CMD_STATUS, CMD_RM, CMD_UP, CMD_TEST, CMD_BUILD, CMD_FREE, CMD_PIN, CMD_CHECKOUT]
        return complete_installed_package(s, i1, i2, project_opt)
    elseif lastcommand in [CMD_ADD, CMD_DEVELOP]
        return complete_remote_package(s, i1, i2)
    end
    return String[], 0:-1, false
end

function complete_installed_package(s, i1, i2, project_opt)
    pkgs = project_opt ? API.installed(PKGMODE_PROJECT) : API.installed()
    pkgs = sort!(collect(keys(filter((p) -> p[2] != nothing, pkgs))))
    cmp = filter(cmd -> startswith(cmd, s), pkgs)
    return cmp, i1:i2, !isempty(cmp)
end

function complete_remote_package(s, i1, i2)
    cmp = String[]
    julia_version = VERSION
    for reg in Types.registries(;clone_default=false)
        data = Types.read_registry(joinpath(reg, "Registry.toml"))
        for (uuid, pkginfo) in data["packages"]
            name = pkginfo["name"]
            if startswith(name, s)
                compat_data = Operations.load_package_data_raw(
                    VersionSpec, joinpath(reg, pkginfo["path"], "Compat.toml"))
                supported_julia_versions = VersionSpec(VersionRange[])
                for (ver_range, compats) in compat_data
                    for (compat, v) in compats
                        if compat == "julia"
                            union!(supported_julia_versions, VersionSpec(v))
                        end
                    end
                end
                if VERSION in supported_julia_versions
                    push!(cmp, name)
                end
            end
        end
    end
    return cmp, i1:i2, !isempty(cmp)
end

function completions(full, index)
    pre = full[1:index]

    pre_words = split(pre, ' ', keepempty=true)

    # first word should always be a command
    if isempty(pre_words)
        return complete_command("", 1:1)
    else
        to_complete = pre_words[end]
        offset = isempty(to_complete) ? index+1 : to_complete.offset+1

        if length(pre_words) == 1
            return complete_command(to_complete, offset, index)
        end

        # tokenize input, don't offer any completions for invalid commands
        tokens = try
            parse(join(pre_words[1:end-1], ' '))[end]
        catch
            return String[], 0:-1, false
        end

        tokens = reverse!(tokens)

        lastcommand = nothing
        project_opt = true
        for t in tokens
            if t isa Command
                lastcommand = t.kind
                break
            end
        end
        for t in tokens
            if t isa Option && t.kind in [OPT_PROJECT, OPT_MANIFEST]
                project_opt = t.kind == OPT_PROJECT
                break
            end
        end

        if lastcommand in [CMD_HELP, CMD_PREVIEW]
            return complete_command(to_complete, offset, index)
        elseif !isempty(to_complete) && first(to_complete) == '-'
            return complete_option(to_complete, offset, index)
        else
            return complete_package(to_complete, offset, index, lastcommand, project_opt)
        end
    end
end

prev_project_file = nothing
prev_project_timestamp = nothing
prev_prefix = ""

function promptf()
    global prev_project_timestamp, prev_prefix, prev_project_file
    project_file = try
        Types.find_project_file()
    catch
        nothing
    end
    prefix = ""
    if project_file !== nothing
        if prev_project_file == project_file && prev_project_timestamp == mtime(project_file)
            prefix = prev_prefix
        else
            project = try
                Types.read_project(project_file)
            catch
                nothing
            end
            if project !== nothing
                proj_dir = ispath(project_file) ? realpath(project_file) : project_file
                proj_dir = dirname(proj_dir)
                projname = get(project, "name", nothing)
                if startswith(pwd(), proj_dir) && projname !== nothing
                    name = projname
                else
                    name = basename(proj_dir)
                end
                prefix = string("(", name, ") ")
                prev_prefix = prefix
                prev_project_timestamp = mtime(project_file)
                prev_project_file = project_file
            end
        end
    end
    return prefix * "pkg> "
end

# Set up the repl Pkg REPLMode
function create_mode(repl, main)
    pkg_mode = LineEdit.Prompt(promptf;
        prompt_prefix = Base.text_colors[:blue],
        prompt_suffix = "",
        complete = PkgCompletionProvider(),
        sticky = true)

    pkg_mode.repl = repl
    hp = main.hist
    hp.mode_mapping[:pkg] = pkg_mode
    pkg_mode.hist = hp

    search_prompt, skeymap = LineEdit.setup_search_keymap(hp)
    prefix_prompt, prefix_keymap = LineEdit.setup_prefix_keymap(hp, pkg_mode)

    pkg_mode.on_done = (s, buf, ok) -> begin
        ok || return REPL.transition(s, :abort)
        input = String(take!(buf))
        REPL.reset(repl)
        do_cmd(repl, input)
        REPL.prepare_next(repl)
        REPL.reset_state(s)
        s.current_mode.sticky || REPL.transition(s, main)
    end

    mk = REPL.mode_keymap(main)

    shell_mode = nothing
    for mode in Base.active_repl.interface.modes
        if mode isa LineEdit.Prompt
            mode.prompt == "shell> " && (shell_mode = mode)
        end
    end

    repl_keymap = Dict()
    if shell_mode != nothing
        repl_keymap[';'] = function (s,o...)
            if isempty(s) || position(LineEdit.buffer(s)) == 0
                buf = copy(LineEdit.buffer(s))
                LineEdit.transition(s, shell_mode) do
                    LineEdit.state(s, shell_mode).input_buffer = buf
                end
            else
                LineEdit.edit_insert(s, ';')
            end
        end
    end

    b = Dict{Any,Any}[
        skeymap, repl_keymap, mk, prefix_keymap, LineEdit.history_keymap,
        LineEdit.default_keymap, LineEdit.escape_defaults
    ]
    pkg_mode.keymap_dict = LineEdit.keymap(b)
    return pkg_mode
end

function repl_init(repl)
    main_mode = repl.interface.modes[1]
    pkg_mode = create_mode(repl, main_mode)
    push!(repl.interface.modes, pkg_mode)
    keymap = Dict{Any,Any}(
        ']' => function (s,args...)
            if isempty(s) || position(LineEdit.buffer(s)) == 0
                buf = copy(LineEdit.buffer(s))
                LineEdit.transition(s, pkg_mode) do
                    LineEdit.state(s, pkg_mode).input_buffer = buf
                end
            else
                LineEdit.edit_insert(s, ']')
            end
        end
    )
    main_mode.keymap_dict = LineEdit.keymap_merge(main_mode.keymap_dict, keymap)
    return
end

########
# SPEC #
########
command_declarations = CommandDeclaration[
    (   CMD_TEST,
        ["test"],
        do_test!,
        (ARG_PKG, []),
        [
            ("coverage", OPT_SWITCH, :coverage => true),
        ],
        md"""

        test [opts] pkg[=uuid] ...

        opts: --coverage

    Run the tests for package `pkg`. This is done by running the file `test/runtests.jl`
    in the package directory. The option `--coverage` can be used to run the tests with
    coverage enabled. The `startup.jl` file is disabled during testing unless
    julia is started with `--startup-file=yes`.
        """,
    ),( CMD_HELP,
        ["help", "?"],
        do_help!,
        (ARG_RAW, []),
        [],
        md"""

        help

    Display this message.

        help cmd ...

    Display usage information for commands listed.

    Available commands: `help`, `status`, `add`, `rm`, `up`, `preview`, `gc`, `test`, `build`, `free`, `pin`, `develop`.
        """,
    ),( CMD_INSTANTIATE,
        ["instantiate"],
        do_instantiate!,
        (ARG_RAW, [0]),
        [
            (["project", "p"], OPT_SWITCH, :manifest => false),
            (["manifest", "m"], OPT_SWITCH, :manifest => true),
        ],
        md"""
        instantiate
        instantiate [-m|--manifest]
        instantiate [-p|--project]

    Download all the dependencies for the current project at the version given by the project's manifest.
    If no manifest exists or the `--project` option is given, resolve and download the dependencies compatible with the project.
        """,
    ),( CMD_RM,
        ["remove", "rm"],
        do_rm!,
        (ARG_PKG, []),
        [
            (["project", "p"], OPT_SWITCH, :mode => PKGMODE_PROJECT),
            (["manifest", "m"], OPT_SWITCH, :mode => PKGMODE_MANIFEST),
        ],
        md"""

        rm [-p|--project] pkg[=uuid] ...

    Remove package `pkg` from the project file. Since the name `pkg` can only
    refer to one package in a project this is unambiguous, but you can specify
    a `uuid` anyway, and the command is ignored, with a warning if package name
    and UUID do not mactch. When a package is removed from the project file, it
    may still remain in the manifest if it is required by some other package in
    the project. Project mode operation is the default, so passing `-p` or
    `--project` is optional unless it is preceded by the `-m` or `--manifest`
    options at some earlier point.

        rm [-m|--manifest] pkg[=uuid] ...

    Remove package `pkg` from the manifest file. If the name `pkg` refers to
    multiple packages in the manifest, `uuid` disambiguates it. Removing a package
    from the manifest forces the removal of all packages that depend on it, as well
    as any no-longer-necessary manifest packages due to project package removals.
        """,
    ),( CMD_ADD,
        ["add"],
        do_add!,
        (ARG_ALL, []),
        [],
        md"""

        add pkg[=uuid] [@version] [#rev] ...

    Add package `pkg` to the current project file. If `pkg` could refer to
    multiple different packages, specifying `uuid` allows you to disambiguate.
    `@version` optionally allows specifying which versions of packages. Versions
    may be specified by `@1`, `@1.2`, `@1.2.3`, allowing any version with a prefix
    that matches, or ranges thereof, such as `@1.2-3.4.5`. A git-revision can be
    specified by `#branch` or `#commit`.

    If a local path is used as an argument to `add`, the path needs to be a git repository.
    The project will then track that git repository just like if it is was tracking a remote repository online.

    **Examples**
    ```
    pkg> add Example
    pkg> add Example@0.5
    pkg> add Example#master
    pkg> add Example#c37b675
    pkg> add https://github.com/JuliaLang/Example.jl#master
    pkg> add git@github.com:JuliaLang/Example.jl.git
    pkg> add Example=7876af07-990d-54b4-ab0e-23690620f79a
    ```
        """,
    ),( CMD_DEVELOP,
        ["develop", "dev"],
        do_develop!,
        (ARG_ALL, []),
        [],
        md"""
        develop pkg[=uuid] [#rev] ...

    Make a package available for development. If `pkg` is an existing local path that path will be recorded in
    the manifest and used. Otherwise, a full git clone of `pkg` at rev `rev` is made. The clone is stored in `devdir`,
    which defaults to `~/.julia/dev` and is set by the environment variable `JULIA_PKG_DEVDIR`.
    This operation is undone by `free`.

    *Example*
    ```jl
    pkg> develop Example
    pkg> develop Example#master
    pkg> develop Example#c37b675
    pkg> develop https://github.com/JuliaLang/Example.jl#master
    ```
        """,
    ),( CMD_FREE,
        ["free"],
        do_free!,
        (ARG_PKG, []),
        [],
        md"""
        free pkg[=uuid] ...

    Free a pinned package `pkg`, which allows it to be upgraded or downgraded again. If the package is checked out (see `help develop`) then this command
    makes the package no longer being checked out.
        """,
    ),( CMD_PIN,
        ["pin"],
        do_pin!,
        (ARG_VERSION, []),
        [],
        md"""

        pin pkg[=uuid] ...

    Pin packages to given versions, or the current version if no version is specified. A pinned package has its version fixed and will not be upgraded or downgraded.
    A pinned package has the symbol `⚲` next to its version in the status list.
        """,
    ),( CMD_BUILD,
        ["build"],
        do_build!,
        (ARG_PKG, []),
        [],
        md"""

        build pkg[=uuid] ...

    Run the build script in `deps/build.jl` for each package in `pkg` and all of their dependencies in depth-first recursive order.
    If no packages are given, runs the build scripts for all packages in the manifest.
    The `startup.jl` file is disabled during building unless julia is started with `--startup-file=yes`.
        """,
    ),( CMD_RESOLVE,
        ["resolve"],
        do_resolve!,
        (ARG_RAW, [0]),
        [],
        md"""
        resolve

    Resolve the project i.e. run package resolution and update the Manifest. This is useful in case the dependencies of developed
    packages have changed causing the current Manifest to_indices be out of sync.
        """,
    ),( CMD_ACTIVATE,
        ["activate"],
        do_activate!,
        (ARG_RAW, [0,1]),
        [],
        nothing,
    ),( CMD_UP,
        ["update", "up"],
        do_up!,
        (ARG_VERSION, []),
        [
            (["project", "p"], OPT_SWITCH, :mode => PKGMODE_PROJECT),
            (["manifest", "m"], OPT_SWITCH, :mode => PKGMODE_MANIFEST),
            ("major", OPT_SWITCH, :level => UPLEVEL_MAJOR),
            ("minor", OPT_SWITCH, :level => UPLEVEL_MINOR),
            ("patch", OPT_SWITCH, :level => UPLEVEL_PATCH),
            ("fixed", OPT_SWITCH, :level => UPLEVEL_FIXED),
        ],
        md"""

        up [-p|project]  [opts] pkg[=uuid] [@version] ...
        up [-m|manifest] [opts] pkg[=uuid] [@version] ...

        opts: --major | --minor | --patch | --fixed

    Update the indicated package within the constraints of the indicated version
    specifications. Versions may be specified by `@1`, `@1.2`, `@1.2.3`, allowing
    any version with a prefix that matches, or ranges thereof, such as `@1.2-3.4.5`.
    In `--project` mode, package specifications only match project packages, while
    in `manifest` mode they match any manifest package. Bound level options force
    the following packages to be upgraded only within the current major, minor,
    patch version; if the `--fixed` upgrade level is given, then the following
    packages will not be upgraded at all.
        """,
    ),( CMD_GENERATE,
        ["generate"],
        do_generate!,
        (ARG_RAW, [1]),
        [],
        md"""

        generate pkgname

    Create a project called `pkgname` in the current folder.
        """,
    ),( CMD_PRECOMPILE,
        ["precompile"],
        do_precompile!,
        (ARG_RAW, [0]),
        [],
        md"""
        precompile

    Precompile all the dependencies of the project by running `import` on all of them in a new process.
    The `startup.jl` file is disabled during precompilation unless julia is started with `--startup-file=yes`.
        """,
    ),( CMD_STATUS,
        ["status", "st"],
        do_status!,
        (ARG_RAW, [0]),
        [
            (["project", "p"], OPT_SWITCH, :mode => PKGMODE_PROJECT),
            (["manifest", "m"], OPT_SWITCH, :mode => PKGMODE_MANIFEST),
        ],
        md"""

        status
        status [-p|--project]
        status [-m|--manifest]

    Show the status of the current environment. By default, the full contents of
    the project file is summarized, showing what version each package is on and
    how it has changed since the last git commit (if in a git repo), as well as
    any changes to manifest packages not already listed. In `--project` mode, the
    status of the project file is summarized. In `--manifest` mode the output also
    includes the dependencies of explicitly added packages.
        """,
    ),( CMD_GC,
        ["gc"],
        do_gc!,
        (ARG_RAW, [0]),
        [],
        md"""

    Deletes packages that cannot be reached from any existing environment.
        """,
    ),( CMD_PREVIEW,
        ["preview"],
        do_preview!,
        (ARG_RAW, [1]),
        [],
        md"""

        preview cmd

    Runs the command `cmd` in preview mode. This is defined such that no side effects
    will take place i.e. no packages are downloaded and neither the project nor manifest
    is modified.
        """,
    ),
]

command_specs = init_command_spec(command_declarations) # TODO should this go here ?

const help = md"""

**Welcome to the Pkg REPL-mode**. To return to the `julia>` prompt, either press
backspace when the input line is empty or press Ctrl+C.


**Synopsis**

    pkg> [--env=...] cmd [opts] [args]

Multiple commands can be given on the same line by interleaving a `;` between the commands.

**Environment**

The `--env` meta option determines which project environment to manipulate. By
default, this looks for a git repo in the parents directories of the current
working directory, and if it finds one, it uses that as an environment. Otherwise,
it uses a named environment (typically found in `~/.julia/environments`) looking
for environments named `v$(VERSION.major).$(VERSION.minor).$(VERSION.patch)`,
`v$(VERSION.major).$(VERSION.minor)`,  `v$(VERSION.major)` or `default` in order.

**Commands**

What action you want the package manager to take:

`help`: show this message

`status`: summarize contents of and changes to environment

`add`: add packages to project

`develop`: clone the full package repo locally for development

`rm`: remove packages from project or manifest

`up`: update packages in manifest

`test`: run tests for packages

`build`: run the build script for packages

`pin`: pins the version of packages

`free`: undoes a `pin`, `develop`, or stops tracking a repo.

`instantiate`: downloads all the dependencies for the project

`resolve`: resolves to update the manifest from changes in dependencies of
developed packages

`generate`: generate files for a new project

`preview`: previews a subsequent command without affecting the current state

`precompile`: precompile all the project dependencies

`gc`: garbage collect packages not used for a significant time

`activate`: set the primary environment the package manager manipulates
"""

end #module<|MERGE_RESOLUTION|>--- conflicted
+++ resolved
@@ -381,46 +381,7 @@
             assert(false)
         end
     end
-<<<<<<< HEAD
     return pkgs
-=======
-
-    if cmd.kind == CMD_ACTIVATE
-        return Base.invokelatest(do_activate!, Base.active_project() === nothing ?
-            nothing : EnvCache(env_opt), tokens)
-    end
-
-    ctx = Context(env = EnvCache(env_opt))
-    if cmd.kind == CMD_PREVIEW
-        ctx.preview = true
-        isempty(tokens) && cmderror("expected a command to preview")
-        cmd = popfirst!(tokens)
-    end
-
-    enforce_argument_order(tokens)
-
-    # Using invokelatest to hide the functions from inference.
-    # Otherwise it would try to infer everything here.
-    cmd.kind == CMD_INIT        ? Base.invokelatest(          do_init!, ctx, tokens) :
-    cmd.kind == CMD_HELP        ? Base.invokelatest(          do_help!, ctx, tokens, repl) :
-    cmd.kind == CMD_RM          ? Base.invokelatest(            do_rm!, ctx, tokens) :
-    cmd.kind == CMD_ADD         ? Base.invokelatest(do_add_or_develop!, ctx, tokens, CMD_ADD) :
-    cmd.kind == CMD_CHECKOUT    ? Base.invokelatest(do_add_or_develop!, ctx, tokens, CMD_DEVELOP) :
-    cmd.kind == CMD_DEVELOP     ? Base.invokelatest(do_add_or_develop!, ctx, tokens, CMD_DEVELOP) :
-    cmd.kind == CMD_UP          ? Base.invokelatest(            do_up!, ctx, tokens) :
-    cmd.kind == CMD_STATUS      ? Base.invokelatest(        do_status!, ctx, tokens) :
-    cmd.kind == CMD_TEST        ? Base.invokelatest(          do_test!, ctx, tokens) :
-    cmd.kind == CMD_GC          ? Base.invokelatest(            do_gc!, ctx, tokens) :
-    cmd.kind == CMD_BUILD       ? Base.invokelatest(         do_build!, ctx, tokens) :
-    cmd.kind == CMD_PIN         ? Base.invokelatest(           do_pin!, ctx, tokens) :
-    cmd.kind == CMD_FREE        ? Base.invokelatest(          do_free!, ctx, tokens) :
-    cmd.kind == CMD_GENERATE    ? Base.invokelatest(      do_generate!, ctx, tokens) :
-    cmd.kind == CMD_RESOLVE     ? Base.invokelatest(       do_resolve!, ctx, tokens) :
-    cmd.kind == CMD_PRECOMPILE  ? Base.invokelatest(    do_precompile!, ctx, tokens) :
-    cmd.kind == CMD_INSTANTIATE ? Base.invokelatest(   do_instantiate!, ctx, tokens) :
-        cmderror("`$cmd` command not yet implemented")
-    return
->>>>>>> d95e5f33
 end
 
 function enforce_arg_count(count::Vector{Int}, args::PkgArguments)
@@ -624,10 +585,31 @@
 do_up!(ctx::Context, command::PkgCommand) =
     API.up(ctx, command.arguments; get_api_opts(command)...)
 
-do_activate!(command::PkgCommand) =
-    isempty(command.arguments) ?
-        API.activate() :
-        API.activate(abspath(command.arguments[1]))
+function do_activate!(ctx::Context, command::PkgCommand)
+    if isempty(command.arguments)
+        return API.activate()
+    end
+
+    path = command.arguments[1]
+    env = Base.active_project() === nothing ? nothing : ctx.env
+    devpath = nothing
+    if env !== nothing && haskey(env.project["deps"], path)
+        uuid = UUID(env.project["deps"][path])
+        info = manifest_info(env, uuid)
+        devpath = haskey(info, "path") ? info["path"] : nothing
+    end
+    # `pkg> activate path` does the following
+    # 1. if path exists, activate that
+    # 2. if path exists in deps, and the dep is deved, activate that path (`devpath`) above
+    # 3. activate the non-existing directory (e.g. as in `pkg> activate . for initing a new dev`)
+    if Types.isdir_windows_workaround(path)
+        API.activate(abspath(path))
+    elseif devpath !== nothing
+        API.activate(abspath(devpath))
+    else
+        API.activate(abspath(path))
+    end
+end
 
 function do_pin!(ctx::Context, command::PkgCommand)
     for arg in command.arguments
@@ -645,41 +627,12 @@
     return API.add_or_develop(ctx, command.arguments; api_opts...)
 end
 
-<<<<<<< HEAD
 function do_develop!(ctx::Context, command::PkgCommand)
     api_opts = get_api_opts(command)
     push!(api_opts, :mode => :develop)
     foreach(pkg->pkg.repo === nothing && (pkg.repo = Types.GitRepo("", "")),
             command.arguments)
     return API.add_or_develop(ctx, command.arguments; api_opts...)
-=======
-function do_activate!(env::Union{EnvCache,Nothing}, tokens::Vector{Token})
-    if isempty(tokens)
-        return API.activate()
-    else
-        path = popfirst!(tokens)
-        if !isempty(tokens) || !(path isa String)
-            cmderror("`activate` takes an optional path to the env to activate")
-        end
-        devpath = nothing
-        if env !== nothing && haskey(env.project["deps"], path)
-            uuid = UUID(env.project["deps"][path])
-            info = manifest_info(env, uuid)
-            devpath = haskey(info, "path") ? info["path"] : nothing
-        end
-        # `pkg> activate path` does the following
-        # 1. if path exists, activate that
-        # 2. if path exists in deps, and the dep is deved, activate that path (`devpath` above)
-        # 3. activate the non-existing directory (e.g. as in `pkg> activate .` for initing a new env)
-        if Types.isdir_windows_workaround(path)
-            API.activate(abspath(path))
-        elseif devpath !== nothing
-            API.activate(abspath(devpath))
-        else
-            API.activate(abspath(path))
-        end
-    end
->>>>>>> d95e5f33
 end
 
 ######################
