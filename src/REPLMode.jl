module REPLMode

using Markdown
using UUIDs

import REPL
import REPL: LineEdit, REPLCompletions

import ..devdir, ..print_first_command_header, ..API
using ..Types, ..Display, ..Operations

############
# Commands #
############
@enum(CommandKind, CMD_HELP, CMD_STATUS, CMD_SEARCH, CMD_ADD, CMD_RM, CMD_UP, CMD_INFO,
                   CMD_TEST, CMD_GC, CMD_PREVIEW, CMD_INIT, CMD_BUILD, CMD_FREE,
<<<<<<< HEAD
                   CMD_PIN, CMD_CHECKOUT, CMD_DEVELOP, CMD_GENERATE)
=======
                   CMD_PIN, CMD_CHECKOUT, CMD_KEYWORDS, CMD_DESC, CMD_DEPS, CMD_NAME)
>>>>>>> d7c9d879

struct Command
    kind::CommandKind
    val::String
end
Base.show(io::IO, cmd::Command) = print(io, cmd.val)

const cmds = Dict(
    "help"      => CMD_HELP,
    "?"         => CMD_HELP,
    "status"    => CMD_STATUS,
    "st"        => CMD_STATUS,
    "."         => CMD_STATUS,
    "search"    => CMD_SEARCH,
    "find"      => CMD_SEARCH,
    "/"         => CMD_SEARCH,
    "add"       => CMD_ADD,
    "install"   => CMD_ADD,
    "+"         => CMD_ADD,
    "rm"        => CMD_RM,
    "remove"    => CMD_RM,
    "uninstall" => CMD_RM,
    "-"         => CMD_RM,
    "up"        => CMD_UP,
    "update"    => CMD_UP,
    "upgrade"   => CMD_UP,
    "test"      => CMD_TEST,
    "gc"        => CMD_GC,
    "preview"   => CMD_PREVIEW,
    "init"      => CMD_INIT,
    "build"     => CMD_BUILD,
    "pin"       => CMD_PIN,
    "free"      => CMD_FREE,
<<<<<<< HEAD
    "checkout"  => CMD_CHECKOUT, # deprecated
    "develop"   => CMD_DEVELOP,
    "dev"       => CMD_DEVELOP,
    "generate"  => CMD_GENERATE,
=======
    "checkout"  => CMD_CHECKOUT,
    "keywords"  => CMD_KEYWORDS,
    "name"      => CMD_NAME,
    "desc"      => CMD_DESC,
    "deps"      => CMD_DEPS,
    "info"      => CMD_INFO,
>>>>>>> d7c9d879
)

#################
# Git revisions #
#################
struct Rev
    rev::String
end

###########
# Options #
###########
@enum(OptionKind, OPT_ENV, OPT_PROJECT, OPT_MANIFEST, OPT_MAJOR, OPT_MINOR,
                  OPT_PATCH, OPT_FIXED, OPT_COVERAGE, OPT_NAME, OPT_PATH)

function Types.PackageMode(opt::OptionKind)
    opt == OPT_MANIFEST && return PKGMODE_MANIFEST
    opt == OPT_PROJECT  && return PKGMODE_PROJECT
    throw(ArgumentError("invalid option $opt"))
end

function Types.UpgradeLevel(opt::OptionKind)
    opt == OPT_MAJOR && return UPLEVEL_MAJOR
    opt == OPT_MINOR && return UPLEVEL_MINOR
    opt == OPT_PATCH && return UPLEVEL_PATCH
    opt == OPT_FIXED && return UPLEVEL_FIXED
    throw(ArgumentError("invalid option $opt"))
end

struct Option
    kind::OptionKind
    val::String
    argument::Union{String, Nothing}
    Option(kind::OptionKind, val::String) = new(kind, val, nothing)
    function Option(kind::OptionKind, val::String, argument::Union{String, Nothing})
        if kind in (OPT_PROJECT, OPT_MANIFEST, OPT_MAJOR,
                    OPT_MINOR, OPT_PATCH, OPT_FIXED) &&
                argument !== nothing
            cmderror("the `$val` option does not take an argument")
        elseif kind in (OPT_ENV, OPT_PATH) && argument == nothing
            cmderror("the `$val` option requires an argument")
        end
        if kind == OPT_PATH
            argument =  replace(argument, "~" => homedir())
        end
        new(kind, val, argument)
    end
end
Base.show(io::IO, opt::Option) = print(io, "--$(opt.val)", opt.argument == nothing ? "" : "=$(opt.argument)")

const opts = Dict(
    "env"      => OPT_ENV,
    "project"  => OPT_PROJECT,
    "p"        => OPT_PROJECT,
    "manifest" => OPT_MANIFEST,
    "m"        => OPT_MANIFEST,
    "major"    => OPT_MAJOR,
    "minor"    => OPT_MINOR,
    "patch"    => OPT_PATCH,
    "fixed"    => OPT_FIXED,
    "coverage" => OPT_COVERAGE,
    "name"     => OPT_NAME,
    "path"     => OPT_PATH,
)

function parse_option(word::AbstractString)::Option
    m = match(r"^(?: -([a-z]) | --([a-z]{2,})(?:\s*=\s*(\S*))? )$"ix, word)
    m == nothing && cmderror("invalid option: ", repr(word))
    k = m.captures[1] != nothing ? m.captures[1] : m.captures[2]
    haskey(opts, k) || cmderror("invalid option: ", repr(word))
    return Option(opts[k], String(k), m.captures[3] == nothing ? nothing : String(m.captures[3]))
end

###################
# Package parsing #
###################
let uuid = raw"(?i)[0-9a-z]{8}-[0-9a-z]{4}-[0-9a-z]{4}-[0-9a-z]{4}-[0-9a-z]{12}(?-i)",
    name = raw"(\w+)(?:\.jl)?"
    global const name_re = Regex("^$name\$")
    global const uuid_re = Regex("^$uuid\$")
    global const name_uuid_re = Regex("^$name\\s*=\\s*($uuid)\$")
end

function parse_package(word::AbstractString; context=nothing)# ::PackageSpec
    word = replace(word, "~" => homedir())
    if context in (CMD_ADD, CMD_DEVELOP) && isdir(word)
        pkg = PackageSpec()
        pkg.repo = Types.GitRepo(word)
        return pkg
    elseif contains(word, uuid_re)
        return PackageSpec(UUID(word))
    elseif contains(word, name_re)
        return PackageSpec(String(match(name_re, word).captures[1]))
    elseif contains(word, name_uuid_re)
        m = match(name_uuid_re, word)
        return PackageSpec(String(m.captures[1]), UUID(m.captures[2]))
    else
        if context in (CMD_ADD, CMD_DEVELOP)
            # Guess it is a url then
            pkg = PackageSpec()
            pkg.repo = Types.GitRepo(word)
            return pkg
        else
            cmderror("`$word` cannot be parsed as a package")
        end
    end
end

################
# REPL parsing #
################
const lex_re = r"^[\?\./\+\-](?!\-) | [^@\#\s]+\s*=\s*[^@\#\s]+ | \#\s*[^@\#\s]* | @\s*[^@\#\s]* | [^@\#\s]+"x

const Token = Union{Command, Option, VersionRange, String, Rev}

function tokenize(cmd::String)::Vector{Token}
    print_first_command_header()
    tokens = Token[]
    words = map(m->m.match, eachmatch(lex_re, cmd))
    help_mode = false
    preview_mode = false
    # First parse a Command or a modifier (help / preview) + Command
    while !isempty(words)
        word = popfirst!(words)
        if word[1] == '-' && length(word) > 1
            push!(tokens, parse_option(word))
        else
            haskey(cmds, word) || cmderror("invalid command: ", repr(word))
            cmdkind = cmds[word]
            push!(tokens, Command(cmdkind, word))
            # If help / preview and not in help mode we want to eat another cmd
            if !help_mode
                cmdkind == CMD_HELP    && (help_mode    = true; continue)
                cmdkind == CMD_PREVIEW && (preview_mode = true; continue)
            end
            break
        end
    end
    if isempty(tokens) || !(tokens[end] isa Command)
        cmderror("no package command given")
    end
    # Now parse the arguments / options to the command
    while !isempty(words)
        word = popfirst!(words)
        if first(word) == '-'
            push!(tokens, parse_option(word))
        elseif first(word) == '@'
            push!(tokens, VersionRange(strip(word[2:end])))
        elseif first(word) == '#'
            push!(tokens, Rev(word[2:end]))
        else
            push!(tokens, String(word))
        end
    end
    return tokens
end

#############
# Execution #
#############

function do_cmd(repl::REPL.AbstractREPL, input::String; do_rethrow=false)
    try
        tokens = tokenize(input)
        do_cmd!(tokens, repl)
    catch err
        if do_rethrow
            rethrow(err)
        end
        if err isa CommandError
            Base.display_error(repl.t.err_stream, ErrorException(err.msg), Ptr{Nothing}[])
        else
            Base.display_error(repl.t.err_stream, err, Base.catch_backtrace())
        end
    end
end

function do_cmd!(tokens::Vector{Token}, repl)
    cmd = env_opt = nothing
    while !isempty(tokens)
        token = popfirst!(tokens)
        if token isa Command
            cmd = token
            break
        elseif token isa Option
            # Only OPT_ENV is allowed before a command
            if token.kind == OPT_ENV
                env_opt = Base.parse_env(token.argument)
            else
                cmderror("unrecognized command option: `$token`")
            end
        else
            cmderror("misplaced token: ", token)
        end
    end
    ctx = Context(env = EnvCache(env_opt))
    if cmd.kind == CMD_PREVIEW
        ctx.preview = true
        isempty(tokens) && cmderror("expected a command to preview")
        cmd = popfirst!(tokens)
    end
    # Using invokelatest to hide the functions from inference.
    # Otherwise it would try to infer everything here.
<<<<<<< HEAD
    cmd.kind == CMD_INIT     ? Base.invokelatest(          do_init!, ctx, tokens) :
    cmd.kind == CMD_HELP     ? Base.invokelatest(          do_help!, ctx, tokens, repl) :
    cmd.kind == CMD_RM       ? Base.invokelatest(            do_rm!, ctx, tokens) :
    cmd.kind == CMD_ADD      ? Base.invokelatest(do_add_or_develop!, ctx, tokens, CMD_ADD) :
    cmd.kind == CMD_CHECKOUT ? Base.invokelatest(do_add_or_develop!, ctx, tokens, CMD_DEVELOP) :
    cmd.kind == CMD_DEVELOP  ? Base.invokelatest(do_add_or_develop!, ctx, tokens, CMD_DEVELOP) :
    cmd.kind == CMD_UP       ? Base.invokelatest(            do_up!, ctx, tokens) :
    cmd.kind == CMD_STATUS   ? Base.invokelatest(        do_status!, ctx, tokens) :
    cmd.kind == CMD_TEST     ? Base.invokelatest(          do_test!, ctx, tokens) :
    cmd.kind == CMD_GC       ? Base.invokelatest(            do_gc!, ctx, tokens) :
    cmd.kind == CMD_BUILD    ? Base.invokelatest(         do_build!, ctx, tokens) :
    cmd.kind == CMD_PIN      ? Base.invokelatest(           do_pin!, ctx, tokens) :
    cmd.kind == CMD_FREE     ? Base.invokelatest(          do_free!, ctx, tokens) :
    cmd.kind == CMD_GENERATE ? Base.invokelatest(      do_generate!, ctx, tokens) :
=======
    cmd.kind == CMD_INIT     ? Base.invokelatest(    do_init!, ctx, tokens) :
    cmd.kind == CMD_HELP     ? Base.invokelatest(    do_help!, ctx, tokens, repl) :
    cmd.kind == CMD_RM       ? Base.invokelatest(      do_rm!, ctx, tokens) :
    cmd.kind == CMD_ADD      ? Base.invokelatest(     do_add!, ctx, tokens) :
    cmd.kind == CMD_UP       ? Base.invokelatest(      do_up!, ctx, tokens) :
    cmd.kind == CMD_STATUS   ? Base.invokelatest(  do_status!, ctx, tokens) :
    cmd.kind == CMD_TEST     ? Base.invokelatest(    do_test!, ctx, tokens) :
    cmd.kind == CMD_GC       ? Base.invokelatest(      do_gc!, ctx, tokens) :
    cmd.kind == CMD_BUILD    ? Base.invokelatest(   do_build!, ctx, tokens) :
    cmd.kind == CMD_PIN      ? Base.invokelatest(     do_pin!, ctx, tokens) :
    cmd.kind == CMD_FREE     ? Base.invokelatest(    do_free!, ctx, tokens) :
    cmd.kind == CMD_CHECKOUT ? Base.invokelatest(do_checkout!, ctx, tokens) :
    cmd.kind == CMD_SEARCH   ? Base.invokelatest(  do_search!, tokens, repl) :
    cmd.kind == CMD_KEYWORDS ? Base.invokelatest(do_keywords!, tokens, repl) :
    cmd.kind == CMD_DESC     ? Base.invokelatest(    do_desc!, tokens, repl) :
    cmd.kind == CMD_NAME     ? Base.invokelatest(    do_name!, tokens, repl) :
    cmd.kind == CMD_DEPS     ? Base.invokelatest(    do_deps!, tokens, repl) :
    cmd.kind == CMD_INFO     ? Base.invokelatest(    do_info!, tokens, repl) :
>>>>>>> d7c9d879
        cmderror("`$cmd` command not yet implemented")
    return
end

const help = md"""

**Welcome to the Pkg3 REPL-mode**. To return to the `julia>` prompt, either press
backspace when the input line is empty or press Ctrl+C.


**Synopsis**

    pkg> [--env=...] cmd [opts] [args]

**Environment**

The `--env` meta option determines which project environment to manipulate. By
default, this looks for a git repo in the parents directories of the current
working directory, and if it finds one, it uses that as an environment. Otherwise,
it uses a named environment (typically found in `~/.julia/environments`) looking
for environments named `v$(VERSION.major).$(VERSION.minor).$(VERSION.patch)`,
`v$(VERSION.major).$(VERSION.minor)`,  `v$(VERSION.major)` or `default` in order.

**Commands**

What action you want the package manager to take:

`help`: show this message

`status`: summarize contents of and changes to environment

`generate`: generate files for a new project

`add`: add packages to project

`rm`: remove packages from project or manifest

`up`: update packages in manifest

`preview`: previews a subsequent command without affecting the current state

`test`: run tests for packages

`gc`: garbage collect packages not used for a significant time

`init`: initializes an environment in the current, or git base, directory

`build`: run the build script for packages

`pin`: pins the version of packages

`develop`: clone the full package repo locally for development

`free`: undos a `pin` or `develop`
"""

const helps = Dict(
    CMD_HELP => md"""

        help

    Display this message.

        help cmd ...

    Display usage information for commands listed.

    Available commands: `help`, `status`, `add`, `rm`, `up`, `preview`, `gc`, `test`, `init`, `build`, `free`, `pin`, `develop`.
    """, CMD_STATUS => md"""

        status
        status [-p|--project]
        status [-m|--manifest]

    Show the status of the current environment. By default, the full contents of
    the project file is summarized, showing what version each package is on and
    how it has changed since the last git commit (if in a git repo), as well as
    any changes to manifest packages not already listed. In `--project` mode, the
    status of the project file is summarized. In `--project` mode, the status of
    the project file is summarized.
    """, CMD_GENERATE => md"""

        create name

    Create a project called `name` in the current folder.
    """,
    CMD_ADD => md"""

        add pkg[=uuid] [@version] [#rev] ...

    Add package `pkg` to the current project file. If `pkg` could refer to
    multiple different packages, specifying `uuid` allows you to disambiguate.
    `@version` optionally allows specifying which versions of packages. Versions
    may be specified by `@1`, `@1.2`, `@1.2.3`, allowing any version with a prefix
    that matches, or ranges thereof, such as `@1.2-3.4.5`. A git-revision can be
    specified by `#branch` or `#commit`.

    **Examples**
    ```
    pkg> add Example
    pkg> add Example@0.5
    pkg> add Example#master
    pkg> add Example#c37b675
    pkg> add https://github.com/JuliaLang/Example.jl#master
    pkg> add Example=7876af07-990d-54b4-ab0e-23690620f79a
    ```
    """, CMD_RM => md"""

        rm [-p|--project] pkg[=uuid] ...

    Remove package `pkg` from the project file. Since the name `pkg` can only
    refer to one package in a project this is unambiguous, but you can specify
    a `uuid` anyway, and the command is ignored, with a warning if package name
    and UUID do not mactch. When a package is removed from the project file, it
    may still remain in the manifest if it is required by some other package in
    the project. Project mode operation is the default, so passing `-p` or
    `--project` is optional unless it is preceded by the `-m` or `--manifest`
    options at some earlier point.

        rm [-m|--manifest] pkg[=uuid] ...

    Remove package `pkg` from the manifest file. If the name `pkg` refers to
    multiple packages in the manifest, `uuid` disambiguates it. Removing a package
    from the manifest forces the removal of all packages that depend on it, as well
    as any no-longer-necessary manifest packages due to project package removals.
    """, CMD_UP => md"""

        up [-p|project]  [opts] pkg[=uuid] [@version] ...
        up [-m|manifest] [opts] pkg[=uuid] [@version] ...

        opts: --major | --minor | --patch | --fixed

    Update the indicated package within the constraints of the indicated version
    specifications. Versions may be specified by `@1`, `@1.2`, `@1.2.3`, allowing
    any version with a prefix that matches, or ranges thereof, such as `@1.2-3.4.5`.
    In `--project` mode, package specifications only match project packages, while
    in `manifest` mode they match any manifest package. Bound level options force
    the following packages to be upgraded only within the current major, minor,
    patch version; if the `--fixed` upgrade level is given, then the following
    packages will not be upgraded at all.
    """, CMD_PREVIEW => md"""

        preview cmd

    Runs the command `cmd` in preview mode. This is defined such that no side effects
    will take place i.e. no packages are downloaded and neither the project nor manifest
    is modified.
    """, CMD_TEST => md"""

        test [opts] pkg[=uuid] ...

        opts: --coverage

    Run the tests for package `pkg`. This is done by running the file `test/runtests.jl`
    in the package directory. The option `--coverage` can be used to run the tests with
    coverage enabled.
    """, CMD_GC => md"""

    Deletes packages that are not reached from any environment used within the last 6 weeks.
    """, CMD_INIT => md"""

        init

    Creates an environment in the current directory, or the git base directory if the current directory
    is in a git repository.
    """, CMD_BUILD =>md"""

        build pkg[=uuid] ...

    Run the build script in deps/build.jl for each package in `pkg`` and all of their dependencies in depth-first recursive order.
    If no packages are given, runs the build scripts for all packages in the manifest.
    """, CMD_PIN => md"""

        pin pkg[=uuid] ...

    Pin packages to given versions, or the current version if no version is specified. A pinned package has its version fixed and will not be upgraded or downgraded.
    A pinned package has the symbol `⚲` next to its version in the status list.
    """, CMD_FREE => md"""
        free pkg[=uuid] ...

    Free a pinned package `pkg`, which allows it to be upgraded or downgraded again. If the package is checked out (see `help develop`) then this command
    makes the package no longer being checked out.
    """, CMD_DEVELOP => md"""
        develop pkg[=uuid] [#rev] ...

    Make a package available for development. If `pkg` is an existing local path that path will be recorded in
    the manifest and used. Otherwise, a full git clone of `pkg` at rev `rev` is made. The clone is stored in `devdir`,
    which defaults to `~/.julia/dev` and is set by the environment variable `JULIA_PKG_DEVDIR`.
    This operation is undone by `free`.

    *Example*
    ```jl
    pkg> develop Example
    pkg> develop Example#master
    pkg> develop Example#c37b675
    pkg> develop https://github.com/JuliaLang/Example.jl#master
    ```
    """
)

function do_help!(
    ctk::Context,
    tokens::Vector{Token},
    repl::REPL.AbstractREPL,
)
    disp = REPL.REPLDisplay(repl)
    if isempty(tokens)
        Base.display(disp, help)
        return
    end
    help_md = md""
    for token in tokens
        if token isa Command
            if haskey(helps, token.kind)
                isempty(help_md.content) ||
                push!(help_md.content, md"---")
                push!(help_md.content, helps[token.kind].content)
            else
                cmderror("Sorry, I don't have any help for the `$(token.val)` command.")
            end
        else
            error("invalid usage of help command")
        end
    end
    Base.display(disp, help_md)
end

function do_rm!(ctx::Context, tokens::Vector{Token})
    # tokens: package names and/or uuids
    mode = PKGMODE_PROJECT
    pkgs = PackageSpec[]
    while !isempty(tokens)
        token = popfirst!(tokens)
        if token isa String
            push!(pkgs, parse_package(token))
            pkgs[end].mode = mode
        elseif token isa VersionRange
            cmderror("`rm` does not take version specs")
        elseif token isa Option
            if token.kind in (OPT_PROJECT, OPT_MANIFEST)
                mode = PackageMode(token.kind)
            else
                cmderror("invalid option for `rm`: $token")
            end
        end
    end
    isempty(pkgs) &&
        cmderror("`rm` – list packages to remove")
    API.rm(ctx, pkgs)
end

function do_add_or_develop!(ctx::Context, tokens::Vector{Token}, cmd::CommandKind)
    @assert cmd in (CMD_ADD, CMD_DEVELOP)
    # tokens: package names and/or uuids, optionally followed by version specs
    isempty(tokens) &&
        cmderror("`add` – list packages to add")
    pkgs = PackageSpec[]
    prev_token_was_package = false
    while !isempty(tokens)
        parsed_package = false
        token = popfirst!(tokens)
        if token isa String
            push!(pkgs, parse_package(token; context=CMD_ADD))
            cmd == CMD_DEVELOP && pkgs[end].repo == nothing && (pkgs[end].repo = Types.GitRepo("", ""))
            parsed_package = true
        elseif token isa VersionRange
            prev_token_was_package ||
                cmderror("package name/uuid must precede version spec `@$token`")
            pkgs[end].version = VersionSpec(token)
        elseif token isa Rev
            prev_token_was_package ||
                cmderror("package name/uuid must precede rev spec `#$(token.rev)`")
            # WE did not get the repo from the
            pkg = pkgs[end]
            if pkg.repo == nothing
                pkg.repo = Types.GitRepo("", token.rev)
            else
                pkgs[end].repo.rev = token.rev
            end
        elseif token isa Option
            cmderror("`add` doesn't take options: $token")
        end
        prev_token_was_package = parsed_package
    end
    return API.add_or_develop(ctx, pkgs, mode=(cmd == CMD_ADD ? :add : :develop))
end

function do_up!(ctx::Context, tokens::Vector{Token})
    # tokens:
    #  - upgrade levels as options: --[fixed|patch|minor|major]
    #  - package names and/or uuids, optionally followed by version specs
    pkgs = PackageSpec[]
    mode = PKGMODE_PROJECT
    level = UPLEVEL_MAJOR
    prev_token_was_package = false
    while !isempty(tokens)
        parsed_package = false
        token = popfirst!(tokens)
        if token isa String
            push!(pkgs, parse_package(token))
            pkgs[end].version = level
            pkgs[end].mode = mode
            parsed_package = true
        elseif token isa VersionRange
            prev_token_was_package ||
                cmderror("package name/uuid must precede version spec `@$token`")
            pkgs[end].version = VersionSpec(token)
        elseif token isa Option
            if token.kind in (OPT_PROJECT, OPT_MANIFEST)
                mode = PackageMode(token.kind)
            elseif token.kind in (OPT_MAJOR, OPT_MINOR, OPT_PATCH, OPT_FIXED)
                level = UpgradeLevel(token.kind)
            else
                cmderror("invalid option for `up`: $(token)")
            end
        elseif token isa Rev
            @warn "Ignoring git revision `$(token.rev)`, use `add` to track a branch or commit"
        end
        prev_token_was_package = parsed_package
    end
    API.up(ctx, pkgs; level=level, mode=mode)
end

function do_pin!(ctx::Context, tokens::Vector{Token})
    pkgs = PackageSpec[]
    prev_token_was_package = false
    while !isempty(tokens)
        token = popfirst!(tokens)
        parsed_package = false
        if token isa String
            push!(pkgs, parse_package(token))
            parsed_package = true
        elseif token isa VersionRange
            prev_token_was_package ||
                cmderror("package name/uuid must precede version spec `@$token`")
            if token.lower != token.upper
                cmderror("pinning a package requires a single version, not a versionrange")
            end
            pkgs[end].version = VersionSpec(token)
        else
            cmderror("free only takes a list of packages ")
        end
        prev_token_was_package = parsed_package
    end
    API.pin(ctx, pkgs)
end

function do_free!(ctx::Context, tokens::Vector{Token})
    pkgs = PackageSpec[]
    while !isempty(tokens)
        token = popfirst!(tokens)
        if token isa String
            push!(pkgs, parse_package(token))
        else
            cmderror("free only takes a list of packages")
        end
    end
    API.free(ctx, pkgs)
end

function do_checkout!(ctx::Context, tokens::Vector{Token})
    Base.depwarn("`checkout`` is deprecated, use `develop`", :checkout)
    do_develop!(ctx, tokens)
end

function do_status!(ctx::Context, tokens::Vector{Token})
    mode = PKGMODE_COMBINED
    while !isempty(tokens)
        token = popfirst!(tokens)
        if token isa Option
            if token.kind in (OPT_PROJECT, OPT_MANIFEST)
                mode = PackageMode(token.kind)
            else
                cmderror("invalid option for `status`: $(token)")
            end
        else
            cmderror("`status` does not take arguments")
        end
    end
    Display.status(ctx, mode)
end

# TODO , test recursive dependencies as on option.
function do_test!(ctx::Context, tokens::Vector{Token})
    pkgs = PackageSpec[]
    coverage = false
    while !isempty(tokens)
        token = popfirst!(tokens)
        if token isa String
            pkg = parse_package(token)
            pkg.mode = PKGMODE_MANIFEST
            push!(pkgs, pkg)
        elseif token isa Option
            if token.kind == OPT_COVERAGE
                coverage = true
            else
                cmderror("invalid option for `test`: $token")
            end
        else
            # TODO: Better error message
            cmderror("invalid usage for `test`")
        end
    end
    API.test(ctx, pkgs; coverage = coverage)
end

function do_gc!(ctx::Context, tokens::Vector{Token})
    !isempty(tokens) && cmderror("`gc` does not take any arguments")
    API.gc(ctx)
end

function do_build!(ctx::Context, tokens::Vector{Token})
    pkgs = PackageSpec[]
    while !isempty(tokens)
        token = popfirst!(tokens)
        if token isa String
            push!(pkgs, parse_package(token))
        else
            cmderror("`build` only takes a list of packages")
        end
    end
    API.build(ctx, pkgs)
end

function do_init!(ctx::Context, tokens::Vector{Token})
    if !isempty(tokens)
        cmderror("`init` does currently not take any arguments")
    end
    API.init(ctx)
end

function do_generate!(ctx::Context, tokens::Vector{Token})
    local pkg
    while !isempty(tokens)
        token = popfirst!(tokens)
        if token isa String
            pkg = token
            break # TODO: error message?
        else
            cmderror("`generate` takes a name of the project to create")
        end
    end
    API.generate(pkg)
end

for mode in [:search,:keywords,:desc,:name,:deps]
    quote
        function $(Symbol(:do_,mode,:!))(tokens::Vector{Token},repl::REPL.AbstractREPL)
            @info "found pkgs\n"*join(Pkg3.pkgsearch(Symbol($(string(mode))),tokens...),'\n')
        end
    end |> eval
end

function do_info!(tokens::Vector{Token},repl::REPL.AbstractREPL)
    for token in tokens
        data = nothing
        p = Pkg.dir(token)
        t = "Project.toml"
        try
            (t in readdir(p)) ? (data = Pkg3.TOML.parsefile(joinpath(p,t))) : continue
        catch
            continue
        end
        dat = Pkg3.pkginfo(token,data)
        txt = "    $(dat[1])\ndesc:     $(dat[2])\nlicense:  $(dat[3])\n"
        !isempty(dat[4]) && (txt *= "keywords: $(join(dat[4],", "))\n")
        !isempty(dat[5]) && (txt *= "requires: $(join(dat[5],", "))\n")
        !isempty(dat[6]) && (txt *= "needs:    $(join(dat[6],", "))\n")
        !isempty(dat[7]) && (txt *= "deps:     $(join(dat[7],", "))\n")
        @info txt
    end
end

######################
# REPL mode creation #
######################

# Provide a string macro pkg"cmd" that can be used in the same way
# as the REPLMode `pkg> cmd`. Useful for testing and in environments
# where we do not have a REPL, e.g. IJulia.
struct MiniREPL <: REPL.AbstractREPL
    display::TextDisplay
    t::REPL.Terminals.TTYTerminal
end
function MiniREPL()
    MiniREPL(TextDisplay(stdout), REPL.Terminals.TTYTerminal(get(ENV, "TERM", Sys.iswindows() ? "" : "dumb"), stdin, stdout, stderr))
end
REPL.REPLDisplay(repl::MiniREPL) = repl.display

__init__() = minirepl[] = MiniREPL()

const minirepl = Ref{MiniREPL}()

macro pkg_str(str::String)
    :($(do_cmd)(minirepl[], $str; do_rethrow=true))
end

pkgstr(str::String) = do_cmd(minirepl[], str; do_rethrow=true)

# handle completions
commands_sorted = sort!(collect(keys(cmds)))
options_sorted = sort!(collect(keys(opts)))

struct PkgCompletionProvider <: LineEdit.CompletionProvider end

function LineEdit.complete_line(c::PkgCompletionProvider, s)
    partial = REPL.beforecursor(s.input_buffer)
    full = LineEdit.input_string(s)
    ret, range, should_complete = completions(full, lastindex(partial))
    return ret, partial[range], should_complete
end

function complete_command(s, i1, i2)
    cmp = filter(cmd -> startswith(cmd, s), commands_sorted)
    return cmp, i1:i2, length(cmp) == 1
end

function complete_option(s, i1, i2)
    dashes = 0
    while !isempty(s) && first(s) == '-'
        s = s[2:end]
        dashes += 1
    end

    cmp = filter(cmd -> startswith(cmd, s), options_sorted)

    isempty(cmp) && (return cmp, 0:-1, false)

    cmp = string.('-'^(2-dashes), cmp)

    if length(cmp) == 1
        return cmp, i1+dashes:i2, true
    else
        return cmp, i1+dashes:i2, false
    end
end

function complete_package(s, i1, i2, lastcommand, project_opt)
    if lastcommand in [CMD_STATUS, CMD_RM, CMD_UP, CMD_TEST, CMD_BUILD, CMD_FREE, CMD_PIN, CMD_CHECKOUT, CMD_DEVELOP]
        return complete_installed_package(s, i1, i2, project_opt)
    elseif lastcommand in [CMD_ADD]
        return complete_remote_package(s, i1, i2)
    end
    return [], 0:-1, false
end

function complete_installed_package(s, i1, i2, project_opt)
    pkgs = project_opt ? API.installed(PKGMODE_PROJECT) : API.installed()
    pkgs = sort!(collect(keys(filter((p) -> p[2] != nothing, pkgs))))
    cmp = filter(cmd -> startswith(cmd, s), pkgs)
    return cmp, i1:i2, length(cmp) == 1
end

function complete_remote_package(s, i1, i2)
    cmp = filter(cmd -> startswith(cmd, s), collect_package_names())
    return cmp, i1:i2, length(cmp) == 1
end

function collect_package_names()
    r = r"name = \"(.*?)\""
    names = String[]
    for reg in Types.registries(;clone_default=false)
        regcontent = read(joinpath(reg, "Registry.toml"), String)
        append!(names, collect(match.captures[1] for match in eachmatch(r, regcontent)))
    end
    return sort!(names)
end

function completions(full, index)
    pre = full[1:index]

    pre_words = split(pre, ' ', keep=true)

    # first word should always be a command
    if isempty(pre_words)
        return complete_command("", 1:1)
    else
        to_complete = pre_words[end]
        offset = isempty(to_complete) ? index+1 : to_complete.offset+1
        if length(pre_words) == 1
            return complete_command(to_complete, offset, index)
        end

        twocommands = false
        lastcommand = nothing
        project_opt = true
        # this should consume any words up to the current one
        while length(pre_words) > 1
            twocommands = false
            word = popfirst!(pre_words)
            (word == "preview" || word == "help") && (twocommands = true)
            if !isempty(word) && haskey(cmds, word)
                lastcommand = cmds[word]
            end
            if !isempty(word) && first(word) == '-' && haskey(opts, strip(word, '-'))
                opts[strip(word, '-')] == OPT_PROJECT && (project_opt = true)
                opts[strip(word, '-')] == OPT_MANIFEST && (project_opt = false)
            end
        end

        if twocommands
            return complete_command(to_complete, offset, index)
        elseif !isempty(to_complete) && first(to_complete) == '-'
            return complete_option(to_complete, offset, index)
        else
            return complete_package(to_complete, offset, index, lastcommand, project_opt)
        end
    end
end

# Set up the repl Pkg REPLMode
function create_mode(repl, main)
    pkg_mode = LineEdit.Prompt("pkg> ";
        prompt_prefix = Base.text_colors[:blue],
        prompt_suffix = "",
        complete = PkgCompletionProvider(),
        sticky = true)

    pkg_mode.repl = repl
    hp = main.hist
    hp.mode_mapping[:pkg] = pkg_mode
    pkg_mode.hist = hp

    search_prompt, skeymap = LineEdit.setup_search_keymap(hp)
    prefix_prompt, prefix_keymap = LineEdit.setup_prefix_keymap(hp, pkg_mode)

    pkg_mode.on_done = (s, buf, ok) -> begin
        ok || return REPL.transition(s, :abort)
        input = String(take!(buf))
        REPL.reset(repl)
        do_cmd(repl, input)
        REPL.prepare_next(repl)
        REPL.reset_state(s)
        s.current_mode.sticky || REPL.transition(s, main)
    end

    mk = REPL.mode_keymap(main)

    b = Dict{Any,Any}[
        skeymap, mk, prefix_keymap, LineEdit.history_keymap,
        LineEdit.default_keymap, LineEdit.escape_defaults
    ]
    pkg_mode.keymap_dict = LineEdit.keymap(b)
    return pkg_mode
end

function repl_init(repl)
    main_mode = repl.interface.modes[1]
    pkg_mode = create_mode(repl, main_mode)
    push!(repl.interface.modes, pkg_mode)
    keymap = Dict{Any,Any}(
        ']' => function (s,args...)
            if isempty(s) || position(LineEdit.buffer(s)) == 0
                buf = copy(LineEdit.buffer(s))
                LineEdit.transition(s, pkg_mode) do
                    LineEdit.state(s, pkg_mode).input_buffer = buf
                end
            else
                LineEdit.edit_insert(s, ']')
            end
        end
    )
    main_mode.keymap_dict = LineEdit.keymap_merge(main_mode.keymap_dict, keymap)
    return
end

end<|MERGE_RESOLUTION|>--- conflicted
+++ resolved
@@ -12,13 +12,10 @@
 ############
 # Commands #
 ############
-@enum(CommandKind, CMD_HELP, CMD_STATUS, CMD_SEARCH, CMD_ADD, CMD_RM, CMD_UP, CMD_INFO,
+@enum(CommandKind, CMD_HELP, CMD_STATUS, CMD_SEARCH, CMD_ADD, CMD_RM, CMD_UP,
                    CMD_TEST, CMD_GC, CMD_PREVIEW, CMD_INIT, CMD_BUILD, CMD_FREE,
-<<<<<<< HEAD
-                   CMD_PIN, CMD_CHECKOUT, CMD_DEVELOP, CMD_GENERATE)
-=======
-                   CMD_PIN, CMD_CHECKOUT, CMD_KEYWORDS, CMD_DESC, CMD_DEPS, CMD_NAME)
->>>>>>> d7c9d879
+                   CMD_PIN, CMD_CHECKOUT, CMD_DEVELOP, CMD_GENERATE,
+                   CMD_KEYWORDS, CMD_DESC, CMD_DEPS, CMD_NAME, CMD_INFO)
 
 struct Command
     kind::CommandKind
@@ -52,19 +49,15 @@
     "build"     => CMD_BUILD,
     "pin"       => CMD_PIN,
     "free"      => CMD_FREE,
-<<<<<<< HEAD
     "checkout"  => CMD_CHECKOUT, # deprecated
     "develop"   => CMD_DEVELOP,
     "dev"       => CMD_DEVELOP,
     "generate"  => CMD_GENERATE,
-=======
-    "checkout"  => CMD_CHECKOUT,
     "keywords"  => CMD_KEYWORDS,
     "name"      => CMD_NAME,
     "desc"      => CMD_DESC,
     "deps"      => CMD_DEPS,
     "info"      => CMD_INFO,
->>>>>>> d7c9d879
 )
 
 #################
@@ -268,7 +261,6 @@
     end
     # Using invokelatest to hide the functions from inference.
     # Otherwise it would try to infer everything here.
-<<<<<<< HEAD
     cmd.kind == CMD_INIT     ? Base.invokelatest(          do_init!, ctx, tokens) :
     cmd.kind == CMD_HELP     ? Base.invokelatest(          do_help!, ctx, tokens, repl) :
     cmd.kind == CMD_RM       ? Base.invokelatest(            do_rm!, ctx, tokens) :
@@ -283,26 +275,12 @@
     cmd.kind == CMD_PIN      ? Base.invokelatest(           do_pin!, ctx, tokens) :
     cmd.kind == CMD_FREE     ? Base.invokelatest(          do_free!, ctx, tokens) :
     cmd.kind == CMD_GENERATE ? Base.invokelatest(      do_generate!, ctx, tokens) :
-=======
-    cmd.kind == CMD_INIT     ? Base.invokelatest(    do_init!, ctx, tokens) :
-    cmd.kind == CMD_HELP     ? Base.invokelatest(    do_help!, ctx, tokens, repl) :
-    cmd.kind == CMD_RM       ? Base.invokelatest(      do_rm!, ctx, tokens) :
-    cmd.kind == CMD_ADD      ? Base.invokelatest(     do_add!, ctx, tokens) :
-    cmd.kind == CMD_UP       ? Base.invokelatest(      do_up!, ctx, tokens) :
-    cmd.kind == CMD_STATUS   ? Base.invokelatest(  do_status!, ctx, tokens) :
-    cmd.kind == CMD_TEST     ? Base.invokelatest(    do_test!, ctx, tokens) :
-    cmd.kind == CMD_GC       ? Base.invokelatest(      do_gc!, ctx, tokens) :
-    cmd.kind == CMD_BUILD    ? Base.invokelatest(   do_build!, ctx, tokens) :
-    cmd.kind == CMD_PIN      ? Base.invokelatest(     do_pin!, ctx, tokens) :
-    cmd.kind == CMD_FREE     ? Base.invokelatest(    do_free!, ctx, tokens) :
-    cmd.kind == CMD_CHECKOUT ? Base.invokelatest(do_checkout!, ctx, tokens) :
-    cmd.kind == CMD_SEARCH   ? Base.invokelatest(  do_search!, tokens, repl) :
-    cmd.kind == CMD_KEYWORDS ? Base.invokelatest(do_keywords!, tokens, repl) :
-    cmd.kind == CMD_DESC     ? Base.invokelatest(    do_desc!, tokens, repl) :
-    cmd.kind == CMD_NAME     ? Base.invokelatest(    do_name!, tokens, repl) :
-    cmd.kind == CMD_DEPS     ? Base.invokelatest(    do_deps!, tokens, repl) :
-    cmd.kind == CMD_INFO     ? Base.invokelatest(    do_info!, tokens, repl) :
->>>>>>> d7c9d879
+    cmd.kind == CMD_SEARCH   ? Base.invokelatest(        do_search!, tokens) :
+    cmd.kind == CMD_KEYWORDS ? Base.invokelatest(      do_keywords!, tokens) :
+    cmd.kind == CMD_DESC     ? Base.invokelatest(          do_desc!, tokens) :
+    cmd.kind == CMD_NAME     ? Base.invokelatest(          do_name!, tokens) :
+    cmd.kind == CMD_DEPS     ? Base.invokelatest(          do_deps!, tokens) :
+    cmd.kind == CMD_INFO     ? Base.invokelatest(          do_info!, tokens) :
         cmderror("`$cmd` command not yet implemented")
     return
 end
@@ -750,13 +728,13 @@
 
 for mode in [:search,:keywords,:desc,:name,:deps]
     quote
-        function $(Symbol(:do_,mode,:!))(tokens::Vector{Token},repl::REPL.AbstractREPL)
+        function $(Symbol(:do_,mode,:!))(tokens::Vector{Token})
             @info "found pkgs\n"*join(Pkg3.pkgsearch(Symbol($(string(mode))),tokens...),'\n')
         end
     end |> eval
 end
 
-function do_info!(tokens::Vector{Token},repl::REPL.AbstractREPL)
+function do_info!(tokens::Vector{Token})
     for token in tokens
         data = nothing
         p = Pkg.dir(token)
