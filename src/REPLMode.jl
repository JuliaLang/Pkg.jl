--- conflicted
+++ resolved
@@ -286,7 +286,6 @@
     return filter(x->!isempty(x.word), qwords)
 end
 
-<<<<<<< HEAD
 ##############
 # PkgCommand #
 ##############
@@ -316,28 +315,6 @@
         spec.api.second === nothing && return spec.api.first => opt.argument
         # given opt wrapper
         return spec.api.first => spec.api.second(opt.argument)
-=======
-function tokenize!(words::Vector{<:AbstractString})::Vector{Token}
-    tokens = Token[]
-    help_mode = false
-    preview_mode = false
-    # First parse a Command or a modifier (help / preview) + Command
-    while !isempty(words)
-        word = popfirst!(words)
-        if word[1] == '-' && length(word) > 1
-            push!(tokens, parse_option(word))
-        else
-            haskey(cmds, word) || cmderror("invalid command: ", repr(word))
-            cmdkind = cmds[word]
-            push!(tokens, Command(cmdkind, word))
-            # If help / preview and not in help mode we want to eat another cmd
-            if !help_mode
-                cmdkind == CMD_HELP    && (help_mode    = true; continue)
-                cmdkind == CMD_PREVIEW && (preview_mode = true; continue)
-            end
-            break
-        end
->>>>>>> 7c2880df
     end
 end
 
@@ -454,7 +431,6 @@
     end
 end
 
-<<<<<<< HEAD
 function enforce_opts(options::Vector{String}, specs::Dict{String,OptionSpec}, cmd::String)::Vector{Option}
     unique_keys = Symbol[]
     get_key(opt::Option) = specs[opt.val].api.first
@@ -473,31 +449,6 @@
             cmderror("Conflicting options: $conflicting")
         else
             push!(unique_keys, key)
-=======
-function do_add_or_develop!(ctx::Context, tokens::Vector{Token}, cmd::CommandKind)
-    @assert cmd in (CMD_ADD, CMD_DEVELOP)
-    mode = cmd == CMD_ADD ? :add : :develop
-    # tokens: package names and/or uuids, optionally followed by version specs
-    isempty(tokens) &&
-        cmderror("`$mode` – list packages to $mode")
-    pkgs = PackageSpec[]
-    while !isempty(tokens)
-        token = popfirst!(tokens)
-        if token isa String
-            push!(pkgs, parse_package(token; add_or_develop=true))
-        elseif token isa VersionRange
-            pkgs[end].version = VersionSpec(token)
-        elseif token isa Rev
-            # WE did not get the repo from the
-            pkg = pkgs[end]
-            if pkg.repo == nothing
-                pkg.repo = Types.GitRepo("", token.rev)
-            else
-                pkgs[end].repo.rev = token.rev
-            end
-        elseif token isa Option
-            cmderror("`$mode` doesn't take options: $token")
->>>>>>> 7c2880df
         end
     end
     return toks
