module REPLTests

using Pkg
import Pkg.Types.CommandError
using UUIDs
using Test
import LibGit2

include("utils.jl")

const TEST_SIG = LibGit2.Signature("TEST", "TEST@TEST.COM", round(time()), 0)
const TEST_PKG = (name = "Example", uuid = UUID("7876af07-990d-54b4-ab0e-23690620f79a"))

function git_init_package(tmp, path)
    base = basename(path)
    pkgpath = joinpath(tmp, base)
    cp(path, pkgpath)
    LibGit2.with(LibGit2.init(pkgpath)) do repo
        LibGit2.add!(repo, "*")
        LibGit2.commit(repo, "initial commit"; author=TEST_SIG, committer=TEST_SIG)
    end
    return pkgpath
end

@testset "generate args" begin
    @test_throws CommandError pkg"generate"
end


mktempdir() do project_path
    cd(project_path) do
        withenv("USER" => "Test User") do
            pkg"generate HelloWorld"
            LibGit2.close((LibGit2.init(".")))
            cd("HelloWorld")
            with_current_env() do
                pkg"st"
                @eval using HelloWorld
                Base.invokelatest(HelloWorld.greet)
                @test isfile("Project.toml")
                Pkg.REPLMode.pkgstr("develop $(joinpath(@__DIR__, "test_packages", "PackageWithBuildSpecificTestDeps"))")
                Pkg.test("PackageWithBuildSpecificTestDeps")
            end
        end

        pkg"dev Example"
        devdir = joinpath(DEPOT_PATH[1], "dev", "Example")
        @test isdir(devdir)
        rm(devdir; recursive=true)
        @test !isdir(devdir)
        pkg"dev Example#DO_NOT_REMOVE"
        @test isdir(devdir)
        LibGit2.with(LibGit2.GitRepo(devdir)) do repo
            @test LibGit2.branch(repo) == "DO_NOT_REMOVE"
        end

        withenv("USER" => "Test User") do
            pkg"generate Foo"
        end
        pkg"dev Foo"
        mv(joinpath("Foo", "src", "Foo.jl"), joinpath("Foo", "src", "Foo2.jl"))
        @test_throws CommandError pkg"dev Foo"
        mv(joinpath("Foo", "src", "Foo2.jl"), joinpath("Foo", "src", "Foo.jl"))
        write(joinpath("Foo", "Project.toml"), """
            name = "Foo"
        """
        )
        @test_throws CommandError pkg"dev Foo"
        write(joinpath("Foo", "Project.toml"), """
            uuid = "b7b78b08-812d-11e8-33cd-11188e330cbe"
        """
        )
        @test_throws CommandError pkg"dev Foo"
    end
end

#=
temp_pkg_dir() do project_path; cd(project_path) do; mktempdir() do tmp_pkg_path
    tokens = Pkg.REPLMode.tokenize("add git@github.com:JuliaLang/Example.jl.git")
    @test tokens[1][2] ==              "git@github.com:JuliaLang/Example.jl.git"
    tokens = Pkg.REPLMode.tokenize("add git@github.com:JuliaLang/Example.jl.git#master")
    @test tokens[1][2] ==              "git@github.com:JuliaLang/Example.jl.git"
    @test tokens[1][3].rev == "master"
    tokens = Pkg.REPLMode.tokenize("add git@github.com:JuliaLang/Example.jl.git#c37b675")
    @test tokens[1][2] ==              "git@github.com:JuliaLang/Example.jl.git"
    @test tokens[1][3].rev == "c37b675"
    tokens = Pkg.REPLMode.tokenize("add git@github.com:JuliaLang/Example.jl.git@v0.5.0")
    @test tokens[1][2] ==              "git@github.com:JuliaLang/Example.jl.git"
    @test repr(tokens[1][3]) == "VersionRange(\"0.5.0\")"
    tokens = Pkg.REPLMode.tokenize("add git@github.com:JuliaLang/Example.jl.git@0.5.0")
    @test tokens[1][2] ==              "git@github.com:JuliaLang/Example.jl.git"
    @test repr(tokens[1][3]) == "VersionRange(\"0.5.0\")"
    tokens = Pkg.REPLMode.tokenize("add git@gitlab-fsl.jsc.näsan.guvv:drats/URGA2010.jl.git@0.5.0")
    @test tokens[1][2] ==              "git@gitlab-fsl.jsc.näsan.guvv:drats/URGA2010.jl.git"
    @test repr(tokens[1][3]) == "VersionRange(\"0.5.0\")"
    pkg"activate ."
    pkg"add Example"
    @test isinstalled(TEST_PKG)
    v = Pkg.installed()[TEST_PKG.name]
    pkg"rm Example"
    pkg"add Example#master"
    pkg"test Example"
    @test isinstalled(TEST_PKG)
    @test Pkg.installed()[TEST_PKG.name] > v
    pkg = "UnregisteredWithoutProject"
    p = git_init_package(tmp_pkg_path, joinpath(@__DIR__, "test_packages/$pkg"))
    Pkg.REPLMode.pkgstr("add $p; precompile")
    @eval import $(Symbol(pkg))
    @test Pkg.installed()[pkg] == v"0.0"
    Pkg.test("UnregisteredWithoutProject")

    pkg2 = "UnregisteredWithProject"
    p2 = git_init_package(tmp_pkg_path, joinpath(@__DIR__, "test_packages/$pkg2"))
    Pkg.REPLMode.pkgstr("add $p2")
    Pkg.REPLMode.pkgstr("pin $pkg2")
    @eval import $(Symbol(pkg2))
    @test Pkg.installed()[pkg2] == v"0.1.0"
    Pkg.REPLMode.pkgstr("free $pkg2")
    @test_throws CommandError Pkg.REPLMode.pkgstr("free $pkg2")
    Pkg.test("UnregisteredWithProject")

    write(joinpath(p2, "Project.toml"), """
        name = "UnregisteredWithProject"
        uuid = "58262bb0-2073-11e8-3727-4fe182c12249"
        version = "0.2.0"
        """
    )
    LibGit2.with(LibGit2.GitRepo, p2) do repo
        LibGit2.add!(repo, "*")
        LibGit2.commit(repo, "bump version"; author = TEST_SIG, committer=TEST_SIG)
        pkg"update"
        @test Pkg.installed()[pkg2] == v"0.2.0"
        Pkg.REPLMode.pkgstr("rm $pkg2")

        c = LibGit2.commit(repo, "empty commit"; author = TEST_SIG, committer=TEST_SIG)
        c_hash = LibGit2.GitHash(c)
        Pkg.REPLMode.pkgstr("add $p2#$c")
    end

    mktempdir() do tmp_dev_dir
    withenv("JULIA_PKG_DEVDIR" => tmp_dev_dir) do
        pkg"develop Example"

        # Copy the manifest + project and see that we can resolve it in a new environment
        # and get all the packages installed
        proj = read("Project.toml", String)
        manifest = read("Manifest.toml", String)
        cd_tempdir() do tmp
            old_depot = copy(DEPOT_PATH)
            try
                empty!(DEPOT_PATH)
                write("Project.toml", proj)
                write("Manifest.toml", manifest)
                mktempdir() do depot_dir
                    pushfirst!(DEPOT_PATH, depot_dir)
                    pkg"instantiate"
                    @test Pkg.installed()[pkg2] == v"0.2.0"
                end
            finally
                empty!(DEPOT_PATH)
                append!(DEPOT_PATH, old_depot)
            end
        end # cd_tempdir
    end # withenv
    end # mktempdir
end # mktempdir
end # cd
end # temp_pkg_dir


temp_pkg_dir() do project_path; cd(project_path) do
    mktempdir() do tmp
        mktempdir() do depot_dir
            old_depot = copy(DEPOT_PATH)
            try
                empty!(DEPOT_PATH)
                pushfirst!(DEPOT_PATH, depot_dir)
                withenv("JULIA_PKG_DEVDIR" => tmp) do
                    # Test an unregistered package
                    p1_path = joinpath(@__DIR__, "test_packages", "UnregisteredWithProject")
                    p2_path = joinpath(@__DIR__, "test_packages", "UnregisteredWithoutProject")
                    p1_new_path = joinpath(tmp, "UnregisteredWithProject")
                    p2_new_path = joinpath(tmp, "UnregisteredWithoutProject")
                    cp(p1_path, p1_new_path)
                    cp(p2_path, p2_new_path)
                    Pkg.REPLMode.pkgstr("develop $(p1_new_path)")
                    Pkg.REPLMode.pkgstr("develop $(p2_new_path)")
                    Pkg.REPLMode.pkgstr("build; precompile")
                    @test Base.find_package("UnregisteredWithProject") == joinpath(p1_new_path, "src", "UnregisteredWithProject.jl")
                    @test Base.find_package("UnregisteredWithoutProject") == joinpath(p2_new_path, "src", "UnregisteredWithoutProject.jl")
                    @test Pkg.installed()["UnregisteredWithProject"] == v"0.1.0"
                    @test Pkg.installed()["UnregisteredWithoutProject"] == v"0.0.0"
                    Pkg.test("UnregisteredWithoutProject")
                    Pkg.test("UnregisteredWithProject")

                    pkg"develop Example#c37b675"
                    @test Base.find_package("Example") ==  joinpath(tmp, "Example", "src", "Example.jl")
                    Pkg.test("Example")
                end
            finally
                empty!(DEPOT_PATH)
                append!(DEPOT_PATH, old_depot)
            end
        end # withenv
    end # mktempdir
    # nested
    mktempdir() do other_dir
        mktempdir() do tmp;
            cd(tmp)
            withenv("USER" => "Test User") do
                pkg"generate HelloWorld"
                cd("HelloWorld") do
                    with_current_env() do
                        pkg"generate SubModule1"
                        pkg"generate SubModule2"
                        pkg"develop SubModule1"
                        mkdir("tests")
                        cd("tests")
                        pkg"develop ../SubModule2"
                        @test Pkg.installed()["SubModule1"] == v"0.1.0"
                        @test Pkg.installed()["SubModule2"] == v"0.1.0"
                    end
                end
                cp("HelloWorld", joinpath(other_dir, "HelloWorld"))
                cd(joinpath(other_dir, "HelloWorld"))
                with_current_env() do
                    # Check that these didnt generate absolute paths in the Manifest by copying
                    # to another directory
                    @test Base.find_package("SubModule1") == joinpath(pwd(), "SubModule1", "src", "SubModule1.jl")
                    @test Base.find_package("SubModule2") == joinpath(pwd(), "SubModule2", "src", "SubModule2.jl")
                end
            end
        end
    end
end # cd
end # temp_pkg_dir


test_complete(s) = Pkg.REPLMode.completions(s,lastindex(s))
apply_completion(str) = begin
    c, r, s = test_complete(str)
    @test s == true
    str[1:prevind(str, first(r))]*first(c)
end

# Autocompletions
temp_pkg_dir() do project_path; cd(project_path) do
    Pkg.Types.registries()
    pkg"activate ."
    c, r = test_complete("add Exam")
    @test "Example" in c
    c, r = test_complete("rm Exam")
    @test isempty(c)
    Pkg.REPLMode.pkgstr("develop $(joinpath(@__DIR__, "test_packages", "RequireDependency"))")

    c, r = test_complete("rm RequireDep")
    @test "RequireDependency" in c
    c, r = test_complete("rm -p RequireDep")
    @test "RequireDependency" in c
    c, r = test_complete("rm --project RequireDep")
    @test "RequireDependency" in c
    c, r = test_complete("rm Exam")
    @test isempty(c)
    c, r = test_complete("rm -p Exam")
    @test isempty(c)
    c, r = test_complete("rm --project Exam")
    @test isempty(c)

    c, r = test_complete("rm -m RequireDep")
    @test "RequireDependency" in c
    c, r = test_complete("rm --manifest RequireDep")
    @test "RequireDependency" in c
    c, r = test_complete("rm -m Exam")
    @test "Example" in c
    c, r = test_complete("rm --manifest Exam")
    @test "Example" in c

    c, r = test_complete("rm RequireDep")
    @test "RequireDependency" in c
    c, r = test_complete("rm Exam")
    @test isempty(c)
    c, r = test_complete("rm -m Exam")
    c, r = test_complete("rm -m Exam")
    @test "Example" in c

    pkg"add Example"
    c, r = test_complete("rm Exam")
    @test "Example" in c
    c, r = test_complete("add --man")
    @test "--manifest" in c
    c, r = test_complete("rem")
    @test "remove" in c
    @test apply_completion("rm E") == "rm Example"
    @test apply_completion("add Exampl") == "add Example"

    c, r = test_complete("preview r")
    @test "remove" in c
    c, r = test_complete("help r")
    @test "remove" in c
    @test !("rm" in c)
end end

temp_pkg_dir() do project_path; cd(project_path) do
    mktempdir() do tmp
        cp(joinpath(@__DIR__, "test_packages", "BigProject"), joinpath(tmp, "BigProject"))
        cd(joinpath(tmp, "BigProject"))
        with_current_env() do
            pkg"dev RecursiveDep2"
            pkg"dev RecursiveDep"
            pkg"dev SubModule"
            pkg"dev SubModule2"
            pkg"add Random"
            pkg"add Example"
            pkg"add JSON"
            pkg"build"
            @eval using BigProject
            pkg"build BigProject"
            @test_throws CommandError pkg"add BigProject"
            pkg"test SubModule"
            pkg"test SubModule2"
            pkg"test BigProject"
            pkg"test"
            current_json = Pkg.API.installed()["JSON"]
            old_project = read("Project.toml", String)
            open("Project.toml"; append=true) do io
                print(io, """

                [compat]
                JSON = "0.16.0"
                """
                )
            end
            pkg"up"
            @test Pkg.API.installed()["JSON"].minor == 16
            write("Project.toml", old_project)
            pkg"up"
            @test Pkg.API.installed()["JSON"] == current_json
        end
    end
end; end

temp_pkg_dir() do project_path
    cd(project_path) do
        @testset "add/remove using quoted local path" begin
            # utils
            setup_package(parent_dir, pkg_name) = begin
                mkdir(parent_dir)
                cd(parent_dir) do
                    Pkg.generate(pkg_name)
                    cd(pkg_name) do
                        LibGit2.with(LibGit2.init(joinpath(project_path, parent_dir, pkg_name))) do repo
                            LibGit2.add!(repo, "*")
                            LibGit2.commit(repo, "initial commit"; author=TEST_SIG, committer=TEST_SIG)
                        end
                    end #cd pkg_name
                end # cd parent_dir
            end

            # extract uuid from a Project.toml file
            extract_uuid(toml_path) = begin
                uuid = ""
                for line in eachline(toml_path)
                    m = match(r"uuid = \"(.+)\"", line)
                    if m !== nothing
                        uuid = m.captures[1]
                        break
                    end
                end
                return uuid
            end

            # testing local dir with space in name
            dir_name = "space dir"
            pkg_name = "WeirdName77"
            setup_package(dir_name, pkg_name)
            uuid = extract_uuid("$dir_name/$pkg_name/Project.toml")
            Pkg.REPLMode.pkgstr("add \"$dir_name/$pkg_name\"")
            @test isinstalled((name=pkg_name, uuid = UUID(uuid)))
            Pkg.REPLMode.pkgstr("remove \"$pkg_name\"")
            @test !isinstalled((name=pkg_name, uuid = UUID(uuid)))

            # testing dir name with significant characters
            dir_name = "some@d;ir#"
            pkg_name = "WeirdName77"
            setup_package(dir_name, pkg_name)
            uuid = extract_uuid("$dir_name/$pkg_name/Project.toml")
            Pkg.REPLMode.pkgstr("add \"$dir_name/$pkg_name\"")
            @test isinstalled((name=pkg_name, uuid = UUID(uuid)))
            Pkg.REPLMode.pkgstr("remove '$pkg_name'")
            @test !isinstalled((name=pkg_name, uuid = UUID(uuid)))

            # more complicated input
            ## pkg1
            dir1 = "two space dir"
            pkg_name1 = "name1"
            setup_package(dir1, pkg_name1)
            uuid1 = extract_uuid("$dir1/$pkg_name1/Project.toml")

            ## pkg2
            dir2 = "two'quote'dir"
            pkg_name2 = "name2"
            setup_package(dir2, pkg_name2)
            uuid2 = extract_uuid("$dir2/$pkg_name2/Project.toml")

            Pkg.REPLMode.pkgstr("add '$dir1/$pkg_name1' \"$dir2/$pkg_name2\"")
            @test isinstalled((name=pkg_name1, uuid = UUID(uuid1)))
            @test isinstalled((name=pkg_name2, uuid = UUID(uuid2)))
            Pkg.REPLMode.pkgstr("remove '$pkg_name1' $pkg_name2")
            @test !isinstalled((name=pkg_name1, uuid = UUID(uuid1)))
            @test !isinstalled((name=pkg_name2, uuid = UUID(uuid2)))

            Pkg.REPLMode.pkgstr("add '$dir1/$pkg_name1' \"$dir2/$pkg_name2\"")
            @test isinstalled((name=pkg_name1, uuid = UUID(uuid1)))
            @test isinstalled((name=pkg_name2, uuid = UUID(uuid2)))
            Pkg.REPLMode.pkgstr("remove '$pkg_name1' \"$pkg_name2\"")
            @test !isinstalled((name=pkg_name1, uuid = UUID(uuid1)))
            @test !isinstalled((name=pkg_name2, uuid = UUID(uuid2)))
        end
    end
end

@testset "uint test `parse_package`" begin
    name = "FooBar"
    uuid = "7876af07-990d-54b4-ab0e-23690620f79a"
    url = "https://github.com/JuliaLang/Example.jl"
    path = "./Foobar"
    # valid input
    pkg = Pkg.REPLMode.parse_package(name)
    @test pkg.name == name
    pkg = Pkg.REPLMode.parse_package(uuid)
    @test pkg.uuid == UUID(uuid)
    pkg = Pkg.REPLMode.parse_package("$name=$uuid")
    @test (pkg.name == name) && (pkg.uuid == UUID(uuid))
    pkg = Pkg.REPLMode.parse_package(url; add_or_develop=true)
    @test (pkg.repo.url == url)
    pkg = Pkg.REPLMode.parse_package(path; add_or_develop=true)
    @test (pkg.repo.url == path)
    # errors
    @test_throws CommandError Pkg.REPLMode.parse_package(url)
    @test_throws CommandError Pkg.REPLMode.parse_package(path)
end

<<<<<<< HEAD
=#
=======
@testset "unit test for REPLMode.promptf" begin
    function set_name(projfile_path, newname)
        sleep(1.1)
        project = Pkg.TOML.parsefile(projfile_path)
        project["name"] = newname
        open(projfile_path, "w") do io
            Pkg.TOML.print(io, project)
        end
    end

    with_temp_env("SomeEnv") do
        @test Pkg.REPLMode.promptf() == "(SomeEnv) pkg> "
    end

    env_name = "Test2"
    with_temp_env(env_name) do env_path
        projfile_path = joinpath(env_path, "Project.toml")
        @test Pkg.REPLMode.promptf() == "($env_name) pkg> "

        newname = "NewName"
        set_name(projfile_path, newname)
        @test Pkg.REPLMode.promptf() == "($env_name) pkg> "
        cd(env_path) do
            @test Pkg.REPLMode.promptf() == "($env_name) pkg> "
        end
        @test Pkg.REPLMode.promptf() == "($env_name) pkg> "

        newname = "NewNameII"
        set_name(projfile_path, newname)
        cd(env_path) do
            @test Pkg.REPLMode.promptf() == "($newname) pkg> "
        end
        @test Pkg.REPLMode.promptf() == "($newname) pkg> "
    end
end
>>>>>>> 37622f6d

end # module<|MERGE_RESOLUTION|>--- conflicted
+++ resolved
@@ -440,9 +440,6 @@
     @test_throws CommandError Pkg.REPLMode.parse_package(path)
 end
 
-<<<<<<< HEAD
-=#
-=======
 @testset "unit test for REPLMode.promptf" begin
     function set_name(projfile_path, newname)
         sleep(1.1)
@@ -478,6 +475,6 @@
         @test Pkg.REPLMode.promptf() == "($newname) pkg> "
     end
 end
->>>>>>> 37622f6d
+=#
 
 end # module