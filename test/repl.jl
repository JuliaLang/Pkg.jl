--- conflicted
+++ resolved
@@ -492,7 +492,6 @@
     end
 end
 
-<<<<<<< HEAD
 @testset "Argument order" begin
     with_temp_env() do
         @test_throws CommandError Pkg.REPLMode.pkgstr("add FooBar Example#foobar#foobar")
@@ -500,13 +499,14 @@
         @test_throws CommandError Pkg.REPLMode.pkgstr("pin Example@0.0.0@0.0.1")
         @test_throws CommandError Pkg.REPLMode.pkgstr("up #foobar")
         @test_throws CommandError Pkg.REPLMode.pkgstr("add @0.0.1")
-=======
+    end
+end
+
 @testset "`do_generate!` error paths" begin
     with_temp_env() do
         @test_throws CommandError Pkg.REPLMode.pkgstr("generate @0.0.0")
         @test_throws CommandError Pkg.REPLMode.pkgstr("generate Example Example2")
         @test_throws CommandError Pkg.REPLMode.pkgstr("generate")
->>>>>>> 1599d42e
     end
 end
 
