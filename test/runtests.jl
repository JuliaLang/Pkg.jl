# This file is a part of Julia. License is MIT: https://julialang.org/license

module PkgTestsOuter

original_depot_path = copy(Base.DEPOT_PATH)
original_load_path = copy(Base.LOAD_PATH)
original_env = copy(ENV)
original_project = Base.active_project()

module PkgTestsInner

<<<<<<< HEAD
import Pkg
using REPL: REPL

const REPLExt = Base.get_extension(Pkg, :REPLExt)

# Because julia CI doesn't run stdlib tests via `Pkg.test` test deps must be manually installed if missing
if Base.find_package("HistoricalStdlibVersions") === nothing
    @debug "Installing HistoricalStdlibVersions for Pkg tests"
    iob = IOBuffer()
    Pkg.activate(; temp = true)
    try
        Pkg.add("HistoricalStdlibVersions", io=iob) # Needed for custom julia version resolve tests
    catch
        println(String(take!(iob)))
        rethrow()
    end
end

import HistoricalStdlibVersions
=======
original_wd = pwd()
>>>>>>> 5f666b07

import Pkg
using Test, Logging

if realpath(dirname(dirname(Base.pathof(Pkg)))) != realpath(dirname(@__DIR__))
    @show dirname(dirname(Base.pathof(Pkg))) realpath(dirname(@__DIR__))
    error("The wrong Pkg is being tested")
end

ENV["JULIA_PKG_PRECOMPILE_AUTO"]=0

logdir = get(ENV, "JULIA_TEST_VERBOSE_LOGS_DIR", nothing)
### Send all Pkg output to a file called Pkg.log
islogging = logdir !== nothing

if islogging
    logfile = joinpath(logdir, "Pkg.log")
    Pkg.DEFAULT_IO[] = open(logfile, "a")
    @info "Pkg test output is being logged to file" logfile
else
    Pkg.DEFAULT_IO[] = stdout
end

REPLExt.minirepl[] = REPLExt.MiniREPL() # re-set this given DEFAULT_IO has changed

include("utils.jl")
Logging.with_logger(islogging ? Logging.ConsoleLogger(Pkg.DEFAULT_IO[]) : Logging.current_logger()) do

    # Because julia CI doesn't run stdlib tests via `Pkg.test` test deps must be manually installed if missing
    if Base.find_package("HistoricalStdlibVersions") === nothing
        @debug "Installing HistoricalStdlibVersions for Pkg tests"
        iob = IOBuffer()
        Pkg.activate(; temp = true)
        try
            Pkg.add("HistoricalStdlibVersions", io=iob) # Needed for custom julia version resolve tests
        catch
            println(String(take!(iob)))
            rethrow()
        end
    end

    @eval import HistoricalStdlibVersions

    if (server = Pkg.pkg_server()) !== nothing && Sys.which("curl") !== nothing
        s = read(`curl -sLI $(server)`, String);
        @info "Pkg Server metadata:\n$s"
    end

    Utils.check_init_reg()

    @testset "Pkg" begin
        try
            @testset "$f" for f in [
                "new.jl",
                "pkg.jl",
                "repl.jl",
                "api.jl",
                "registry.jl",
                "subdir.jl",
                "extensions.jl",
                "artifacts.jl",
                "binaryplatforms.jl",
                "platformengines.jl",
                "sandbox.jl",
                "resolve.jl",
                "misc.jl",
                "force_latest_compatible_version.jl",
                "manifests.jl",
                "project_manifest.jl"
                ]
                @info "==== Testing `test/$f`"
                flush(Pkg.DEFAULT_IO[])
                include(f)
            end
        finally
            islogging && close(Pkg.DEFAULT_IO[])
            cd(original_wd)
        end
    end
end

if haskey(ENV, "CI")
    # if CI don't clean up as it will be slower than the runner filesystem reset
    empty!(Base.Filesystem.TEMP_CLEANUP)
else
    @showtime Base.Filesystem.temp_cleanup_purge(force=true)
end

end # module

empty!(Base.DEPOT_PATH)
empty!(Base.LOAD_PATH)
append!(Base.DEPOT_PATH, original_depot_path)
append!(Base.LOAD_PATH, original_load_path)

for k in setdiff(collect(keys(ENV)), collect(keys(original_env)))
    delete!(ENV, k)
end
for (k, v) in pairs(original_env)
    ENV[k] = v
end

Base.set_active_project(original_project)

end # module<|MERGE_RESOLUTION|>--- conflicted
+++ resolved
@@ -9,32 +9,12 @@
 
 module PkgTestsInner
 
-<<<<<<< HEAD
-import Pkg
-using REPL: REPL
-
-const REPLExt = Base.get_extension(Pkg, :REPLExt)
-
-# Because julia CI doesn't run stdlib tests via `Pkg.test` test deps must be manually installed if missing
-if Base.find_package("HistoricalStdlibVersions") === nothing
-    @debug "Installing HistoricalStdlibVersions for Pkg tests"
-    iob = IOBuffer()
-    Pkg.activate(; temp = true)
-    try
-        Pkg.add("HistoricalStdlibVersions", io=iob) # Needed for custom julia version resolve tests
-    catch
-        println(String(take!(iob)))
-        rethrow()
-    end
-end
-
-import HistoricalStdlibVersions
-=======
 original_wd = pwd()
->>>>>>> 5f666b07
 
 import Pkg
 using Test, Logging
+using REPL: REPL
+const REPLExt = Base.get_extension(Pkg, :REPLExt)
 
 if realpath(dirname(dirname(Base.pathof(Pkg)))) != realpath(dirname(@__DIR__))
     @show dirname(dirname(Base.pathof(Pkg))) realpath(dirname(@__DIR__))
