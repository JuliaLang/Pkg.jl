# Pkg

Development repository for Julia's package manager,
shipped with Julia v1.0 and above.

| **Documentation**                                                 | **Build Status**                                                                                |
|:-----------------------------------------------------------------:|:-----------------------------------------------------------------------------------------------:|
| [![][docs-v1-img]][docs-v1-url] [![][docs-dev-img]][docs-dev-url] | [![][ci-img]][ci-url] [![][codecov-img]][codecov-url] |

## Using the development version of Pkg.jl

If you want to develop this package do the following steps:
- Make a fork and then clone the repo locally on your computer
<<<<<<< HEAD
- In line 2 of the `Project.toml` file (the line that begins with `uuid = ...`), modify the UUID, e.g. change the `44cf...` to `54cf...`.
- Change the current directory to the Pkg repo you just cloned and start a julia session (using the [nightly version](https://julialang.org/downloads/nightlies/)) with `julia --project`.
- `import Pkg` will now load the files in the cloned repo instead of the Pkg stdlib .
- To test your changes, simply run `Pkg.build()` then `include("test/runtests.jl")`.
- Before you commit and push your changes, remember to change the UUID in the `Project.toml` file back to the original UUID
=======
- Change the current directory to the Pkg repo you just cloned and start julia with `julia --project`.
- `import Pkg` will now load the files in the cloned repo instead of the Pkg stdlib.
- To test your changes, simply do `include("test/runtests.jl")`.
>>>>>>> c93d6f09

If you need to build Julia from source with a Git checkout of Pkg, then instead use `make DEPS_GIT=Pkg` when building Julia. The `Pkg` repo is in `stdlib/Pkg`, and created initially with a detached `HEAD`. If you're doing this from a pre-existing Julia repository, you may need to `make clean` beforehand.

If you need to build Julia from source with Git checkouts of two or more stdlibs, please see the instructions in the [`Building Julia from source with a Git checkout of a stdlib`](https://github.com/JuliaLang/julia/blob/master/doc/src/devdocs/build/build.md#building-julia-from-source-with-a-git-checkout-of-a-stdlib) section of the [`doc/src/devdocs/build/build.md`](https://github.com/JuliaLang/julia/blob/master/doc/src/devdocs/build/build.md) file within the Julia devdocs.

## Synchronization with the Julia repo

To check which commit julia master uses see [JuliaLang/julia/stdlib/Pkg.version](https://github.com/JuliaLang/julia/blob/master/stdlib/Pkg.version).

To open a PR to update this to the latest commit the [JuliaPackaging/BumpStdlibs.jl](https://github.com/JuliaPackaging/BumpStdlibs.jl) github actions bot is recommended.

[docs-dev-img]: https://img.shields.io/badge/docs-dev-blue.svg
[docs-dev-url]: https://pkgdocs.julialang.org/dev/

[docs-v1-img]: https://img.shields.io/badge/docs-v1-blue.svg
[docs-v1-url]: https://pkgdocs.julialang.org/v1/

[ci-img]: https://github.com/JuliaLang/Pkg.jl/workflows/Run%20tests/badge.svg?branch=master
[ci-url]: https://github.com/JuliaLang/Pkg.jl/actions?query=workflow%3A%22Run+tests%22

[codecov-img]: https://codecov.io/gh/JuliaLang/Pkg.jl/branch/master/graph/badge.svg
[codecov-url]: https://codecov.io/gh/JuliaLang/Pkg.jl<|MERGE_RESOLUTION|>--- conflicted
+++ resolved
@@ -11,17 +11,9 @@
 
 If you want to develop this package do the following steps:
 - Make a fork and then clone the repo locally on your computer
-<<<<<<< HEAD
-- In line 2 of the `Project.toml` file (the line that begins with `uuid = ...`), modify the UUID, e.g. change the `44cf...` to `54cf...`.
-- Change the current directory to the Pkg repo you just cloned and start a julia session (using the [nightly version](https://julialang.org/downloads/nightlies/)) with `julia --project`.
-- `import Pkg` will now load the files in the cloned repo instead of the Pkg stdlib .
-- To test your changes, simply run `Pkg.build()` then `include("test/runtests.jl")`.
-- Before you commit and push your changes, remember to change the UUID in the `Project.toml` file back to the original UUID
-=======
 - Change the current directory to the Pkg repo you just cloned and start julia with `julia --project`.
 - `import Pkg` will now load the files in the cloned repo instead of the Pkg stdlib.
-- To test your changes, simply do `include("test/runtests.jl")`.
->>>>>>> c93d6f09
+- To test your changes, simply do `Pkg.test()`.
 
 If you need to build Julia from source with a Git checkout of Pkg, then instead use `make DEPS_GIT=Pkg` when building Julia. The `Pkg` repo is in `stdlib/Pkg`, and created initially with a detached `HEAD`. If you're doing this from a pre-existing Julia repository, you may need to `make clean` beforehand.
 
