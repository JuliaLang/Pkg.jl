# **3.** Managing Packages

## Adding packages

There are two ways of adding packages, either using the `add` command or the `dev` command.
The most frequently used is `add` and its usage is described first.

### Adding registered packages

In the Pkg REPL, packages can be added with the `add` command followed by the name of the package, for example:

```julia-repl
(v1.0) pkg> add Example
   Cloning default registries into /Users/kristoffer/.julia/registries
   Cloning registry General from "https://github.com/JuliaRegistries/General.git"
  Updating registry at `~/.julia/registries/General`
  Updating git-repo `https://github.com/JuliaRegistries/General.git`
 Resolving package versions...
  Updating `~/.julia/environments/v1.0/Project.toml`
  [7876af07] + Example v0.5.1
  Updating `~/.julia/environments/v1.0/Manifest.toml`
  [7876af07] + Example v0.5.1
  [8dfed614] + Test
```

Here we added the package Example to the current project. In this example, we are using a fresh Julia installation,
and this is our first time adding a package using Pkg. By default, Pkg clones Julia's General registry,
and uses this registry to look up packages requested for inclusion in the current environment.
The status update shows a short form of the package UUID to the left, then the package name, and the version.
Since standard libraries (e.g. `Test`) are shipped with Julia, they do not have a version. The project status contains the packages
you have added yourself, in this case, `Example`:

```julia-repl
(v1.0) pkg> st
    Status `Project.toml`
  [7876af07] Example v0.5.1
```

The manifest status shows all the packages in the environment, including recursive dependencies:

```julia-repl
(v1.0) pkg> st --manifest
    Status `Manifest.toml`
  [7876af07] Example v0.5.1
  [8dfed614] Test
```

It is possible to add multiple packages in one command as `pkg> add A B C`.

After a package is added to the project, it can be loaded in Julia:

```julia-repl
julia> using Example

julia> Example.hello("User")
"Hello, User"
```

A specific version can be installed by appending a version after a `@` symbol, e.g. `@v0.4`, to the package name:

```julia-repl
(v1.0) pkg> add Example@0.4
 Resolving package versions...
  Updating `~/.julia/environments/v1.0/Project.toml`
  [7876af07] + Example v0.4.1
  Updating `~/.julia/environments/v1.0/Manifest.toml`
  [7876af07] + Example v0.4.1
```

If a branch (or a certain commit) of `Example` has a hotfix that is not yet included in a registered version,
we can explicitly track that branch (or commit) by appending `#branchname` (or `#commitSHA1`) to the package name:

```julia-repl
(v1.0) pkg> add Example#master
  Updating git-repo `https://github.com/JuliaLang/Example.jl.git`
 Resolving package versions...
  Updating `~/.julia/environments/v1.0/Project.toml`
  [7876af07] ~ Example v0.5.1 ⇒ v0.5.1+ #master (https://github.com/JuliaLang/Example.jl.git)
  Updating `~/.julia/environments/v1.0/Manifest.toml`
  [7876af07] ~ Example v0.5.1 ⇒ v0.5.1+ #master (https://github.com/JuliaLang/Example.jl.git)
```

The status output now shows that we are tracking the `master` branch of `Example`.
When updating packages, updates are pulled from that branch.

!!! note
    If we would specify a commit id instead of a branch name, e.g.
    `add Example#025cf7e`, then we would effectively "pin" the package
    to that commit. This is because the commit id always point to the same
    thing unlike a branch, which may be updated.
    
To go back to tracking the registry version of `Example`, the command `free` is used:

```julia-repl
(v1.0) pkg> free Example
 Resolving package versions...
  Updating `~/.julia/environments/v1.0/Project.toml`
  [7876af07] ~ Example v0.5.1+ #master (https://github.com/JuliaLang/Example.jl.git) ⇒ v0.5.1
  Updating `~/.julia/environments/v1.0/Manifest.toml`
  [7876af07] ~ Example v0.5.1+ #master )https://github.com/JuliaLang/Example.jl.git) ⇒ v0.5.1
```


### Adding unregistered packages

If a package is not in a registry, it can be added by specifying a URL to the repository:

```julia-repl
(v1.0) pkg> add https://github.com/fredrikekre/ImportMacros.jl
  Updating git-repo `https://github.com/fredrikekre/ImportMacros.jl`
 Resolving package versions...
Downloaded MacroTools ─ v0.4.1
  Updating `~/.julia/environments/v1.0/Project.toml`
  [e6797606] + ImportMacros v0.0.0 # (https://github.com/fredrikekre/ImportMacros.jl)
  Updating `~/.julia/environments/v1.0/Manifest.toml`
  [e6797606] + ImportMacros v0.0.0 # (https://github.com/fredrikekre/ImportMacros.jl)
  [1914dd2f] + MacroTools v0.4.1
```

The dependencies of the unregistered package (here `MacroTools`) got installed.
For unregistered packages we could have given a branch name (or commit SHA1) to track using `#`, just like for registered packages.

If you want to add a package using the SSH-based `git` protocol, you have to use quotes because the URL contains a `@`. For example,
```julia-repl
(v1.0) pkg> add "git@github.com:fredrikekre/ImportMacros.jl.git"
    Cloning git-repo `git@github.com:fredrikekre/ImportMacros.jl.git`
   Updating git-repo `git@github.com:fredrikekre/ImportMacros.jl.git`
   Updating registry at `~/.julia/registries/General`
  Resolving package versions...
Updating `~/.julia/environments/v1/Project.toml`
  [92a963f6] + ImportMacros v1.0.0 `git@github.com:fredrikekre/ImportMacros.jl.git#master`
Updating `~/.julia/environments/v1/Manifest.toml`
  [92a963f6] + ImportMacros v1.0.0 `git@github.com:fredrikekre/ImportMacros.jl.git#master`
```

### Adding a local package

Instead of giving a URL of a git repo to `add` we could instead have given a local path to a git repo.
This works similar to adding a URL. The local repository will be tracked (at some branch) and updates
from that local repo are pulled when packages are updated.
Note tracking a package through `add` is distinct from `develop`:
changes to files in the local package repository will not immediately be reflected when loading that package.
The changes would have to be committed and the packages updated in order to pull in the changes.

In addition, it is possible to add packages relatively to the `Manifest.toml` file, see [Developing packages](@ref developing) for an example.

### [Developing packages](@id developing)

By only using `add` your Manifest will always have a "reproducible state", in other words, as long as the repositories and registries used are still accessible
it is possible to retrieve the exact state of all the dependencies in the project. This has the advantage that you can send your project (`Project.toml`
and `Manifest.toml`) to someone else and they can "instantiate" that project in the same state as you had it locally.
However, when you are developing a package, it is more convenient to load packages at their current state at some path. For this reason, the `dev` command exists.

Let's try to `dev` a registered package:

```julia-repl
(v1.0) pkg> dev Example
  Updating git-repo `https://github.com/JuliaLang/Example.jl.git`
 Resolving package versions...
  Updating `~/.julia/environments/v1.0/Project.toml`
  [7876af07] + Example v0.5.1+ [`~/.julia/dev/Example`]
  Updating `~/.julia/environments/v1.0/Manifest.toml`
  [7876af07] + Example v0.5.1+ [`~/.julia/dev/Example`]
```

The `dev` command fetches a full clone of the package to `~/.julia/dev/` (the path can be changed by setting the environment variable `JULIA_PKG_DEVDIR`, the default being `joinpath(DEPOT_PATH[1],"dev")`).
When importing `Example` julia will now import it from `~/.julia/dev/Example` and whatever local changes have been made to the files in that path are consequently
reflected in the code loaded. When we used `add` we said that we tracked the package repository, we here say that we track the path itself.
Note the package manager will never touch any of the files at a tracked path. It is therefore up to you to pull updates, change branches etc.
If we try to `dev` a package at some branch that already exists at `~/.julia/dev/` the package manager we will simply use the existing path.
For example:

```julia-repl
(v1.0) pkg> dev Example
  Updating git-repo `https://github.com/JuliaLang/Example.jl.git`
[ Info: Path `/Users/kristoffer/.julia/dev/Example` exists and looks like the correct package, using existing path instead of cloning
```

Note the info message saying that it is using the existing path.
When tracking a path, the package manager will never modify the files at that path.

If `dev` is used on a local path, that path to that package is recorded and used when loading that package.
The path will be recorded relative to the project file, unless it is given as an absolute path.

```julia-repl
(v1.0) pkg> dev /Users/kristoffer/Desktop/Example
```

To stop tracking a path and use the registered version again, use `free`:

```julia-repl
(v1.0) pkg> free Example
 Resolving package versions...
  Updating `~/.julia/environments/v1.0/Project.toml`
  [7876af07] ↓ Example v0.5.1+ [`~/.julia/dev/Example`] ⇒ v0.5.1
  Updating `~/.julia/environments/v1.0/Manifest.toml`
  [7876af07] ↓ Example v0.5.1+ [`~/.julia/dev/Example`] ⇒ v0.5.1
```

It should be pointed out that by using `dev` your project is now inherently stateful.
Its state depends on the current content of the files at the path and the manifest cannot be "instantiated" by someone else without
knowing the exact content of all the packages that are tracking a path.

Note that if you add a dependency to a package that tracks a local path, the Manifest (which contains the whole dependency graph) will become
out of sync with the actual dependency graph. This means that the package will not be able to load that dependency since it is not recorded
in the Manifest. To synchronize the Manifest, use the REPL command `resolve`.

In addition to absolute paths, `add` and `dev` can accept relative paths to packages.
In this case, the relative path from the active project to the package is stored.
This approach is useful when the relative location of tracked dependencies is more important than their absolute location.
For example, the tracked dependencies can be stored inside of the active project directory.
The whole directory can be moved and `Pkg` will still be able to find the dependencies
because their path relative to the active project is preserved even though their absolute path has changed.

### Adding a package in a subdirectory of a repository

If the package you want to add by URL is not in the root of the repository, then you need to manually pass the `subdir` keyword to `Pkg.add`
or `PackageSpec`. For instance, to add the `SnoopCompileCore` package in the [SnoopCompile](https://github.com/timholy/SnoopCompile.jl)
repository:

```julia-repl
julia> Pkg.add(url="https://github.com/timholy/SnoopCompile.jl.git", subdir="SnoopCompileCore")
     Cloning git-repo `https://github.com/timholy/SnoopCompile.jl.git`
    Updating git-repo `https://github.com/timholy/SnoopCompile.jl.git`
   Resolving package versions...
    Updating `~/.julia/environments/v1.6/Project.toml`
  [e2b509da] + SnoopCompileCore v2.7.0 `https://github.com/timholy/SnoopCompile.jl.git:SnoopCompileCore#master`
    Updating `~/.julia/environments/v1.6/Manifest.toml`
  [e2b509da] + SnoopCompileCore v2.7.0 `https://github.com/timholy/SnoopCompile.jl.git:SnoopCompileCore#master`
  [9e88b42a] + Serialization
```

Another way is to use the Pkg REPL with `<repo_url>:<subdir>` format:

```julia-repl
pkg> add https://github.com/timholy/SnoopCompile.jl.git:SnoopCompileCore # git HTTPS protocol
...

pkg> add "git@github.com:timholy/SnoopCompile.jl.git":SnoopCompileCore # git SSH protocol
...
```

!!! compat "Julia 1.5"
    The Pkg REPL for packages in subdirectory requires at least Julia 1.5.


## Removing packages

Packages can be removed from the current project by using `pkg> rm Package`.
This will only remove packages that exist in the project; to remove a package that only
exists as a dependency use `pkg> rm --manifest DepPackage`.
Note that this will remove all packages that depend on `DepPackage`.

## [Updating packages](@id updating)

When new versions of packages that the project is using are released, it is a good idea to update. Simply calling `up` will try to update *all* the dependencies of the project
to the latest compatible version. Sometimes this is not what you want. You can specify a subset of the dependencies to upgrade by giving them as arguments to `up`, e.g:

```julia-repl
(v1.0) pkg> up Example
```

If `Example` has a dependency which is also a dependency for another explicitly added package, that dependency will not be updated. If you only want to update the minor version of packages, to reduce the risk that your project breaks, you can give the `--minor` flag, e.g:

```julia-repl
(v1.0) pkg> up --minor Example
```

Packages that track a local repository are not updated when a minor upgrade is done.
Packages that track a path are never touched by the package manager.

## Pinning a package

A pinned package will never be updated. A package can be pinned using `pin`, for example:

```julia-repl
(v1.0) pkg> pin Example
 Resolving package versions...
  Updating `~/.julia/environments/v1.0/Project.toml`
  [7876af07] ~ Example v0.5.1 ⇒ v0.5.1 ⚲
  Updating `~/.julia/environments/v1.0/Manifest.toml`
  [7876af07] ~ Example v0.5.1 ⇒ v0.5.1 ⚲
```

Note the pin symbol `⚲` showing that the package is pinned. Removing the pin is done using `free`

```julia-repl
(v1.0) pkg> free Example
  Updating `~/.julia/environments/v1.0/Project.toml`
  [7876af07] ~ Example v0.5.1 ⚲ ⇒ v0.5.1
  Updating `~/.julia/environments/v1.0/Manifest.toml`
  [7876af07] ~ Example v0.5.1 ⚲ ⇒ v0.5.1
```

## Testing packages

The tests for a package can be run using `test`command:

```julia-repl
(v1.0) pkg> test Example
   Testing Example
   Testing Example tests passed
```

## Building packages

The build step of a package is automatically run when a package is first installed.
The output of the build process is directed to a file.
To explicitly run the build step for a package, the `build` command is used:

```julia-repl
(v1.0) pkg> build MbedTLS
  Building MbedTLS → `~/.julia/packages/MbedTLS/h1Vu/deps/build.log`

julia> print(read("~/.julia/packages/MbedTLS/h1Vu/deps/build.log", String))
┌ Warning: `wait(t::Task)` is deprecated, use `fetch(t)` instead.
│   caller = macro expansion at OutputCollector.jl:63 [inlined]
└ @ Core OutputCollector.jl:63
...
[ Info: using prebuilt binaries
```

## [Interpreting and resolving version conflicts](@id conflicts)

An environment consists of a set of mutually-compatible packages.
Sometimes, you can find yourself in a situation in which two packages you'd like to use simultaneously
have incompatible requirements.
In such cases you'll get an "Unsatisfiable requirements" error:

```@setup conflict
using Pkg
include(joinpath(pkgdir(Pkg), "test", "resolve_utils.jl"))
using .ResolveUtils
deps_data = Any[["A", v"1.0.0", "C", v"0.2"],
                ["B", v"1.0.0", "D", v"0.1"],
                ["C", v"0.1.0", "D", v"0.1"],
                ["C", v"0.1.1", "D", v"0.1"],
                ["C", v"0.2.0", "D", v"0.2"],
                ["D", v"0.1.0"],
                ["D", v"0.2.0"],
                ["D", v"0.2.1"]]
reqs_data = Any[["A", "*"],
                ["B", "*"]]
```

```@example conflict
print("pkg> add A\n", try resolve_tst(deps_data, reqs_data) catch e sprint(showerror, e) end)   # hide
```

This message means that a package named `D` has a version conflict.
Even if you have never `add`ed `D` directly, this kind of error can arise
if `D` is required by other packages that you are trying to use.

The error message has a lot of crucial information.
It may be easiest to interpret piecewise:

```
Unsatisfiable requirements detected for package D [756980fe]:
 D [756980fe] log:
 ├─possible versions are: [0.1.0, 0.2.0-0.2.1] or uninstalled
```
means that `D` has three released versions, `v0.1.0`, `v0.2.0`, and `v0.2.1`.
You also have the option of not having it installed at all.
Each of these options might have different implications for the set of other packages that can be installed.

Crucially, notice the stroke characters (vertical and horizontal lines) and their indentation.
Together, these connect *messages* to specific *packages*.
For instance the right stroke of `├─` indicates that the message to its right (`possible versions...`)
is connected to the package pointed to by its vertical stroke (`D`).
This same principle applies to the next line:

```
 ├─restricted by compatibility requirements with B [f4259836] to versions: 0.1.0
```
The vertical stroke here is also aligned under `D`, and thus this message
is in reference to `D`.
Specifically, there's some other package `B` that depends on version `v0.1.0` of `D`.
Notice that this is not the newest version of `D`.

Next comes some information about `B`:

```
 │ └─B [f4259836] log:
 │   ├─possible versions are: 1.0.0 or uninstalled
 │   └─restricted to versions * by an explicit requirement, leaving only versions 1.0.0
```
The two lines below the first have a vertical stroke that aligns with `B`,
and thus they provide information about `B`.
They tell you that `B` has just one release, `v1.0.0`.
You've not specified a particular version of `B` (`restricted to versions *` means that any version will do),
but the `explicit requirement` means that you've asked for `B` to be part of your environment,
for example by `pkg> add B`.
You might have asked for `B` previously, and the requirement is still active.

The conflict becomes clear with the line
```
└─restricted by compatibility requirements with C [c99a7cb2] to versions: 0.2.0 — no versions left
```

Here again the vertical stroke aligns with `D`: this means that `D` is *also* required by another package, `C`.
`C` requires `v0.2.0` of `D`, and this conflicts with `B`'s need for `v0.1.0` of `D`.
This explains the conflict.

But wait, you might ask, what is `C` and why do I need it at all?
The next few lines introduce the problem:

```
   └─C [c99a7cb2] log:
     ├─possible versions are: [0.1.0-0.1.1, 0.2.0] or uninstalled
     └─restricted by compatibility requirements with A [29c70717] to versions: 0.2.0
```
These provide more information about `C`, revealing that it has 3 released versions: `v0.1.0`, `v0.1.1`, and `v0.2.0`.
Moreover, `C` is required by another package `A`.
Indeed, `A`'s requirements are such that we need `v0.2.0` of `C`.
`A`'s origin is revealed on the next lines:

```
       └─A [29c70717] log:
         ├─possible versions are: 1.0.0 or uninstalled
         └─restricted to versions * by an explicit requirement, leaving only versions 1.0.0
```

So we can see that `A` was `explicitly required`, and in this case it's because we were trying to
`add` it to our environment.

In summary, we explicitly asked to use `A` and `B`, but this gave a conflict for `D`.
The reason was that `B` and `C` require conflicting versions of `D`.
Even though `C` isn't something we asked for explicitly, it was needed by `A`.

To fix such errors, you have a number of options:

- try [updating your packages](@ref updating). It's possible the developers of these packages have recently released new versions that are mutually compatible.
- remove either `A` or `B` from your environment. Perhaps `B` is left over from something you were previously working on, and you don't need it anymore. If you don't need `A` and `B` at the same time, this is the easiest way to fix the problem.
- try reporting your conflict. In this case, we were able to deduce that `B` requires an outdated version of `D`. You could thus report an issue in the development repository of `B.jl` asking for an updated version.
- try fixing the problem yourself.
  This becomes easier once you understand `Project.toml` files and how they declare their compatiblity requirements. We'll return to this example in [Fixing conflicts](@ref).

## Garbage collecting old, unused packages

As packages are updated and projects are deleted, installed package versions and artifacts that were
once used will inevitably become old and not used from any existing project.
`Pkg` keeps a log of all projects used so it can go through the log and see exactly which projects still exist
and what packages/artifacts those projects used.
If a package or artifact is not marked as used by any project, it is added to a list of orphaned packages.
Packages and artifacts that are in the orphan list for 30 days without being used again are deleted from the system on the next garbage collection.
This timing is configurable via the `collect_delay` keyword argument to `Pkg.gc()`.
A value of `0` will cause anything currently not in use immediately, skipping the orphans list entirely;
If you are short on disk space and want to clean out as many unused packages and artifacts as possible, you may want to try this, but if you need these versions again, you will have to download them again.
To run a typical garbage collection with default arguments, simply use the `gc` command at the `pkg>` REPL:

```julia-repl
(v1.0) pkg> gc
    Active manifests at:
        `~/BinaryProvider/Manifest.toml`
        ...
        `~/Compat.jl/Manifest.toml`
    Active artifacts:
        `~/src/MyProject/Artifacts.toml`

    Deleted ~/.julia/packages/BenchmarkTools/1cAj: 146.302 KiB
    Deleted ~/.julia/packages/Cassette/BXVB: 795.557 KiB
   ...
   Deleted `~/.julia/artifacts/e44cdf2579a92ad5cbacd1cddb7414c8b9d2e24e` (152.253 KiB)
   Deleted `~/.julia/artifacts/f2df5266567842bbb8a06acca56bcabf813cd73f` (21.536 MiB)

   Deleted 36 package installations (113.205 MiB)
   Deleted 15 artifact installations (20.759 GiB)
```

Note that only packages in `~/.julia/packages` are deleted.

<<<<<<< HEAD
## Offline Mode


In offline mode Pkg tries to do as much as possible without connecting
to internet. For example, when adding a package Pkg only considers
versions that are already downloaded in version resolution.

To work in offline mode across Julia sessions you can
use `import Pkg; Pkg.offline(true)` or set the environment variable `JULIA_PKG_OFFLINE` to `"true"`.
=======

## Pkg client/server

!!! compat "Julia 1.4"
    Pkg client/server feature requires at least Julia 1.4. It is opt-in for Julia 1.4 and is enabled
    by default since Julia 1.5.

When you add a new registered package, usually three things would happen:

1. update registries,
2. download source codes of the package,
3. if not available, download [artifacts](@ref Artifacts) required by the package.

The [General](https://github.com/JuliaRegistries/General) registry and most packages in it are
developed on Github, while the artifacts data are hosted in various platforms. When the network
connection to Github and AWS S3 is not stable, it is usually not a good experience to install or
update packages. Fortunately, the pkg client/server feature improves the experience in the sense that:

1. If set, pkg client would first try to download data from the pkg server,
2. if that fails, then it falls back to download from the origianl sources (e.g., Github).

Since Julia 1.5, `https://pkg.julialang.org` provided by the JuliaLang org. is used as the default
pkg server. In most cases this should be transparent, but users can still set/unset an pkg server
upstream via the environment variable `JULIA_PKG_SERVER`.

```julia
# manually set it to some pkg server
julia> ENV["JULIA_PKG_SERVER"] = "pkg.julialang.org"
"pkg.julialang.org"

# unset to always download data from original sources
julia> ENV["JULIA_PKG_SERVER"] = ""
""
```

For clarification, some sources are not provided by Pkg server

* packages/registries fetched via `git`
  * `]add https://github.com/JuliaLang/Example.jl.git`
  * `]add Example#v0.5.3` (Note that this is different from `]add Example@0.5.3`)
  * `]registry add https://github.com/JuliaRegistries/General.git`, including registries installed by Julia before 1.4.
* artifacts without download info
  * [TestImages](https://github.com/JuliaImages/TestImages.jl/blob/eaa94348df619c65956e8cfb0032ecddb7a29d3a/Artifacts.toml#L1-L2)


!!! note
    If you have a new registry installed via pkg server, then it's impossible for old Julia versions to
    update the registry because Julia before 1.4 don't know how to fetch new data.
    Hence, for users that frequently switches between multiple julia versions, it is recommended to
    still use git-controlled regsitries.

For the deployment of pkg server, please refer to [PkgServer.jl](https://github.com/JuliaPackaging/PkgServer.jl).
>>>>>>> c5fbe244
<|MERGE_RESOLUTION|>--- conflicted
+++ resolved
@@ -469,9 +469,7 @@
 
 Note that only packages in `~/.julia/packages` are deleted.
 
-<<<<<<< HEAD
 ## Offline Mode
-
 
 In offline mode Pkg tries to do as much as possible without connecting
 to internet. For example, when adding a package Pkg only considers
@@ -479,7 +477,6 @@
 
 To work in offline mode across Julia sessions you can
 use `import Pkg; Pkg.offline(true)` or set the environment variable `JULIA_PKG_OFFLINE` to `"true"`.
-=======
 
 ## Pkg client/server
 
@@ -531,5 +528,4 @@
     Hence, for users that frequently switches between multiple julia versions, it is recommended to
     still use git-controlled regsitries.
 
-For the deployment of pkg server, please refer to [PkgServer.jl](https://github.com/JuliaPackaging/PkgServer.jl).
->>>>>>> c5fbe244
+For the deployment of pkg server, please refer to [PkgServer.jl](https://github.com/JuliaPackaging/PkgServer.jl).