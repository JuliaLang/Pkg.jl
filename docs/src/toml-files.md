# [**11.** `Project.toml` and `Manifest.toml`](@id Project-and-Manifest)

Two files that are central to Pkg are `Project.toml` and `Manifest.toml`. `Project.toml`
and `Manifest.toml` are written in [TOML](https://github.com/toml-lang/toml) (hence the
`.toml` extension) and include information about dependencies, versions, package names,
UUIDs etc.

!!! note
    The `Project.toml` and `Manifest.toml` files are not only used by the package manager;
    they are also used by Julia's code loading, and determine e.g. what `using Example`
    should do. For more details see the section about
    [Code Loading](https://docs.julialang.org/en/v1/manual/code-loading/)
    in the Julia manual.


## `Project.toml`

The project file describes the project on a high level, for example, the package/project
dependencies and compatibility constraints are listed in the project file. The file entries
are described below.


### The `authors` field

For a package, the optional `authors` field is a TOML array describing the package authors.
Entries in the array can either be a string in the form `"NAME"` or `"NAME <EMAIL>"`, or a table keys following the [Citation File Format schema](https://github.com/citation-file-format/citation-file-format/blob/main/schema-guide.md) for either a
[`person`](https://github.com/citation-file-format/citation-file-format/blob/main/schema-guide.md#definitionsperson) or an[`entity`](https://github.com/citation-file-format/citation-file-format/blob/main/schema-guide.md#definitionsentity).

For example:
```toml
authors = [
  "Some One <someone@email.com>",
  "Foo Bar <foo@bar.com>",
  {given-names = "Baz", family-names = "Qux", email = "bazqux@example.com", orcid = "https://orcid.org/0000-0000-0000-0000", website = "https://github.com/bazqux"},
]
```

If all authors are specified by tables, it is possible to use [the TOML Array of Tables syntax](https://toml.io/en/v1.0.0#array-of-tables)
```toml
[[authors]]
given-names = "Some"
family-names = "One"
email = "someone@email.com"

[[authors]]
given-names = "Foo"
family-names = "Bar"
email = "foo@bar.com"

[[authors]]
given-names = "Baz"
family-names = "Qux"
email = "bazqux@example.com"
orcid = "https://orcid.org/0000-0000-0000-0000"
website = "https://github.com/bazqux"
```

### The `name` field

The name of the package/project is determined by the `name` field, for example:
```toml
name = "Example"
```
The name must be a valid [identifier](https://docs.julialang.org/en/v1/base/base/#Base.isidentifier)
(a sequence of Unicode characters that does not start with a number and is neither `true` nor `false`).
For packages, it is recommended to follow the
[package naming rules](@ref Package-naming-guidelines). The `name` field is mandatory
for packages.


### The `uuid` field

`uuid` is a string with a [universally unique identifier]
(https://en.wikipedia.org/wiki/Universally_unique_identifier) for the package/project, for example:
```toml
uuid = "7876af07-990d-54b4-ab0e-23690620f79a"
```
The `uuid` field is mandatory for packages.

!!! note
    It is recommended that `UUIDs.uuid4()` is used to generate random UUIDs.


### The `version` field

`version` is a string with the version number for the package/project. It should consist of
three numbers, major version, minor version, and patch number, separated with a `.`, for example:
```toml
version = "1.2.5"
```
Julia uses [Semantic Versioning](https://semver.org/) (SemVer) and the `version` field
should follow SemVer. The basic rules are:
* Before 1.0.0, anything goes, but when you make breaking changes the minor version should
  be incremented.
* After 1.0.0 only make breaking changes when incrementing the major version.
* After 1.0.0 no new public API should be added without incrementing the minor version.
  This includes, in particular, new types, functions, methods, and method overloads, from
  `Base` or other packages.
See also the section on [Compatibility](@ref).

Note that Pkg.jl deviates from the SemVer specification when it comes to versions pre-1.0.0. See
the section on [pre-1.0 behavior](@ref compat-pre-1.0) for more details.


<<<<<<< HEAD
### The `manifest` field

`manifest` specifies an external manifest file (`Manifest.toml`) for the project. This is particularly useful for managing package dependencies in a more granular or shared manner across multiple projects, for example:
```toml
manifest = "../Manifest.toml"
```

This specified `Manifest.toml` does not need to be a subset of the project's own manifest. 
The project inherits any version constraints or package specifications from the referenced manifest and is integrated into the dependency resolution process.

!!! compat "Julia 1.11"

    This feature requires at least Julia 1.11. On earlier Julia version, the `manifest` entry in the `Project.toml` file gets ignored.
=======
### The `readonly` field

The `readonly` field is a boolean that, when set to `true`, marks the environment as read-only. This prevents any modifications to the environment, including adding, removing, or updating packages. For example:

```toml
readonly = true
```

When an environment is marked as readonly, Pkg will throw an error if any operation that would modify the environment is attempted.
If the `readonly` field is not present or set to `false` (the default), the environment can be modified normally.

>>>>>>> ffdb668b

### The `[deps]` section

All dependencies of the package/project are listed in the `[deps]` section. Each dependency
is listed as a name-uuid pair, for example:

```toml
[deps]
Example = "7876af07-990d-54b4-ab0e-23690620f79a"
Test = "8dfed614-e22c-5e08-85e1-65c5234f0b40"
```

Typically it is not needed to manually add entries to the `[deps]` section; this is instead
handled by Pkg operations such as `add`.

### The `[sources]` section

Specifiying a path or repo (+ branch) for a dependency is done in the `[sources]` section.
These are especially useful for controlling unregistered dependencies without having to bundle a
corresponding manifest file.

Each entry in the `[sources]` section supports the following keys:

- **`url`**: The URL of the Git repository. Cannot be used with `path`.
- **`rev`**: The Git revision (branch name, tag, or commit hash) to use. Only valid with `url`.
- **`subdir`**: A subdirectory within the repository containing the package.
- **`path`**: A local filesystem path to the package. Cannot be used with `url` or `rev`.

This might in practice look something like:

```toml
[sources]
Example = {url = "https://github.com/JuliaLang/Example.jl", rev = "custom_branch"}
WithinMonorepo = {url = "https://github.org/author/BigProject", subdir = "SubPackage"}
SomeDependency = {path = "deps/SomeDependency.jl"}
```

Note that this information is only used when this environment is active, i.e. it is not used if this project is a package that is being used as a dependency.

### The `[compat]` section

Compatibility constraints for the dependencies listed under `[deps]` can be listed in the
`[compat]` section.
Example:

```toml
[deps]
Example = "7876af07-990d-54b4-ab0e-23690620f79a"

[compat]
Example = "1.2"
```

The [Compatibility](@ref) section describes the different possible compatibility
constraints in detail. It is also possible to list constraints on `julia` itself, although
`julia` is not listed as a dependency in the `[deps]` section:

```toml
[compat]
julia = "1.1"
```

### The `[workspace]` section

A project file can define a workspace by giving a set of projects that is part of that workspace.
Each project in a workspace can include their own dependencies, compatibility information, and even function as full packages.

When the package manager resolves dependencies, it considers the requirements of all the projects in the workspace. The compatible versions identified during this process are recorded in a single manifest file located next to the base project file.

A workspace is defined in the base project by giving a list of the projects in it:

```toml
[workspace]
projects = ["test", "docs", "benchmarks", "PrivatePackage"]
```

This structure is particularly beneficial for developers using a monorepo approach, where a large number of unregistered packages may be involved. It's also useful for adding documentation or benchmarks to a package by including additional dependencies beyond those of the package itself.

Workspace can be nested: a project that itself defines a workspace can also be part of another workspace.
In this case, the workspaces are "merged" with a single manifest being stored alongside the "root project" (the project that doesn't have another workspace including it).

## `Manifest.toml`

The manifest file is an absolute record of the state of the packages in the environment.
It includes exact information about (direct and indirect) dependencies of the project.
Given a `Project.toml` + `Manifest.toml` pair, it is possible to instantiate the exact same
package environment, which is very useful for reproducibility.
For the details, see [`Pkg.instantiate`](@ref).

!!! note
    The `Manifest.toml` file is generated and maintained by Pkg and, in general, this file
    should *never* be modified manually.

### Different Manifests for Different Julia versions

Starting from Julia v1.10.8, there is an option to name manifest files in the format `Manifest-v{major}.{minor}.toml`.
Julia will then preferentially use the version-specific manifest file if available.
For example, if both `Manifest-v1.11.toml` and `Manifest.toml` exist, Julia 1.11 will prioritize using `Manifest-v1.11.toml`.
However, Julia versions 1.10, 1.12, and all others will default to using `Manifest.toml`.
This feature allows for easier management of different instantiated versions of dependencies for various Julia versions.
Note that there can only be one `Project.toml` file. While `Manifest-v{major}.{minor}.toml` files are not automatically
created by Pkg, users can manually rename a `Manifest.toml` file to match
the versioned format, and Pkg will subsequently maintain it through its operations.


### `Manifest.toml` entries

There are three top-level entries in the manifest which could look like this:

```toml
julia_version = "1.8.2"
manifest_format = "2.0"
project_hash = "4d9d5b552a1236d3c1171abf88d59da3aaac328a"
```

This shows the Julia version the manifest was created on, the "format" of the manifest
and a hash of the project file, so that it is possible to see when the manifest is stale
compared to the project file.

Each dependency has its own section in the manifest file, and its content varies depending
on how the dependency was added to the environment. Every
dependency section includes a combination of the following entries:

* `uuid`: the [UUID](https://en.wikipedia.org/wiki/Universally_unique_identifier)
  for the dependency, for example `uuid = "7876af07-990d-54b4-ab0e-23690620f79a"`.
* `deps`: a vector listing the dependencies of the dependency, for example
  `deps = ["Example", "JSON"]`.
* `version`: a version number, for example `version = "1.2.6"`.
* `path`: a file path to the source code, for example `path = /home/user/Example`.
* `repo-url`: a URL to the repository where the source code was found,
  for example `repo-url = "https://github.com/JuliaLang/Example.jl.git"`.
* `repo-rev`: a git revision, for example a branch `repo-rev = "master"`
  or a commit `repo-rev = "66607a62a83cb07ab18c0b35c038fcd62987c9b1"`.
* `git-tree-sha1`: a content hash of the source tree, for example
  `git-tree-sha1 = "ca3820cc4e66f473467d912c4b2b3ae5dc968444"`.


#### Added package

When a package is added from a package registry, for example by invoking `pkg> add Example`
or with a specific version `pkg> add Example@1.2`, the resulting `Manifest.toml` entry looks
like:

```toml
[[deps.Example]]
deps = ["DependencyA", "DependencyB"]
git-tree-sha1 = "8eb7b4d4ca487caade9ba3e85932e28ce6d6e1f8"
uuid = "7876af07-990d-54b4-ab0e-23690620f79a"
version = "1.2.3"
```

Note, in particular, that no `repo-url` is present, since that information is included in
the registry where this package was found.

#### Added package by branch

The resulting dependency section when adding a package specified by a branch, e.g.
`pkg> add Example#master` or `pkg> add https://github.com/JuliaLang/Example.jl.git`,
looks like:

```toml
[[deps.Example]]
deps = ["DependencyA", "DependencyB"]
git-tree-sha1 = "54c7a512469a38312a058ec9f429e1db1f074474"
repo-rev = "master"
repo-url = "https://github.com/JuliaLang/Example.jl.git"
uuid = "7876af07-990d-54b4-ab0e-23690620f79a"
version = "1.2.4"
```

Note that both the branch we are tracking (`master`) and the remote repository url
(`"https://github.com/JuliaLang/Example.jl.git"`) are stored in the manifest.

#### Added package by commit

The resulting dependency section when adding a package specified by a commit, e.g.
`pkg> add Example#cf6ba6cc0be0bb5f56840188563579d67048be34`, looks like:

```toml
[[deps.Example]]
deps = ["DependencyA", "DependencyB"]
git-tree-sha1 = "54c7a512469a38312a058ec9f429e1db1f074474"
repo-rev = "cf6ba6cc0be0bb5f56840188563579d67048be34"
repo-url = "https://github.com/JuliaLang/Example.jl.git"
uuid = "7876af07-990d-54b4-ab0e-23690620f79a"
version = "1.2.4"
```

The only difference from tracking a branch is the content of `repo-rev`.

#### Developed package

The resulting dependency section when adding a package with `develop`,
e.g. `pkg> develop Example` or `pkg> develop /path/to/local/folder/Example`,
looks like:

```toml
[[deps.Example]]
deps = ["DependencyA", "DependencyB"]
path = "/home/user/.julia/dev/Example/"
uuid = "7876af07-990d-54b4-ab0e-23690620f79a"
version = "1.2.4"
```

Note that the path to the source code is included, and changes made to that
source tree is directly reflected.

#### Pinned package

Pinned packages are also recorded in the manifest file; the resulting
dependency section e.g. `pkg> add Example; pin Example` looks like:

```toml
[[deps.Example]]
deps = ["DependencyA", "DependencyB"]
git-tree-sha1 = "54c7a512469a38312a058ec9f429e1db1f074474"
pinned = true
uuid = "7876af07-990d-54b4-ab0e-23690620f79a"
version = "1.2.4"
```

The only difference is the addition of the `pinned = true` entry.

#### Multiple packages with the same name

Julia differentiates packages based on UUID, which means that the name alone is not enough
to identify a package. It is possible to have multiple packages in the same environment
with the same name, but with different UUID. In such a situation the `Manifest.toml` file
looks a bit different. Consider for example the situation where you have added `A` and `B`
to your environment, and the `Project.toml` file looks as follows:

```toml
[deps]
A = "ead4f63c-334e-11e9-00e6-e7f0a5f21b60"
B = "edca9bc6-334e-11e9-3554-9595dbb4349c"
```

If `A` now depends on `B = "f41f7b98-334e-11e9-1257-49272045fb24"`, i.e. *another* package
named `B` there will be two different `B` packages in the `Manifest.toml` file. In this
case, the full `Manifest.toml` file, with `git-tree-sha1` and `version` fields removed for
clarity, looks like this:

```toml
[[deps.A]]
uuid = "ead4f63c-334e-11e9-00e6-e7f0a5f21b60"

    [deps.A.deps]
    B = "f41f7b98-334e-11e9-1257-49272045fb24"

[[deps.B]]
uuid = "f41f7b98-334e-11e9-1257-49272045fb24"
[[deps.B]]
uuid = "edca9bc6-334e-11e9-3554-9595dbb4349c"
```

There is now an array of the two `B` packages, and the `[deps]` section for `A` has been
expanded to be explicit about which `B` package `A` depends on.<|MERGE_RESOLUTION|>--- conflicted
+++ resolved
@@ -102,7 +102,6 @@
 the section on [pre-1.0 behavior](@ref compat-pre-1.0) for more details.
 
 
-<<<<<<< HEAD
 ### The `manifest` field
 
 `manifest` specifies an external manifest file (`Manifest.toml`) for the project. This is particularly useful for managing package dependencies in a more granular or shared manner across multiple projects, for example:
@@ -116,7 +115,7 @@
 !!! compat "Julia 1.11"
 
     This feature requires at least Julia 1.11. On earlier Julia version, the `manifest` entry in the `Project.toml` file gets ignored.
-=======
+
 ### The `readonly` field
 
 The `readonly` field is a boolean that, when set to `true`, marks the environment as read-only. This prevents any modifications to the environment, including adding, removing, or updating packages. For example:
@@ -128,7 +127,6 @@
 When an environment is marked as readonly, Pkg will throw an error if any operation that would modify the environment is attempted.
 If the `readonly` field is not present or set to `false` (the default), the environment can be modified normally.
 
->>>>>>> ffdb668b
 
 ### The `[deps]` section
 
